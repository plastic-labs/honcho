CONNECTION_URI=postgresql+psycopg://testuser:testpwd@localhost:5432/honcho # sample for local database
<<<<<<< HEAD
# CONNECTION_URI=postgresql+psycopg://testuser:testpwd@database:5432/honcho # sample for docker-compose database

# Use something unique here if you want to share a database with other projects.
# Leave blank for public. Make sure to avoid `-` in name.
DATABASE_SCHEMA=

OPENAI_API_KEY= # Used for vector embeddings
ANTHROPIC_API_KEY= # Used for the deriver and dialectic API

# Logging
=======
DATABASE_SCHEMA=honcho

OPENAI_API_KEY=
OPENAI_BASE_URL=https://api.openai.com/v1
OPENROUTER_API_KEY=
OPENROUTER_BASE_URL=https://openrouter.ai/api/v1
CEREBRAS_API_KEY=
CEREBRAS_BASE_URL=https://api.cerebras.ai/v1
GROQ_API_KEY=
GROQ_BASE_URL=https://api.groq.com/openai/v1

AZURE_OPENAI_ENDPOINT=
AZURE_OPENAI_API_KEY=
AZURE_OPENAI_API_VERSION=
AZURE_OPENAI_DEPLOYMENT=

# These are the ones that are actually used by the model client
OPENAI_COMPATIBLE_BASE_URL=
OPENAI_COMPATIBLE_API_KEY=
>>>>>>> 1d3b5ccc

# Logging 
LOGFIRE_TOKEN=   # optional logfire config

# Auth
<<<<<<< HEAD
# Set to true to enable API authorization. Blank is equivalent to false.
USE_AUTH=false
# Required if USE_AUTH is true. Generate with scripts/generate_jwt_secret.py
AUTH_JWT_SECRET=
=======
USE_AUTH_SERVICE=false
AUTH_SERVICE_URL=
>>>>>>> 1d3b5ccc

# Sentry
SENTRY_ENABLED=false
SENTRY_DSN=

OPENTELEMETRY_ENABLED=false

# Deriver
DERIVER_WORKERS=1

# Anthropic
ANTHROPIC_API_KEY=

# Langfuse
LANGFUSE_SECRET_KEY=
LANGFUSE_PUBLIC_KEY=
LANGFUSE_HOST=https://us.cloud.langfuse.com<|MERGE_RESOLUTION|>--- conflicted
+++ resolved
@@ -1,17 +1,15 @@
 CONNECTION_URI=postgresql+psycopg://testuser:testpwd@localhost:5432/honcho # sample for local database
-<<<<<<< HEAD
 # CONNECTION_URI=postgresql+psycopg://testuser:testpwd@database:5432/honcho # sample for docker-compose database
 
 # Use something unique here if you want to share a database with other projects.
 # Leave blank for public. Make sure to avoid `-` in name.
 DATABASE_SCHEMA=
 
-OPENAI_API_KEY= # Used for vector embeddings
-ANTHROPIC_API_KEY= # Used for the deriver and dialectic API
-
-# Logging
-=======
-DATABASE_SCHEMA=honcho
+# Auth
+# Set to true to enable API authorization. Blank is equivalent to false.
+USE_AUTH=false
+# Required if USE_AUTH is true. Generate with scripts/generate_jwt_secret.py
+AUTH_JWT_SECRET=
 
 OPENAI_API_KEY=
 OPENAI_BASE_URL=https://api.openai.com/v1
@@ -30,27 +28,10 @@
 # These are the ones that are actually used by the model client
 OPENAI_COMPATIBLE_BASE_URL=
 OPENAI_COMPATIBLE_API_KEY=
->>>>>>> 1d3b5ccc
-
-# Logging 
-LOGFIRE_TOKEN=   # optional logfire config
-
-# Auth
-<<<<<<< HEAD
-# Set to true to enable API authorization. Blank is equivalent to false.
-USE_AUTH=false
-# Required if USE_AUTH is true. Generate with scripts/generate_jwt_secret.py
-AUTH_JWT_SECRET=
-=======
-USE_AUTH_SERVICE=false
-AUTH_SERVICE_URL=
->>>>>>> 1d3b5ccc
 
 # Sentry
 SENTRY_ENABLED=false
 SENTRY_DSN=
-
-OPENTELEMETRY_ENABLED=false
 
 # Deriver
 DERIVER_WORKERS=1
