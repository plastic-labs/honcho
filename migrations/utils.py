--- conflicted
+++ resolved
@@ -51,9 +51,6 @@
         inspector = sa.inspect(op.get_bind())
     schema = get_schema()
     indexes = inspector.get_indexes(table_name, schema=schema)
-<<<<<<< HEAD
-    return any(idx["name"] == index_name for idx in indexes)
-=======
     return any(idx["name"] == index_name for idx in indexes)
 
 
@@ -76,5 +73,4 @@
         return constraint["name"] == constraint_name
     else:
         raise ValueError(f"Invalid constraint type: {type}")
-    return any(constraint["name"] == constraint_name for constraint in constraints)
->>>>>>> 657feacc
+    return any(constraint["name"] == constraint_name for constraint in constraints)