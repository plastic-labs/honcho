# honcho/scripts/provision_db.py
import os
import sys

# Add the project root to the path
# This assumes the script is run from the scripts directory
project_root = os.path.abspath(os.path.join(os.path.dirname(__file__), ".."))
sys.path.insert(0, project_root)

<<<<<<< HEAD
## First import the models to register them with Base
from src import (  # noqa: E402
    models,  # noqa: F401
)  # This registers all models with Base Now you can import from src
=======
>>>>>>> d1292aaa
from src.db import scaffold_db  # noqa: E402

if __name__ == "__main__":
    scaffold_db()
    print("Database created")<|MERGE_RESOLUTION|>--- conflicted
+++ resolved
@@ -7,13 +7,6 @@
 project_root = os.path.abspath(os.path.join(os.path.dirname(__file__), ".."))
 sys.path.insert(0, project_root)
 
-<<<<<<< HEAD
-## First import the models to register them with Base
-from src import (  # noqa: E402
-    models,  # noqa: F401
-)  # This registers all models with Base Now you can import from src
-=======
->>>>>>> d1292aaa
 from src.db import scaffold_db  # noqa: E402
 
 if __name__ == "__main__":
