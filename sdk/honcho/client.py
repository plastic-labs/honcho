--- conflicted
+++ resolved
@@ -347,16 +347,12 @@
 class AsyncHoncho:
     """Honcho API Client Object"""
 
-<<<<<<< HEAD
     def __init__(
         self,
         app_name: str,
         base_url: str = "https://demo.honcho.dev",
         api_key: str = "default",
     ):
-=======
-    def __init__(self, app_name: str, base_url: str = "https://demo.honcho.dev"):
->>>>>>> 29cd37bc
         """Constructor for Client
 
         Args:
@@ -364,11 +360,8 @@
             base_url (str): Base URL for the instance of the Honcho API defaults to
             https://demo.honcho.dev
         """
-<<<<<<< HEAD
         load_dotenv()
         token = os.getenv("HONCHO_API_KEY", api_key)
-=======
->>>>>>> 29cd37bc
         self.server_url: str = base_url  # Base URL for the instance of the Honcho API
         self.client: httpx.AsyncClient = httpx.AsyncClient(
             headers={"Authorization": f"Bearer {token}"}
@@ -379,7 +372,6 @@
 
     async def initialize(self):
         """Run initialization tasks for the Honcho client"""
-<<<<<<< HEAD
         try:
             res = await self.client.get(
                 f"{self.server_url}/apps/get_or_create/{self.app_name}"
@@ -396,15 +388,6 @@
     async def init(self):
         """Synonym for initialize"""
         await self.initialize()
-=======
-        res = await self.client.get(
-            f"{self.server_url}/apps/get_or_create/{self.app_name}"
-        )
-        res.raise_for_status()
-        data = res.json()
-        self.app_id: uuid.UUID = data["id"]
-        self.metadata: dict = data["metadata"]
->>>>>>> 29cd37bc
 
     async def init(self):
         """Synonym for initialize"""
