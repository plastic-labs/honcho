<<<<<<< HEAD
from honcho import GetSessionPage, GetMessagePage, GetMetamessagePage, Session, Message, Metamessage, GetDocumentPage, Document
=======
import pytest
from honcho import GetSessionPage, GetMessagePage, GetMetamessagePage, Session, Message, Metamessage
>>>>>>> fcde94ec
from honcho import Client as Honcho
from uuid import uuid1


def test_session_creation_retrieval():
    app_id = str(uuid1())
    client = Honcho(app_id, "http://localhost:8000")
    user_id = str(uuid1())
    created_session = client.create_session(user_id)
    retrieved_session = client.get_session(user_id, created_session.id)
    assert retrieved_session.id == created_session.id
    assert retrieved_session.is_active is True
    assert retrieved_session.location_id == "default"
    assert retrieved_session.metadata == {}


def test_session_multiple_retrieval():
    app_id = str(uuid1())
    client = Honcho(app_id, "http://localhost:8000")
    user_id = str(uuid1())
    created_session_1 = client.create_session(user_id)
    created_session_2 = client.create_session(user_id)
    response = client.get_sessions(user_id)
    retrieved_sessions = response.items

    assert len(retrieved_sessions) == 2
    assert retrieved_sessions[0].id == created_session_1.id
    assert retrieved_sessions[1].id == created_session_2.id


def test_session_update():
    user_id = str(uuid1())
    app_id = str(uuid1())
    client = Honcho(app_id, "http://localhost:8000")
    created_session = client.create_session(user_id)
    assert created_session.update({"foo": "bar"})
    retrieved_session = client.get_session(user_id, created_session.id)
    assert retrieved_session.metadata == {"foo": "bar"}


def test_session_deletion():
    user_id = str(uuid1())
    app_id = str(uuid1())
    client = Honcho(app_id, "http://localhost:8000")
    created_session = client.create_session(user_id)
    assert created_session.is_active is True
    created_session.close()
    assert created_session.is_active is False
    retrieved_session = client.get_session(user_id, created_session.id)
    assert retrieved_session.is_active is False
    assert retrieved_session.id == created_session.id


def test_messages():
    user_id = str(uuid1())
    app_id = str(uuid1())
    client = Honcho(app_id, "http://localhost:8000")
    created_session = client.create_session(user_id)
    created_session.create_message(is_user=True, content="Hello")
    created_session.create_message(is_user=False, content="Hi")
    retrieved_session = client.get_session(user_id, created_session.id)
    response = retrieved_session.get_messages()
    messages = response.items
    assert len(messages) == 2
    user_message, ai_message = messages
    assert user_message.content == "Hello"
    assert user_message.is_user is True
    assert ai_message.content == "Hi"
    assert ai_message.is_user is False

def test_rate_limit():
    app_id = str(uuid1())
    user_id = str(uuid1())
    client = Honcho(app_id, "http://localhost:8000")
    created_session = client.create_session(user_id)
    with pytest.raises(Exception):
        for _ in range(105):
            created_session.create_message(is_user=True, content="Hello")
            created_session.create_message(is_user=False, content="Hi")

def test_app_id_security():
    app_id_1 = str(uuid1())
    app_id_2 = str(uuid1())
    user_id = str(uuid1())
    client_1 = Honcho(app_id_1, "http://localhost:8000")
    client_2 = Honcho(app_id_2, "http://localhost:8000")
    created_session = client_1.create_session(user_id)
    created_session.create_message(is_user=True, content="Hello")
    created_session.create_message(is_user=False, content="Hi")
    with pytest.raises(Exception):
        client_2.get_session(user_id, created_session.id)


def test_paginated_sessions():
    app_id = str(uuid1())
    user_id = str(uuid1())
    client = Honcho(app_id, "http://localhost:8000")
    for i in range(10):
        client.create_session(user_id)
    
    page = 1
    page_size = 2
    get_session_response = client.get_sessions(user_id, page=page, page_size=page_size)
    assert len(get_session_response.items) == page_size

    assert get_session_response.pages == 5

    new_session_response = get_session_response.next()
    assert new_session_response is not None
    assert isinstance(new_session_response, GetSessionPage)
    assert len(new_session_response.items) == page_size

    final_page = client.get_sessions(user_id, page=5, page_size=page_size)

    assert len(final_page.items) == 2
    next_page = final_page.next()
    assert next_page is None


def test_paginated_sessions_generator():
    app_id = str(uuid1())
    user_id = str(uuid1())
    client = Honcho(app_id, "http://localhost:8000")
    for i in range(3):
        client.create_session(user_id)

    gen = client.get_sessions_generator(user_id)
    # print(type(gen))

    item = gen.__next__()
    assert item.user_id == user_id
    assert isinstance(item, Session)
    assert gen.__next__() is not None
    assert gen.__next__() is not None
    with pytest.raises(StopIteration):
        gen.__next__()

def test_paginated_out_of_bounds():
    app_id = str(uuid1())
    user_id = str(uuid1())
    client = Honcho(app_id, "http://localhost:8000")
    for i in range(3):
        client.create_session(user_id)
    page = 2
    page_size = 50
    get_session_response = client.get_sessions(user_id, page=page, page_size=page_size)

    assert get_session_response.pages == 1
    assert get_session_response.page == 2
    assert get_session_response.page_size == 50
    assert get_session_response.total == 3
    assert len(get_session_response.items) == 0 


def test_paginated_messages():
    app_id = str(uuid1())
    user_id = str(uuid1())
    client = Honcho(app_id, "http://localhost:8000")
    created_session = client.create_session(user_id)
    for i in range(10):
        created_session.create_message(is_user=True, content="Hello")
        created_session.create_message(is_user=False, content="Hi")

    page_size = 7
    get_message_response = created_session.get_messages(page=1, page_size=page_size)

    assert get_message_response is not None
    assert isinstance(get_message_response, GetMessagePage)
    assert len(get_message_response.items) == page_size

    new_message_response = get_message_response.next()
    
    assert new_message_response is not None
    assert isinstance(new_message_response, GetMessagePage)
    assert len(new_message_response.items) == page_size

    final_page = created_session.get_messages(page=3, page_size=page_size)

    assert len(final_page.items) == 20 - ((3-1) * 7)

    next_page = final_page.next()

    assert next_page is None

def test_paginated_messages_generator():
    app_id = str(uuid1())
    user_id = str(uuid1())
    client = Honcho(app_id, "http://localhost:8000")
    created_session = client.create_session(user_id)
    created_session.create_message(is_user=True, content="Hello")
    created_session.create_message(is_user=False, content="Hi")
    gen = created_session.get_messages_generator()

    item = gen.__next__()
    assert isinstance(item, Message)
    assert item.content == "Hello"
    assert item.is_user is True
    item2 = gen.__next__()
    assert item2 is not None
    assert item2.content == "Hi"
    assert item2.is_user is False
    with pytest.raises(StopIteration):
        gen.__next__()

def test_paginated_metamessages():
    app_id = str(uuid1())
    user_id = str(uuid1())
    client = Honcho(app_id, "http://localhost:8000")
    created_session = client.create_session(user_id)
    message = created_session.create_message(is_user=True, content="Hello")
    for i in range(10):
        created_session.create_metamessage(message=message, metamessage_type="thought", content=f"Test {i}")
        created_session.create_metamessage(message=message, metamessage_type="reflect", content=f"Test {i}")

    page_size = 7
    page = created_session.get_metamessages(page=1, page_size=page_size)

    assert page is not None
    assert isinstance(page, GetMetamessagePage)
    assert len(page.items) == page_size

    new_page = page.next()
    
    assert new_page is not None
    assert isinstance(new_page, GetMetamessagePage)
    assert len(new_page.items) == page_size

    final_page = created_session.get_metamessages(page=3, page_size=page_size)

    assert len(final_page.items) == 20 - ((3-1) * 7)

    next_page = final_page.next()

    assert next_page is None

def test_paginated_metamessages_generator():
    app_id = str(uuid1())
    user_id = str(uuid1())
    client = Honcho(app_id, "http://localhost:8000")
    created_session = client.create_session(user_id)
    message = created_session.create_message(is_user=True, content="Hello")
    created_session.create_metamessage(message=message, metamessage_type="thought", content="Test 1")
    created_session.create_metamessage(message=message, metamessage_type="thought", content="Test 2")
    gen = created_session.get_metamessages_generator()

    item = gen.__next__()
    assert isinstance(item, Metamessage)
    assert item.content == "Test 1"
    assert item.metamessage_type == "thought"
    item2 = gen.__next__()
    assert item2 is not None
    assert item2.content == "Test 2"
    assert item2.metamessage_type == "thought"
    with pytest.raises(StopIteration):
        gen.__next__()


def test_collections():
    col_name = str(uuid1())
    app_id = str(uuid1())
    user_id = str(uuid1())
    client = Honcho(app_id, "http://localhost:8000")
    # Make a collection
    collection = client.create_collection(user_id, col_name)

    # Add documents
    doc1 = collection.create_document(content="This is a test of documents - 1", metadata={"foo": "bar"})
    doc2 = collection.create_document(content="This is a test of documents - 2", metadata={})
    doc3 = collection.create_document(content="This is a test of documents - 3", metadata={})

    # Get all documents
    page = collection.get_documents(page=1, page_size=3)
    # Verify size
    assert page is not None
    assert isinstance(page, GetDocumentPage)
    assert len(page.items) == 3
    # delete a doc
    result = collection.delete_document(doc1)
    assert result is True
    # Get all documents with a generator this time
    gen = collection.get_documents_generator()
    # Verfy size
    item = gen.__next__()
    item2 = gen.__next__()
    with pytest.raises(StopIteration):
        gen.__next__()
    # delete the collection
    result = collection.delete()
    # confirm documents are gone
    with pytest.raises(Exception):
        new_col = client.get_collection(user_id, "test")

def test_collection_name_collision():
    col_name = str(uuid1())
    new_col_name = str(uuid1())
    app_id = str(uuid1())
    user_id = str(uuid1())
    client = Honcho(app_id, "http://localhost:8000")
    # Make a collection
    collection = client.create_collection(user_id, col_name)
    # Make another collection
    with pytest.raises(Exception):
        client.create_collection(user_id, col_name)

    # Change the name of original collection
    result = collection.update(new_col_name)
    assert result is True
    
    # Try again to add another collection
    collection2 = client.create_collection(user_id, col_name)
    assert collection2 is not None
    assert collection2.name == col_name
    assert collection.name == new_col_name

    # Get all collections
    page = client.get_collections(user_id)
    assert page is not None
    assert len(page.items) == 2

def test_collection_query():
    col_name = str(uuid1())
    app_id = str(uuid1())
    user_id = str(uuid1())
    client = Honcho(app_id, "http://localhost:8000")
    # Make a collection
    collection = client.create_collection(user_id, col_name)

    # Add documents
    doc1 = collection.create_document(content="The user loves puppies", metadata={})
    doc2 = collection.create_document(content="The user owns a dog", metadata={})
    doc3 = collection.create_document(content="The user is a doctor", metadata={})

    result = collection.query(query="does the user own pets", top_k=2)

    assert result is not None
    assert len(result) == 2
    assert isinstance(result[0], Document)

    doc3 = collection.update_document(doc3, metadata={"test": "test"}, content="the user has owned pets in the past")
    assert doc3 is not None
    assert doc3.metadata == {"test": "test"}
    assert doc3.content == "the user has owned pets in the past"

    result = collection.query(query="does the user own pets", top_k=2)

    assert result is not None
    assert len(result) == 2
    assert isinstance(result[0], Document)<|MERGE_RESOLUTION|>--- conflicted
+++ resolved
@@ -1,9 +1,5 @@
-<<<<<<< HEAD
+import pytest
 from honcho import GetSessionPage, GetMessagePage, GetMetamessagePage, Session, Message, Metamessage, GetDocumentPage, Document
-=======
-import pytest
-from honcho import GetSessionPage, GetMessagePage, GetMetamessagePage, Session, Message, Metamessage
->>>>>>> fcde94ec
 from honcho import Client as Honcho
 from uuid import uuid1
 
