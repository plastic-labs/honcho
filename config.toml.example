# Honcho Configuration File
# This file demonstrates all available configuration options.
# Copy this to config.toml and modify as needed.
# Environment variables will override these values.

# Application-level settings
[app]
LOG_LEVEL = "INFO"
SESSION_OBSERVERS_LIMIT = 10
GET_CONTEXT_MAX_TOKENS = 100000
MAX_FILE_SIZE = 5242880  # 5MB
MAX_MESSAGE_SIZE = 25000 # Characters
EMBED_MESSAGES = true
MAX_EMBEDDING_TOKENS = 8192
MAX_EMBEDDING_TOKENS_PER_REQUEST = 300000
# LANGFUSE_HOST = "https://api.langfuse.com"
# LANGFUSE_PUBLIC_KEY = "your-public-key-here"


# Database settings
[db]
CONNECTION_URI = "postgresql+psycopg://postgres:postgres@localhost:5432/postgres"
SCHEMA = "public"
POOL_CLASS = "default"
POOL_PRE_PING = true
POOL_SIZE = 10
MAX_OVERFLOW = 20
POOL_TIMEOUT = 30  # seconds
POOL_RECYCLE = 300  # seconds
POOL_USE_LIFO = true
SQL_DEBUG = false
TRACING = false

# Authentication settings
[auth]
USE_AUTH = false
JWT_SECRET = "your-secret-key-here"  # Must be set if USE_AUTH is true

# Sentry settings
[sentry]
ENABLED = false
DSN = ""
RELEASE = ""
ENVIRONMENT = "development"
TRACES_SAMPLE_RATE = 0.1
PROFILES_SAMPLE_RATE = 0.1

# LLM settings
[llm]
DEFAULT_MAX_TOKENS = 2500

# API Keys for LLM providers
# ANTHROPIC_API_KEY = "your-api-key"
# OPENAI_API_KEY = "your-api-key"
# OPENAI_COMPATIBLE_API_KEY = "your-api-key"
# GEMINI_API_KEY = "your-api-key"
# GROQ_API_KEY = "your-api-key"
# OPENAI_COMPATIBLE_BASE_URL = "your-base-url"

# Deriver settings
[deriver]
WORKERS = 1
POLLING_SLEEP_INTERVAL_SECONDS = 1.0
STALE_SESSION_TIMEOUT_MINUTES = 5
PROVIDER = "google"
MODEL = "gemini-2.0-flash-lite"
MAX_OUTPUT_TOKENS = 2500
THINKING_BUDGET_TOKENS = 1024 # only applied when using Anthropic

<<<<<<< HEAD
USE_PEER_CARD = true
PEER_CARD_PROVIDER = "openai"
PEER_CARD_MODEL = "gpt-5-nano-2025-08-07"
PEER_CARD_MAX_OUTPUT_TOKENS = 2000
=======
>>>>>>> f988aae9
WORKING_REPRESENTATION_MAX_OBSERVATIONS = 100
REPRESENTATION_BATCH_MAX_TOKENS = 4096
MAX_INPUT_TOKENS = 23000

# Peer card settings
[peer_card]
ENABLED = true
PROVIDER = "openai"
MODEL = "gpt-5-nano-2025-08-07"
MAX_OUTPUT_TOKENS = 4000

# Dialectic settings
[dialectic]
PROVIDER = "anthropic"
MODEL = "claude-sonnet-4-20250514"
PERFORM_QUERY_GENERATION = false
QUERY_GENERATION_PROVIDER = "groq"
QUERY_GENERATION_MODEL = "llama-3.1-8b-instant"
MAX_OUTPUT_TOKENS = 2500
SEMANTIC_SEARCH_TOP_K = 10
SEMANTIC_SEARCH_MAX_DISTANCE = 0.85
THINKING_BUDGET_TOKENS = 1024
CONTEXT_WINDOW_SIZE = 100000

# Summary settings
[summary]
ENABLED = true
MESSAGES_PER_SHORT_SUMMARY = 20
MESSAGES_PER_LONG_SUMMARY = 60
PROVIDER = "google"
MODEL = "gemini-1.5-flash-latest"
MAX_TOKENS_SHORT = 1000
MAX_TOKENS_LONG = 2000
THINKING_BUDGET_TOKENS = 512

# Webhook settings
[webhook]
SECRET = ""
MAX_WORKSPACE_LIMIT = 10<|MERGE_RESOLUTION|>--- conflicted
+++ resolved
@@ -67,13 +67,6 @@
 MAX_OUTPUT_TOKENS = 2500
 THINKING_BUDGET_TOKENS = 1024 # only applied when using Anthropic
 
-<<<<<<< HEAD
-USE_PEER_CARD = true
-PEER_CARD_PROVIDER = "openai"
-PEER_CARD_MODEL = "gpt-5-nano-2025-08-07"
-PEER_CARD_MAX_OUTPUT_TOKENS = 2000
-=======
->>>>>>> f988aae9
 WORKING_REPRESENTATION_MAX_OBSERVATIONS = 100
 REPRESENTATION_BATCH_MAX_TOKENS = 4096
 MAX_INPUT_TOKENS = 23000
