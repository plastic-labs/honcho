--- conflicted
+++ resolved
@@ -96,14 +96,12 @@
 MAX_TOKENS_LONG = 2000
 THINKING_BUDGET_TOKENS = 512
 
-<<<<<<< HEAD
-# Metrics settings
-[metrics]
-ENABLED = false
-NAMESPACE = "honcho"
-=======
 # Webhook settings
 [webhook]
 SECRET = ""
 MAX_WORKSPACE_LIMIT = 10
->>>>>>> 73c5eb1f
+
+# Metrics settings
+[metrics]
+ENABLED = false
+NAMESPACE = "honcho"