version = 1
revision = 3
requires-python = ">=3.10"
resolution-markers = [
    "python_full_version >= '3.13'",
    "python_full_version >= '3.11' and python_full_version < '3.13'",
    "python_full_version < '3.11'",
]

[manifest]
members = [
    "honcho",
    "honcho-ai",
]

[[package]]
name = "alembic"
version = "1.16.4"
source = { registry = "https://pypi.org/simple" }
dependencies = [
    { name = "mako" },
    { name = "sqlalchemy" },
    { name = "tomli", marker = "python_full_version < '3.11'" },
    { name = "typing-extensions" },
]
sdist = { url = "https://files.pythonhosted.org/packages/83/52/72e791b75c6b1efa803e491f7cbab78e963695e76d4ada05385252927e76/alembic-1.16.4.tar.gz", hash = "sha256:efab6ada0dd0fae2c92060800e0bf5c1dc26af15a10e02fb4babff164b4725e2", size = 1968161, upload-time = "2025-07-10T16:17:20.192Z" }
wheels = [
    { url = "https://files.pythonhosted.org/packages/c2/62/96b5217b742805236614f05904541000f55422a6060a90d7fd4ce26c172d/alembic-1.16.4-py3-none-any.whl", hash = "sha256:b05e51e8e82efc1abd14ba2af6392897e145930c3e0a2faf2b0da2f7f7fd660d", size = 247026, upload-time = "2025-07-10T16:17:21.845Z" },
]

[[package]]
name = "annotated-types"
version = "0.7.0"
source = { registry = "https://pypi.org/simple" }
sdist = { url = "https://files.pythonhosted.org/packages/ee/67/531ea369ba64dcff5ec9c3402f9f51bf748cec26dde048a2f973a4eea7f5/annotated_types-0.7.0.tar.gz", hash = "sha256:aff07c09a53a08bc8cfccb9c85b05f1aa9a2a6f23728d790723543408344ce89", size = 16081, upload-time = "2024-05-20T21:33:25.928Z" }
wheels = [
    { url = "https://files.pythonhosted.org/packages/78/b6/6307fbef88d9b5ee7421e68d78a9f162e0da4900bc5f5793f6d3d0e34fb8/annotated_types-0.7.0-py3-none-any.whl", hash = "sha256:1f02e8b43a8fbbc3f3e0d4f0f4bfc8131bcb4eebe8849b8e5c773f3a1c582a53", size = 13643, upload-time = "2024-05-20T21:33:24.1Z" },
]

[[package]]
name = "anthropic"
version = "0.61.0"
source = { registry = "https://pypi.org/simple" }
dependencies = [
    { name = "anyio" },
    { name = "distro" },
    { name = "httpx" },
    { name = "jiter" },
    { name = "pydantic" },
    { name = "sniffio" },
    { name = "typing-extensions" },
]
sdist = { url = "https://files.pythonhosted.org/packages/7a/9a/b384758ef93b8f931a523efc8782f7191b175714b3952ff11002899f638b/anthropic-0.61.0.tar.gz", hash = "sha256:af4b3b8f3bc4626cca6af2d412e301974da1747179341ad9e271bdf5cbd2f008", size = 426606, upload-time = "2025-08-05T16:29:37.958Z" }
wheels = [
    { url = "https://files.pythonhosted.org/packages/6e/07/c7907eee22f5c27a53118dd2576267052ae01f52811dbb06a2848012639e/anthropic-0.61.0-py3-none-any.whl", hash = "sha256:798c8e6cc61e6315143c3f5847d2f220c45f1e69f433436872a237413ca58803", size = 294935, upload-time = "2025-08-05T16:29:36.379Z" },
]

[[package]]
name = "anyio"
version = "4.10.0"
source = { registry = "https://pypi.org/simple" }
dependencies = [
    { name = "exceptiongroup", marker = "python_full_version < '3.11'" },
    { name = "idna" },
    { name = "sniffio" },
    { name = "typing-extensions", marker = "python_full_version < '3.13'" },
]
sdist = { url = "https://files.pythonhosted.org/packages/f1/b4/636b3b65173d3ce9a38ef5f0522789614e590dab6a8d505340a4efe4c567/anyio-4.10.0.tar.gz", hash = "sha256:3f3fae35c96039744587aa5b8371e7e8e603c0702999535961dd336026973ba6", size = 213252, upload-time = "2025-08-04T08:54:26.451Z" }
wheels = [
    { url = "https://files.pythonhosted.org/packages/6f/12/e5e0282d673bb9746bacfb6e2dba8719989d3660cdb2ea79aee9a9651afb/anyio-4.10.0-py3-none-any.whl", hash = "sha256:60e474ac86736bbfd6f210f7a61218939c318f43f9972497381f1c5e930ed3d1", size = 107213, upload-time = "2025-08-04T08:54:24.882Z" },
]

[[package]]
name = "attrs"
version = "25.3.0"
source = { registry = "https://pypi.org/simple" }
sdist = { url = "https://files.pythonhosted.org/packages/5a/b0/1367933a8532ee6ff8d63537de4f1177af4bff9f3e829baf7331f595bb24/attrs-25.3.0.tar.gz", hash = "sha256:75d7cefc7fb576747b2c81b4442d4d4a1ce0900973527c011d1030fd3bf4af1b", size = 812032, upload-time = "2025-03-13T11:10:22.779Z" }
wheels = [
    { url = "https://files.pythonhosted.org/packages/77/06/bb80f5f86020c4551da315d78b3ab75e8228f89f0162f2c3a819e407941a/attrs-25.3.0-py3-none-any.whl", hash = "sha256:427318ce031701fea540783410126f03899a97ffc6f61596ad581ac2e40e3bc3", size = 63815, upload-time = "2025-03-13T11:10:21.14Z" },
]

[[package]]
name = "backoff"
version = "2.2.1"
source = { registry = "https://pypi.org/simple" }
sdist = { url = "https://files.pythonhosted.org/packages/47/d7/5bbeb12c44d7c4f2fb5b56abce497eb5ed9f34d85701de869acedd602619/backoff-2.2.1.tar.gz", hash = "sha256:03f829f5bb1923180821643f8753b0502c3b682293992485b0eef2807afa5cba", size = 17001, upload-time = "2022-10-05T19:19:32.061Z" }
wheels = [
    { url = "https://files.pythonhosted.org/packages/df/73/b6e24bd22e6720ca8ee9a85a0c4a2971af8497d8f3193fa05390cbd46e09/backoff-2.2.1-py3-none-any.whl", hash = "sha256:63579f9a0628e06278f7e47b7d7d5b6ce20dc65c5e96a6f3ca99a6adca0396e8", size = 15148, upload-time = "2022-10-05T19:19:30.546Z" },
]

[[package]]
name = "backports-asyncio-runner"
version = "1.2.0"
source = { registry = "https://pypi.org/simple" }
sdist = { url = "https://files.pythonhosted.org/packages/8e/ff/70dca7d7cb1cbc0edb2c6cc0c38b65cba36cccc491eca64cabd5fe7f8670/backports_asyncio_runner-1.2.0.tar.gz", hash = "sha256:a5aa7b2b7d8f8bfcaa2b57313f70792df84e32a2a746f585213373f900b42162", size = 69893, upload-time = "2025-07-02T02:27:15.685Z" }
wheels = [
    { url = "https://files.pythonhosted.org/packages/a0/59/76ab57e3fe74484f48a53f8e337171b4a2349e506eabe136d7e01d059086/backports_asyncio_runner-1.2.0-py3-none-any.whl", hash = "sha256:0da0a936a8aeb554eccb426dc55af3ba63bcdc69fa1a600b5bb305413a4477b5", size = 12313, upload-time = "2025-07-02T02:27:14.263Z" },
]

[[package]]
name = "basedpyright"
version = "1.31.1"
source = { registry = "https://pypi.org/simple" }
dependencies = [
    { name = "nodejs-wheel-binaries" },
]
sdist = { url = "https://files.pythonhosted.org/packages/33/39/e2870a3739dce055a5b7822d027843c9ba9b3453dcb4b226d9b0e9d486f4/basedpyright-1.31.1.tar.gz", hash = "sha256:4e4d922a385f45dc93e50738d1131ec4533fee5d338b700ef2d28e2e0412e642", size = 22067890, upload-time = "2025-08-03T13:41:15.405Z" }
wheels = [
    { url = "https://files.pythonhosted.org/packages/1b/cc/8bca3b3a48d6a03a4b857a297fb1473ed1b9fa111be2d20c01f11112e75c/basedpyright-1.31.1-py3-none-any.whl", hash = "sha256:8b647bf07fff929892db4be83a116e6e1e59c13462ecb141214eb271f6785ee5", size = 11540576, upload-time = "2025-08-03T13:41:11.571Z" },
]

[[package]]
name = "cachetools"
version = "5.5.2"
source = { registry = "https://pypi.org/simple" }
sdist = { url = "https://files.pythonhosted.org/packages/6c/81/3747dad6b14fa2cf53fcf10548cf5aea6913e96fab41a3c198676f8948a5/cachetools-5.5.2.tar.gz", hash = "sha256:1a661caa9175d26759571b2e19580f9d6393969e5dfca11fdb1f947a23e640d4", size = 28380, upload-time = "2025-02-20T21:01:19.524Z" }
wheels = [
    { url = "https://files.pythonhosted.org/packages/72/76/20fa66124dbe6be5cafeb312ece67de6b61dd91a0247d1ea13db4ebb33c2/cachetools-5.5.2-py3-none-any.whl", hash = "sha256:d26a22bcc62eb95c3beabd9f1ee5e820d3d2704fe2967cbe350e20c8ffcd3f0a", size = 10080, upload-time = "2025-02-20T21:01:16.647Z" },
]

[[package]]
name = "certifi"
version = "2025.8.3"
source = { registry = "https://pypi.org/simple" }
sdist = { url = "https://files.pythonhosted.org/packages/dc/67/960ebe6bf230a96cda2e0abcf73af550ec4f090005363542f0765df162e0/certifi-2025.8.3.tar.gz", hash = "sha256:e564105f78ded564e3ae7c923924435e1daa7463faeab5bb932bc53ffae63407", size = 162386, upload-time = "2025-08-03T03:07:47.08Z" }
wheels = [
    { url = "https://files.pythonhosted.org/packages/e5/48/1549795ba7742c948d2ad169c1c8cdbae65bc450d6cd753d124b17c8cd32/certifi-2025.8.3-py3-none-any.whl", hash = "sha256:f6c12493cfb1b06ba2ff328595af9350c65d6644968e5d3a2ffd78699af217a5", size = 161216, upload-time = "2025-08-03T03:07:45.777Z" },
]

[[package]]
name = "cffi"
version = "1.17.1"
source = { registry = "https://pypi.org/simple" }
dependencies = [
    { name = "pycparser" },
]
sdist = { url = "https://files.pythonhosted.org/packages/fc/97/c783634659c2920c3fc70419e3af40972dbaf758daa229a7d6ea6135c90d/cffi-1.17.1.tar.gz", hash = "sha256:1c39c6016c32bc48dd54561950ebd6836e1670f2ae46128f67cf49e789c52824", size = 516621, upload-time = "2024-09-04T20:45:21.852Z" }
wheels = [
    { url = "https://files.pythonhosted.org/packages/90/07/f44ca684db4e4f08a3fdc6eeb9a0d15dc6883efc7b8c90357fdbf74e186c/cffi-1.17.1-cp310-cp310-macosx_10_9_x86_64.whl", hash = "sha256:df8b1c11f177bc2313ec4b2d46baec87a5f3e71fc8b45dab2ee7cae86d9aba14", size = 182191, upload-time = "2024-09-04T20:43:30.027Z" },
    { url = "https://files.pythonhosted.org/packages/08/fd/cc2fedbd887223f9f5d170c96e57cbf655df9831a6546c1727ae13fa977a/cffi-1.17.1-cp310-cp310-macosx_11_0_arm64.whl", hash = "sha256:8f2cdc858323644ab277e9bb925ad72ae0e67f69e804f4898c070998d50b1a67", size = 178592, upload-time = "2024-09-04T20:43:32.108Z" },
    { url = "https://files.pythonhosted.org/packages/de/cc/4635c320081c78d6ffc2cab0a76025b691a91204f4aa317d568ff9280a2d/cffi-1.17.1-cp310-cp310-manylinux_2_12_i686.manylinux2010_i686.manylinux_2_17_i686.manylinux2014_i686.whl", hash = "sha256:edae79245293e15384b51f88b00613ba9f7198016a5948b5dddf4917d4d26382", size = 426024, upload-time = "2024-09-04T20:43:34.186Z" },
    { url = "https://files.pythonhosted.org/packages/b6/7b/3b2b250f3aab91abe5f8a51ada1b717935fdaec53f790ad4100fe2ec64d1/cffi-1.17.1-cp310-cp310-manylinux_2_17_aarch64.manylinux2014_aarch64.whl", hash = "sha256:45398b671ac6d70e67da8e4224a065cec6a93541bb7aebe1b198a61b58c7b702", size = 448188, upload-time = "2024-09-04T20:43:36.286Z" },
    { url = "https://files.pythonhosted.org/packages/d3/48/1b9283ebbf0ec065148d8de05d647a986c5f22586b18120020452fff8f5d/cffi-1.17.1-cp310-cp310-manylinux_2_17_ppc64le.manylinux2014_ppc64le.whl", hash = "sha256:ad9413ccdeda48c5afdae7e4fa2192157e991ff761e7ab8fdd8926f40b160cc3", size = 455571, upload-time = "2024-09-04T20:43:38.586Z" },
    { url = "https://files.pythonhosted.org/packages/40/87/3b8452525437b40f39ca7ff70276679772ee7e8b394934ff60e63b7b090c/cffi-1.17.1-cp310-cp310-manylinux_2_17_s390x.manylinux2014_s390x.whl", hash = "sha256:5da5719280082ac6bd9aa7becb3938dc9f9cbd57fac7d2871717b1feb0902ab6", size = 436687, upload-time = "2024-09-04T20:43:40.084Z" },
    { url = "https://files.pythonhosted.org/packages/8d/fb/4da72871d177d63649ac449aec2e8a29efe0274035880c7af59101ca2232/cffi-1.17.1-cp310-cp310-manylinux_2_17_x86_64.manylinux2014_x86_64.whl", hash = "sha256:2bb1a08b8008b281856e5971307cc386a8e9c5b625ac297e853d36da6efe9c17", size = 446211, upload-time = "2024-09-04T20:43:41.526Z" },
    { url = "https://files.pythonhosted.org/packages/ab/a0/62f00bcb411332106c02b663b26f3545a9ef136f80d5df746c05878f8c4b/cffi-1.17.1-cp310-cp310-musllinux_1_1_aarch64.whl", hash = "sha256:045d61c734659cc045141be4bae381a41d89b741f795af1dd018bfb532fd0df8", size = 461325, upload-time = "2024-09-04T20:43:43.117Z" },
    { url = "https://files.pythonhosted.org/packages/36/83/76127035ed2e7e27b0787604d99da630ac3123bfb02d8e80c633f218a11d/cffi-1.17.1-cp310-cp310-musllinux_1_1_i686.whl", hash = "sha256:6883e737d7d9e4899a8a695e00ec36bd4e5e4f18fabe0aca0efe0a4b44cdb13e", size = 438784, upload-time = "2024-09-04T20:43:45.256Z" },
    { url = "https://files.pythonhosted.org/packages/21/81/a6cd025db2f08ac88b901b745c163d884641909641f9b826e8cb87645942/cffi-1.17.1-cp310-cp310-musllinux_1_1_x86_64.whl", hash = "sha256:6b8b4a92e1c65048ff98cfe1f735ef8f1ceb72e3d5f0c25fdb12087a23da22be", size = 461564, upload-time = "2024-09-04T20:43:46.779Z" },
    { url = "https://files.pythonhosted.org/packages/f8/fe/4d41c2f200c4a457933dbd98d3cf4e911870877bd94d9656cc0fcb390681/cffi-1.17.1-cp310-cp310-win32.whl", hash = "sha256:c9c3d058ebabb74db66e431095118094d06abf53284d9c81f27300d0e0d8bc7c", size = 171804, upload-time = "2024-09-04T20:43:48.186Z" },
    { url = "https://files.pythonhosted.org/packages/d1/b6/0b0f5ab93b0df4acc49cae758c81fe4e5ef26c3ae2e10cc69249dfd8b3ab/cffi-1.17.1-cp310-cp310-win_amd64.whl", hash = "sha256:0f048dcf80db46f0098ccac01132761580d28e28bc0f78ae0d58048063317e15", size = 181299, upload-time = "2024-09-04T20:43:49.812Z" },
    { url = "https://files.pythonhosted.org/packages/6b/f4/927e3a8899e52a27fa57a48607ff7dc91a9ebe97399b357b85a0c7892e00/cffi-1.17.1-cp311-cp311-macosx_10_9_x86_64.whl", hash = "sha256:a45e3c6913c5b87b3ff120dcdc03f6131fa0065027d0ed7ee6190736a74cd401", size = 182264, upload-time = "2024-09-04T20:43:51.124Z" },
    { url = "https://files.pythonhosted.org/packages/6c/f5/6c3a8efe5f503175aaddcbea6ad0d2c96dad6f5abb205750d1b3df44ef29/cffi-1.17.1-cp311-cp311-macosx_11_0_arm64.whl", hash = "sha256:30c5e0cb5ae493c04c8b42916e52ca38079f1b235c2f8ae5f4527b963c401caf", size = 178651, upload-time = "2024-09-04T20:43:52.872Z" },
    { url = "https://files.pythonhosted.org/packages/94/dd/a3f0118e688d1b1a57553da23b16bdade96d2f9bcda4d32e7d2838047ff7/cffi-1.17.1-cp311-cp311-manylinux_2_12_i686.manylinux2010_i686.manylinux_2_17_i686.manylinux2014_i686.whl", hash = "sha256:f75c7ab1f9e4aca5414ed4d8e5c0e303a34f4421f8a0d47a4d019ceff0ab6af4", size = 445259, upload-time = "2024-09-04T20:43:56.123Z" },
    { url = "https://files.pythonhosted.org/packages/2e/ea/70ce63780f096e16ce8588efe039d3c4f91deb1dc01e9c73a287939c79a6/cffi-1.17.1-cp311-cp311-manylinux_2_17_aarch64.manylinux2014_aarch64.whl", hash = "sha256:a1ed2dd2972641495a3ec98445e09766f077aee98a1c896dcb4ad0d303628e41", size = 469200, upload-time = "2024-09-04T20:43:57.891Z" },
    { url = "https://files.pythonhosted.org/packages/1c/a0/a4fa9f4f781bda074c3ddd57a572b060fa0df7655d2a4247bbe277200146/cffi-1.17.1-cp311-cp311-manylinux_2_17_ppc64le.manylinux2014_ppc64le.whl", hash = "sha256:46bf43160c1a35f7ec506d254e5c890f3c03648a4dbac12d624e4490a7046cd1", size = 477235, upload-time = "2024-09-04T20:44:00.18Z" },
    { url = "https://files.pythonhosted.org/packages/62/12/ce8710b5b8affbcdd5c6e367217c242524ad17a02fe5beec3ee339f69f85/cffi-1.17.1-cp311-cp311-manylinux_2_17_s390x.manylinux2014_s390x.whl", hash = "sha256:a24ed04c8ffd54b0729c07cee15a81d964e6fee0e3d4d342a27b020d22959dc6", size = 459721, upload-time = "2024-09-04T20:44:01.585Z" },
    { url = "https://files.pythonhosted.org/packages/ff/6b/d45873c5e0242196f042d555526f92aa9e0c32355a1be1ff8c27f077fd37/cffi-1.17.1-cp311-cp311-manylinux_2_17_x86_64.manylinux2014_x86_64.whl", hash = "sha256:610faea79c43e44c71e1ec53a554553fa22321b65fae24889706c0a84d4ad86d", size = 467242, upload-time = "2024-09-04T20:44:03.467Z" },
    { url = "https://files.pythonhosted.org/packages/1a/52/d9a0e523a572fbccf2955f5abe883cfa8bcc570d7faeee06336fbd50c9fc/cffi-1.17.1-cp311-cp311-musllinux_1_1_aarch64.whl", hash = "sha256:a9b15d491f3ad5d692e11f6b71f7857e7835eb677955c00cc0aefcd0669adaf6", size = 477999, upload-time = "2024-09-04T20:44:05.023Z" },
    { url = "https://files.pythonhosted.org/packages/44/74/f2a2460684a1a2d00ca799ad880d54652841a780c4c97b87754f660c7603/cffi-1.17.1-cp311-cp311-musllinux_1_1_i686.whl", hash = "sha256:de2ea4b5833625383e464549fec1bc395c1bdeeb5f25c4a3a82b5a8c756ec22f", size = 454242, upload-time = "2024-09-04T20:44:06.444Z" },
    { url = "https://files.pythonhosted.org/packages/f8/4a/34599cac7dfcd888ff54e801afe06a19c17787dfd94495ab0c8d35fe99fb/cffi-1.17.1-cp311-cp311-musllinux_1_1_x86_64.whl", hash = "sha256:fc48c783f9c87e60831201f2cce7f3b2e4846bf4d8728eabe54d60700b318a0b", size = 478604, upload-time = "2024-09-04T20:44:08.206Z" },
    { url = "https://files.pythonhosted.org/packages/34/33/e1b8a1ba29025adbdcda5fb3a36f94c03d771c1b7b12f726ff7fef2ebe36/cffi-1.17.1-cp311-cp311-win32.whl", hash = "sha256:85a950a4ac9c359340d5963966e3e0a94a676bd6245a4b55bc43949eee26a655", size = 171727, upload-time = "2024-09-04T20:44:09.481Z" },
    { url = "https://files.pythonhosted.org/packages/3d/97/50228be003bb2802627d28ec0627837ac0bf35c90cf769812056f235b2d1/cffi-1.17.1-cp311-cp311-win_amd64.whl", hash = "sha256:caaf0640ef5f5517f49bc275eca1406b0ffa6aa184892812030f04c2abf589a0", size = 181400, upload-time = "2024-09-04T20:44:10.873Z" },
    { url = "https://files.pythonhosted.org/packages/5a/84/e94227139ee5fb4d600a7a4927f322e1d4aea6fdc50bd3fca8493caba23f/cffi-1.17.1-cp312-cp312-macosx_10_9_x86_64.whl", hash = "sha256:805b4371bf7197c329fcb3ead37e710d1bca9da5d583f5073b799d5c5bd1eee4", size = 183178, upload-time = "2024-09-04T20:44:12.232Z" },
    { url = "https://files.pythonhosted.org/packages/da/ee/fb72c2b48656111c4ef27f0f91da355e130a923473bf5ee75c5643d00cca/cffi-1.17.1-cp312-cp312-macosx_11_0_arm64.whl", hash = "sha256:733e99bc2df47476e3848417c5a4540522f234dfd4ef3ab7fafdf555b082ec0c", size = 178840, upload-time = "2024-09-04T20:44:13.739Z" },
    { url = "https://files.pythonhosted.org/packages/cc/b6/db007700f67d151abadf508cbfd6a1884f57eab90b1bb985c4c8c02b0f28/cffi-1.17.1-cp312-cp312-manylinux_2_12_i686.manylinux2010_i686.manylinux_2_17_i686.manylinux2014_i686.whl", hash = "sha256:1257bdabf294dceb59f5e70c64a3e2f462c30c7ad68092d01bbbfb1c16b1ba36", size = 454803, upload-time = "2024-09-04T20:44:15.231Z" },
    { url = "https://files.pythonhosted.org/packages/1a/df/f8d151540d8c200eb1c6fba8cd0dfd40904f1b0682ea705c36e6c2e97ab3/cffi-1.17.1-cp312-cp312-manylinux_2_17_aarch64.manylinux2014_aarch64.whl", hash = "sha256:da95af8214998d77a98cc14e3a3bd00aa191526343078b530ceb0bd710fb48a5", size = 478850, upload-time = "2024-09-04T20:44:17.188Z" },
    { url = "https://files.pythonhosted.org/packages/28/c0/b31116332a547fd2677ae5b78a2ef662dfc8023d67f41b2a83f7c2aa78b1/cffi-1.17.1-cp312-cp312-manylinux_2_17_ppc64le.manylinux2014_ppc64le.whl", hash = "sha256:d63afe322132c194cf832bfec0dc69a99fb9bb6bbd550f161a49e9e855cc78ff", size = 485729, upload-time = "2024-09-04T20:44:18.688Z" },
    { url = "https://files.pythonhosted.org/packages/91/2b/9a1ddfa5c7f13cab007a2c9cc295b70fbbda7cb10a286aa6810338e60ea1/cffi-1.17.1-cp312-cp312-manylinux_2_17_s390x.manylinux2014_s390x.whl", hash = "sha256:f79fc4fc25f1c8698ff97788206bb3c2598949bfe0fef03d299eb1b5356ada99", size = 471256, upload-time = "2024-09-04T20:44:20.248Z" },
    { url = "https://files.pythonhosted.org/packages/b2/d5/da47df7004cb17e4955df6a43d14b3b4ae77737dff8bf7f8f333196717bf/cffi-1.17.1-cp312-cp312-manylinux_2_17_x86_64.manylinux2014_x86_64.whl", hash = "sha256:b62ce867176a75d03a665bad002af8e6d54644fad99a3c70905c543130e39d93", size = 479424, upload-time = "2024-09-04T20:44:21.673Z" },
    { url = "https://files.pythonhosted.org/packages/0b/ac/2a28bcf513e93a219c8a4e8e125534f4f6db03e3179ba1c45e949b76212c/cffi-1.17.1-cp312-cp312-musllinux_1_1_aarch64.whl", hash = "sha256:386c8bf53c502fff58903061338ce4f4950cbdcb23e2902d86c0f722b786bbe3", size = 484568, upload-time = "2024-09-04T20:44:23.245Z" },
    { url = "https://files.pythonhosted.org/packages/d4/38/ca8a4f639065f14ae0f1d9751e70447a261f1a30fa7547a828ae08142465/cffi-1.17.1-cp312-cp312-musllinux_1_1_x86_64.whl", hash = "sha256:4ceb10419a9adf4460ea14cfd6bc43d08701f0835e979bf821052f1805850fe8", size = 488736, upload-time = "2024-09-04T20:44:24.757Z" },
    { url = "https://files.pythonhosted.org/packages/86/c5/28b2d6f799ec0bdecf44dced2ec5ed43e0eb63097b0f58c293583b406582/cffi-1.17.1-cp312-cp312-win32.whl", hash = "sha256:a08d7e755f8ed21095a310a693525137cfe756ce62d066e53f502a83dc550f65", size = 172448, upload-time = "2024-09-04T20:44:26.208Z" },
    { url = "https://files.pythonhosted.org/packages/50/b9/db34c4755a7bd1cb2d1603ac3863f22bcecbd1ba29e5ee841a4bc510b294/cffi-1.17.1-cp312-cp312-win_amd64.whl", hash = "sha256:51392eae71afec0d0c8fb1a53b204dbb3bcabcb3c9b807eedf3e1e6ccf2de903", size = 181976, upload-time = "2024-09-04T20:44:27.578Z" },
    { url = "https://files.pythonhosted.org/packages/8d/f8/dd6c246b148639254dad4d6803eb6a54e8c85c6e11ec9df2cffa87571dbe/cffi-1.17.1-cp313-cp313-macosx_10_13_x86_64.whl", hash = "sha256:f3a2b4222ce6b60e2e8b337bb9596923045681d71e5a082783484d845390938e", size = 182989, upload-time = "2024-09-04T20:44:28.956Z" },
    { url = "https://files.pythonhosted.org/packages/8b/f1/672d303ddf17c24fc83afd712316fda78dc6fce1cd53011b839483e1ecc8/cffi-1.17.1-cp313-cp313-macosx_11_0_arm64.whl", hash = "sha256:0984a4925a435b1da406122d4d7968dd861c1385afe3b45ba82b750f229811e2", size = 178802, upload-time = "2024-09-04T20:44:30.289Z" },
    { url = "https://files.pythonhosted.org/packages/0e/2d/eab2e858a91fdff70533cab61dcff4a1f55ec60425832ddfdc9cd36bc8af/cffi-1.17.1-cp313-cp313-manylinux_2_12_i686.manylinux2010_i686.manylinux_2_17_i686.manylinux2014_i686.whl", hash = "sha256:d01b12eeeb4427d3110de311e1774046ad344f5b1a7403101878976ecd7a10f3", size = 454792, upload-time = "2024-09-04T20:44:32.01Z" },
    { url = "https://files.pythonhosted.org/packages/75/b2/fbaec7c4455c604e29388d55599b99ebcc250a60050610fadde58932b7ee/cffi-1.17.1-cp313-cp313-manylinux_2_17_aarch64.manylinux2014_aarch64.whl", hash = "sha256:706510fe141c86a69c8ddc029c7910003a17353970cff3b904ff0686a5927683", size = 478893, upload-time = "2024-09-04T20:44:33.606Z" },
    { url = "https://files.pythonhosted.org/packages/4f/b7/6e4a2162178bf1935c336d4da8a9352cccab4d3a5d7914065490f08c0690/cffi-1.17.1-cp313-cp313-manylinux_2_17_ppc64le.manylinux2014_ppc64le.whl", hash = "sha256:de55b766c7aa2e2a3092c51e0483d700341182f08e67c63630d5b6f200bb28e5", size = 485810, upload-time = "2024-09-04T20:44:35.191Z" },
    { url = "https://files.pythonhosted.org/packages/c7/8a/1d0e4a9c26e54746dc08c2c6c037889124d4f59dffd853a659fa545f1b40/cffi-1.17.1-cp313-cp313-manylinux_2_17_s390x.manylinux2014_s390x.whl", hash = "sha256:c59d6e989d07460165cc5ad3c61f9fd8f1b4796eacbd81cee78957842b834af4", size = 471200, upload-time = "2024-09-04T20:44:36.743Z" },
    { url = "https://files.pythonhosted.org/packages/26/9f/1aab65a6c0db35f43c4d1b4f580e8df53914310afc10ae0397d29d697af4/cffi-1.17.1-cp313-cp313-manylinux_2_17_x86_64.manylinux2014_x86_64.whl", hash = "sha256:dd398dbc6773384a17fe0d3e7eeb8d1a21c2200473ee6806bb5e6a8e62bb73dd", size = 479447, upload-time = "2024-09-04T20:44:38.492Z" },
    { url = "https://files.pythonhosted.org/packages/5f/e4/fb8b3dd8dc0e98edf1135ff067ae070bb32ef9d509d6cb0f538cd6f7483f/cffi-1.17.1-cp313-cp313-musllinux_1_1_aarch64.whl", hash = "sha256:3edc8d958eb099c634dace3c7e16560ae474aa3803a5df240542b305d14e14ed", size = 484358, upload-time = "2024-09-04T20:44:40.046Z" },
    { url = "https://files.pythonhosted.org/packages/f1/47/d7145bf2dc04684935d57d67dff9d6d795b2ba2796806bb109864be3a151/cffi-1.17.1-cp313-cp313-musllinux_1_1_x86_64.whl", hash = "sha256:72e72408cad3d5419375fc87d289076ee319835bdfa2caad331e377589aebba9", size = 488469, upload-time = "2024-09-04T20:44:41.616Z" },
    { url = "https://files.pythonhosted.org/packages/bf/ee/f94057fa6426481d663b88637a9a10e859e492c73d0384514a17d78ee205/cffi-1.17.1-cp313-cp313-win32.whl", hash = "sha256:e03eab0a8677fa80d646b5ddece1cbeaf556c313dcfac435ba11f107ba117b5d", size = 172475, upload-time = "2024-09-04T20:44:43.733Z" },
    { url = "https://files.pythonhosted.org/packages/7c/fc/6a8cb64e5f0324877d503c854da15d76c1e50eb722e320b15345c4d0c6de/cffi-1.17.1-cp313-cp313-win_amd64.whl", hash = "sha256:f6a16c31041f09ead72d69f583767292f750d24913dadacf5756b966aacb3f1a", size = 182009, upload-time = "2024-09-04T20:44:45.309Z" },
]

[[package]]
name = "cfgv"
version = "3.4.0"
source = { registry = "https://pypi.org/simple" }
sdist = { url = "https://files.pythonhosted.org/packages/11/74/539e56497d9bd1d484fd863dd69cbbfa653cd2aa27abfe35653494d85e94/cfgv-3.4.0.tar.gz", hash = "sha256:e52591d4c5f5dead8e0f673fb16db7949d2cfb3f7da4582893288f0ded8fe560", size = 7114, upload-time = "2023-08-12T20:38:17.776Z" }
wheels = [
    { url = "https://files.pythonhosted.org/packages/c5/55/51844dd50c4fc7a33b653bfaba4c2456f06955289ca770a5dbd5fd267374/cfgv-3.4.0-py2.py3-none-any.whl", hash = "sha256:b7265b1f29fd3316bfcd2b330d63d024f2bfd8bcb8b0272f8e19a504856c48f9", size = 7249, upload-time = "2023-08-12T20:38:16.269Z" },
]

[[package]]
name = "charset-normalizer"
version = "3.4.2"
source = { registry = "https://pypi.org/simple" }
sdist = { url = "https://files.pythonhosted.org/packages/e4/33/89c2ced2b67d1c2a61c19c6751aa8902d46ce3dacb23600a283619f5a12d/charset_normalizer-3.4.2.tar.gz", hash = "sha256:5baececa9ecba31eff645232d59845c07aa030f0c81ee70184a90d35099a0e63", size = 126367, upload-time = "2025-05-02T08:34:42.01Z" }
wheels = [
    { url = "https://files.pythonhosted.org/packages/95/28/9901804da60055b406e1a1c5ba7aac1276fb77f1dde635aabfc7fd84b8ab/charset_normalizer-3.4.2-cp310-cp310-macosx_10_9_universal2.whl", hash = "sha256:7c48ed483eb946e6c04ccbe02c6b4d1d48e51944b6db70f697e089c193404941", size = 201818, upload-time = "2025-05-02T08:31:46.725Z" },
    { url = "https://files.pythonhosted.org/packages/d9/9b/892a8c8af9110935e5adcbb06d9c6fe741b6bb02608c6513983048ba1a18/charset_normalizer-3.4.2-cp310-cp310-manylinux_2_17_aarch64.manylinux2014_aarch64.whl", hash = "sha256:b2d318c11350e10662026ad0eb71bb51c7812fc8590825304ae0bdd4ac283acd", size = 144649, upload-time = "2025-05-02T08:31:48.889Z" },
    { url = "https://files.pythonhosted.org/packages/7b/a5/4179abd063ff6414223575e008593861d62abfc22455b5d1a44995b7c101/charset_normalizer-3.4.2-cp310-cp310-manylinux_2_17_ppc64le.manylinux2014_ppc64le.whl", hash = "sha256:9cbfacf36cb0ec2897ce0ebc5d08ca44213af24265bd56eca54bee7923c48fd6", size = 155045, upload-time = "2025-05-02T08:31:50.757Z" },
    { url = "https://files.pythonhosted.org/packages/3b/95/bc08c7dfeddd26b4be8c8287b9bb055716f31077c8b0ea1cd09553794665/charset_normalizer-3.4.2-cp310-cp310-manylinux_2_17_s390x.manylinux2014_s390x.whl", hash = "sha256:18dd2e350387c87dabe711b86f83c9c78af772c748904d372ade190b5c7c9d4d", size = 147356, upload-time = "2025-05-02T08:31:52.634Z" },
    { url = "https://files.pythonhosted.org/packages/a8/2d/7a5b635aa65284bf3eab7653e8b4151ab420ecbae918d3e359d1947b4d61/charset_normalizer-3.4.2-cp310-cp310-manylinux_2_17_x86_64.manylinux2014_x86_64.whl", hash = "sha256:8075c35cd58273fee266c58c0c9b670947c19df5fb98e7b66710e04ad4e9ff86", size = 149471, upload-time = "2025-05-02T08:31:56.207Z" },
    { url = "https://files.pythonhosted.org/packages/ae/38/51fc6ac74251fd331a8cfdb7ec57beba8c23fd5493f1050f71c87ef77ed0/charset_normalizer-3.4.2-cp310-cp310-manylinux_2_5_i686.manylinux1_i686.manylinux_2_17_i686.manylinux2014_i686.whl", hash = "sha256:5bf4545e3b962767e5c06fe1738f951f77d27967cb2caa64c28be7c4563e162c", size = 151317, upload-time = "2025-05-02T08:31:57.613Z" },
    { url = "https://files.pythonhosted.org/packages/b7/17/edee1e32215ee6e9e46c3e482645b46575a44a2d72c7dfd49e49f60ce6bf/charset_normalizer-3.4.2-cp310-cp310-musllinux_1_2_aarch64.whl", hash = "sha256:7a6ab32f7210554a96cd9e33abe3ddd86732beeafc7a28e9955cdf22ffadbab0", size = 146368, upload-time = "2025-05-02T08:31:59.468Z" },
    { url = "https://files.pythonhosted.org/packages/26/2c/ea3e66f2b5f21fd00b2825c94cafb8c326ea6240cd80a91eb09e4a285830/charset_normalizer-3.4.2-cp310-cp310-musllinux_1_2_i686.whl", hash = "sha256:b33de11b92e9f75a2b545d6e9b6f37e398d86c3e9e9653c4864eb7e89c5773ef", size = 154491, upload-time = "2025-05-02T08:32:01.219Z" },
    { url = "https://files.pythonhosted.org/packages/52/47/7be7fa972422ad062e909fd62460d45c3ef4c141805b7078dbab15904ff7/charset_normalizer-3.4.2-cp310-cp310-musllinux_1_2_ppc64le.whl", hash = "sha256:8755483f3c00d6c9a77f490c17e6ab0c8729e39e6390328e42521ef175380ae6", size = 157695, upload-time = "2025-05-02T08:32:03.045Z" },
    { url = "https://files.pythonhosted.org/packages/2f/42/9f02c194da282b2b340f28e5fb60762de1151387a36842a92b533685c61e/charset_normalizer-3.4.2-cp310-cp310-musllinux_1_2_s390x.whl", hash = "sha256:68a328e5f55ec37c57f19ebb1fdc56a248db2e3e9ad769919a58672958e8f366", size = 154849, upload-time = "2025-05-02T08:32:04.651Z" },
    { url = "https://files.pythonhosted.org/packages/67/44/89cacd6628f31fb0b63201a618049be4be2a7435a31b55b5eb1c3674547a/charset_normalizer-3.4.2-cp310-cp310-musllinux_1_2_x86_64.whl", hash = "sha256:21b2899062867b0e1fde9b724f8aecb1af14f2778d69aacd1a5a1853a597a5db", size = 150091, upload-time = "2025-05-02T08:32:06.719Z" },
    { url = "https://files.pythonhosted.org/packages/1f/79/4b8da9f712bc079c0f16b6d67b099b0b8d808c2292c937f267d816ec5ecc/charset_normalizer-3.4.2-cp310-cp310-win32.whl", hash = "sha256:e8082b26888e2f8b36a042a58307d5b917ef2b1cacab921ad3323ef91901c71a", size = 98445, upload-time = "2025-05-02T08:32:08.66Z" },
    { url = "https://files.pythonhosted.org/packages/7d/d7/96970afb4fb66497a40761cdf7bd4f6fca0fc7bafde3a84f836c1f57a926/charset_normalizer-3.4.2-cp310-cp310-win_amd64.whl", hash = "sha256:f69a27e45c43520f5487f27627059b64aaf160415589230992cec34c5e18a509", size = 105782, upload-time = "2025-05-02T08:32:10.46Z" },
    { url = "https://files.pythonhosted.org/packages/05/85/4c40d00dcc6284a1c1ad5de5e0996b06f39d8232f1031cd23c2f5c07ee86/charset_normalizer-3.4.2-cp311-cp311-macosx_10_9_universal2.whl", hash = "sha256:be1e352acbe3c78727a16a455126d9ff83ea2dfdcbc83148d2982305a04714c2", size = 198794, upload-time = "2025-05-02T08:32:11.945Z" },
    { url = "https://files.pythonhosted.org/packages/41/d9/7a6c0b9db952598e97e93cbdfcb91bacd89b9b88c7c983250a77c008703c/charset_normalizer-3.4.2-cp311-cp311-manylinux_2_17_aarch64.manylinux2014_aarch64.whl", hash = "sha256:aa88ca0b1932e93f2d961bf3addbb2db902198dca337d88c89e1559e066e7645", size = 142846, upload-time = "2025-05-02T08:32:13.946Z" },
    { url = "https://files.pythonhosted.org/packages/66/82/a37989cda2ace7e37f36c1a8ed16c58cf48965a79c2142713244bf945c89/charset_normalizer-3.4.2-cp311-cp311-manylinux_2_17_ppc64le.manylinux2014_ppc64le.whl", hash = "sha256:d524ba3f1581b35c03cb42beebab4a13e6cdad7b36246bd22541fa585a56cccd", size = 153350, upload-time = "2025-05-02T08:32:15.873Z" },
    { url = "https://files.pythonhosted.org/packages/df/68/a576b31b694d07b53807269d05ec3f6f1093e9545e8607121995ba7a8313/charset_normalizer-3.4.2-cp311-cp311-manylinux_2_17_s390x.manylinux2014_s390x.whl", hash = "sha256:28a1005facc94196e1fb3e82a3d442a9d9110b8434fc1ded7a24a2983c9888d8", size = 145657, upload-time = "2025-05-02T08:32:17.283Z" },
    { url = "https://files.pythonhosted.org/packages/92/9b/ad67f03d74554bed3aefd56fe836e1623a50780f7c998d00ca128924a499/charset_normalizer-3.4.2-cp311-cp311-manylinux_2_17_x86_64.manylinux2014_x86_64.whl", hash = "sha256:fdb20a30fe1175ecabed17cbf7812f7b804b8a315a25f24678bcdf120a90077f", size = 147260, upload-time = "2025-05-02T08:32:18.807Z" },
    { url = "https://files.pythonhosted.org/packages/a6/e6/8aebae25e328160b20e31a7e9929b1578bbdc7f42e66f46595a432f8539e/charset_normalizer-3.4.2-cp311-cp311-manylinux_2_5_i686.manylinux1_i686.manylinux_2_17_i686.manylinux2014_i686.whl", hash = "sha256:0f5d9ed7f254402c9e7d35d2f5972c9bbea9040e99cd2861bd77dc68263277c7", size = 149164, upload-time = "2025-05-02T08:32:20.333Z" },
    { url = "https://files.pythonhosted.org/packages/8b/f2/b3c2f07dbcc248805f10e67a0262c93308cfa149a4cd3d1fe01f593e5fd2/charset_normalizer-3.4.2-cp311-cp311-musllinux_1_2_aarch64.whl", hash = "sha256:efd387a49825780ff861998cd959767800d54f8308936b21025326de4b5a42b9", size = 144571, upload-time = "2025-05-02T08:32:21.86Z" },
    { url = "https://files.pythonhosted.org/packages/60/5b/c3f3a94bc345bc211622ea59b4bed9ae63c00920e2e8f11824aa5708e8b7/charset_normalizer-3.4.2-cp311-cp311-musllinux_1_2_i686.whl", hash = "sha256:f0aa37f3c979cf2546b73e8222bbfa3dc07a641585340179d768068e3455e544", size = 151952, upload-time = "2025-05-02T08:32:23.434Z" },
    { url = "https://files.pythonhosted.org/packages/e2/4d/ff460c8b474122334c2fa394a3f99a04cf11c646da895f81402ae54f5c42/charset_normalizer-3.4.2-cp311-cp311-musllinux_1_2_ppc64le.whl", hash = "sha256:e70e990b2137b29dc5564715de1e12701815dacc1d056308e2b17e9095372a82", size = 155959, upload-time = "2025-05-02T08:32:24.993Z" },
    { url = "https://files.pythonhosted.org/packages/a2/2b/b964c6a2fda88611a1fe3d4c400d39c66a42d6c169c924818c848f922415/charset_normalizer-3.4.2-cp311-cp311-musllinux_1_2_s390x.whl", hash = "sha256:0c8c57f84ccfc871a48a47321cfa49ae1df56cd1d965a09abe84066f6853b9c0", size = 153030, upload-time = "2025-05-02T08:32:26.435Z" },
    { url = "https://files.pythonhosted.org/packages/59/2e/d3b9811db26a5ebf444bc0fa4f4be5aa6d76fc6e1c0fd537b16c14e849b6/charset_normalizer-3.4.2-cp311-cp311-musllinux_1_2_x86_64.whl", hash = "sha256:6b66f92b17849b85cad91259efc341dce9c1af48e2173bf38a85c6329f1033e5", size = 148015, upload-time = "2025-05-02T08:32:28.376Z" },
    { url = "https://files.pythonhosted.org/packages/90/07/c5fd7c11eafd561bb51220d600a788f1c8d77c5eef37ee49454cc5c35575/charset_normalizer-3.4.2-cp311-cp311-win32.whl", hash = "sha256:daac4765328a919a805fa5e2720f3e94767abd632ae410a9062dff5412bae65a", size = 98106, upload-time = "2025-05-02T08:32:30.281Z" },
    { url = "https://files.pythonhosted.org/packages/a8/05/5e33dbef7e2f773d672b6d79f10ec633d4a71cd96db6673625838a4fd532/charset_normalizer-3.4.2-cp311-cp311-win_amd64.whl", hash = "sha256:e53efc7c7cee4c1e70661e2e112ca46a575f90ed9ae3fef200f2a25e954f4b28", size = 105402, upload-time = "2025-05-02T08:32:32.191Z" },
    { url = "https://files.pythonhosted.org/packages/d7/a4/37f4d6035c89cac7930395a35cc0f1b872e652eaafb76a6075943754f095/charset_normalizer-3.4.2-cp312-cp312-macosx_10_13_universal2.whl", hash = "sha256:0c29de6a1a95f24b9a1aa7aefd27d2487263f00dfd55a77719b530788f75cff7", size = 199936, upload-time = "2025-05-02T08:32:33.712Z" },
    { url = "https://files.pythonhosted.org/packages/ee/8a/1a5e33b73e0d9287274f899d967907cd0bf9c343e651755d9307e0dbf2b3/charset_normalizer-3.4.2-cp312-cp312-manylinux_2_17_aarch64.manylinux2014_aarch64.whl", hash = "sha256:cddf7bd982eaa998934a91f69d182aec997c6c468898efe6679af88283b498d3", size = 143790, upload-time = "2025-05-02T08:32:35.768Z" },
    { url = "https://files.pythonhosted.org/packages/66/52/59521f1d8e6ab1482164fa21409c5ef44da3e9f653c13ba71becdd98dec3/charset_normalizer-3.4.2-cp312-cp312-manylinux_2_17_ppc64le.manylinux2014_ppc64le.whl", hash = "sha256:fcbe676a55d7445b22c10967bceaaf0ee69407fbe0ece4d032b6eb8d4565982a", size = 153924, upload-time = "2025-05-02T08:32:37.284Z" },
    { url = "https://files.pythonhosted.org/packages/86/2d/fb55fdf41964ec782febbf33cb64be480a6b8f16ded2dbe8db27a405c09f/charset_normalizer-3.4.2-cp312-cp312-manylinux_2_17_s390x.manylinux2014_s390x.whl", hash = "sha256:d41c4d287cfc69060fa91cae9683eacffad989f1a10811995fa309df656ec214", size = 146626, upload-time = "2025-05-02T08:32:38.803Z" },
    { url = "https://files.pythonhosted.org/packages/8c/73/6ede2ec59bce19b3edf4209d70004253ec5f4e319f9a2e3f2f15601ed5f7/charset_normalizer-3.4.2-cp312-cp312-manylinux_2_17_x86_64.manylinux2014_x86_64.whl", hash = "sha256:4e594135de17ab3866138f496755f302b72157d115086d100c3f19370839dd3a", size = 148567, upload-time = "2025-05-02T08:32:40.251Z" },
    { url = "https://files.pythonhosted.org/packages/09/14/957d03c6dc343c04904530b6bef4e5efae5ec7d7990a7cbb868e4595ee30/charset_normalizer-3.4.2-cp312-cp312-manylinux_2_5_i686.manylinux1_i686.manylinux_2_17_i686.manylinux2014_i686.whl", hash = "sha256:cf713fe9a71ef6fd5adf7a79670135081cd4431c2943864757f0fa3a65b1fafd", size = 150957, upload-time = "2025-05-02T08:32:41.705Z" },
    { url = "https://files.pythonhosted.org/packages/0d/c8/8174d0e5c10ccebdcb1b53cc959591c4c722a3ad92461a273e86b9f5a302/charset_normalizer-3.4.2-cp312-cp312-musllinux_1_2_aarch64.whl", hash = "sha256:a370b3e078e418187da8c3674eddb9d983ec09445c99a3a263c2011993522981", size = 145408, upload-time = "2025-05-02T08:32:43.709Z" },
    { url = "https://files.pythonhosted.org/packages/58/aa/8904b84bc8084ac19dc52feb4f5952c6df03ffb460a887b42615ee1382e8/charset_normalizer-3.4.2-cp312-cp312-musllinux_1_2_i686.whl", hash = "sha256:a955b438e62efdf7e0b7b52a64dc5c3396e2634baa62471768a64bc2adb73d5c", size = 153399, upload-time = "2025-05-02T08:32:46.197Z" },
    { url = "https://files.pythonhosted.org/packages/c2/26/89ee1f0e264d201cb65cf054aca6038c03b1a0c6b4ae998070392a3ce605/charset_normalizer-3.4.2-cp312-cp312-musllinux_1_2_ppc64le.whl", hash = "sha256:7222ffd5e4de8e57e03ce2cef95a4c43c98fcb72ad86909abdfc2c17d227fc1b", size = 156815, upload-time = "2025-05-02T08:32:48.105Z" },
    { url = "https://files.pythonhosted.org/packages/fd/07/68e95b4b345bad3dbbd3a8681737b4338ff2c9df29856a6d6d23ac4c73cb/charset_normalizer-3.4.2-cp312-cp312-musllinux_1_2_s390x.whl", hash = "sha256:bee093bf902e1d8fc0ac143c88902c3dfc8941f7ea1d6a8dd2bcb786d33db03d", size = 154537, upload-time = "2025-05-02T08:32:49.719Z" },
    { url = "https://files.pythonhosted.org/packages/77/1a/5eefc0ce04affb98af07bc05f3bac9094513c0e23b0562d64af46a06aae4/charset_normalizer-3.4.2-cp312-cp312-musllinux_1_2_x86_64.whl", hash = "sha256:dedb8adb91d11846ee08bec4c8236c8549ac721c245678282dcb06b221aab59f", size = 149565, upload-time = "2025-05-02T08:32:51.404Z" },
    { url = "https://files.pythonhosted.org/packages/37/a0/2410e5e6032a174c95e0806b1a6585eb21e12f445ebe239fac441995226a/charset_normalizer-3.4.2-cp312-cp312-win32.whl", hash = "sha256:db4c7bf0e07fc3b7d89ac2a5880a6a8062056801b83ff56d8464b70f65482b6c", size = 98357, upload-time = "2025-05-02T08:32:53.079Z" },
    { url = "https://files.pythonhosted.org/packages/6c/4f/c02d5c493967af3eda9c771ad4d2bbc8df6f99ddbeb37ceea6e8716a32bc/charset_normalizer-3.4.2-cp312-cp312-win_amd64.whl", hash = "sha256:5a9979887252a82fefd3d3ed2a8e3b937a7a809f65dcb1e068b090e165bbe99e", size = 105776, upload-time = "2025-05-02T08:32:54.573Z" },
    { url = "https://files.pythonhosted.org/packages/ea/12/a93df3366ed32db1d907d7593a94f1fe6293903e3e92967bebd6950ed12c/charset_normalizer-3.4.2-cp313-cp313-macosx_10_13_universal2.whl", hash = "sha256:926ca93accd5d36ccdabd803392ddc3e03e6d4cd1cf17deff3b989ab8e9dbcf0", size = 199622, upload-time = "2025-05-02T08:32:56.363Z" },
    { url = "https://files.pythonhosted.org/packages/04/93/bf204e6f344c39d9937d3c13c8cd5bbfc266472e51fc8c07cb7f64fcd2de/charset_normalizer-3.4.2-cp313-cp313-manylinux_2_17_aarch64.manylinux2014_aarch64.whl", hash = "sha256:eba9904b0f38a143592d9fc0e19e2df0fa2e41c3c3745554761c5f6447eedabf", size = 143435, upload-time = "2025-05-02T08:32:58.551Z" },
    { url = "https://files.pythonhosted.org/packages/22/2a/ea8a2095b0bafa6c5b5a55ffdc2f924455233ee7b91c69b7edfcc9e02284/charset_normalizer-3.4.2-cp313-cp313-manylinux_2_17_ppc64le.manylinux2014_ppc64le.whl", hash = "sha256:3fddb7e2c84ac87ac3a947cb4e66d143ca5863ef48e4a5ecb83bd48619e4634e", size = 153653, upload-time = "2025-05-02T08:33:00.342Z" },
    { url = "https://files.pythonhosted.org/packages/b6/57/1b090ff183d13cef485dfbe272e2fe57622a76694061353c59da52c9a659/charset_normalizer-3.4.2-cp313-cp313-manylinux_2_17_s390x.manylinux2014_s390x.whl", hash = "sha256:98f862da73774290f251b9df8d11161b6cf25b599a66baf087c1ffe340e9bfd1", size = 146231, upload-time = "2025-05-02T08:33:02.081Z" },
    { url = "https://files.pythonhosted.org/packages/e2/28/ffc026b26f441fc67bd21ab7f03b313ab3fe46714a14b516f931abe1a2d8/charset_normalizer-3.4.2-cp313-cp313-manylinux_2_17_x86_64.manylinux2014_x86_64.whl", hash = "sha256:6c9379d65defcab82d07b2a9dfbfc2e95bc8fe0ebb1b176a3190230a3ef0e07c", size = 148243, upload-time = "2025-05-02T08:33:04.063Z" },
    { url = "https://files.pythonhosted.org/packages/c0/0f/9abe9bd191629c33e69e47c6ef45ef99773320e9ad8e9cb08b8ab4a8d4cb/charset_normalizer-3.4.2-cp313-cp313-manylinux_2_5_i686.manylinux1_i686.manylinux_2_17_i686.manylinux2014_i686.whl", hash = "sha256:e635b87f01ebc977342e2697d05b56632f5f879a4f15955dfe8cef2448b51691", size = 150442, upload-time = "2025-05-02T08:33:06.418Z" },
    { url = "https://files.pythonhosted.org/packages/67/7c/a123bbcedca91d5916c056407f89a7f5e8fdfce12ba825d7d6b9954a1a3c/charset_normalizer-3.4.2-cp313-cp313-musllinux_1_2_aarch64.whl", hash = "sha256:1c95a1e2902a8b722868587c0e1184ad5c55631de5afc0eb96bc4b0d738092c0", size = 145147, upload-time = "2025-05-02T08:33:08.183Z" },
    { url = "https://files.pythonhosted.org/packages/ec/fe/1ac556fa4899d967b83e9893788e86b6af4d83e4726511eaaad035e36595/charset_normalizer-3.4.2-cp313-cp313-musllinux_1_2_i686.whl", hash = "sha256:ef8de666d6179b009dce7bcb2ad4c4a779f113f12caf8dc77f0162c29d20490b", size = 153057, upload-time = "2025-05-02T08:33:09.986Z" },
    { url = "https://files.pythonhosted.org/packages/2b/ff/acfc0b0a70b19e3e54febdd5301a98b72fa07635e56f24f60502e954c461/charset_normalizer-3.4.2-cp313-cp313-musllinux_1_2_ppc64le.whl", hash = "sha256:32fc0341d72e0f73f80acb0a2c94216bd704f4f0bce10aedea38f30502b271ff", size = 156454, upload-time = "2025-05-02T08:33:11.814Z" },
    { url = "https://files.pythonhosted.org/packages/92/08/95b458ce9c740d0645feb0e96cea1f5ec946ea9c580a94adfe0b617f3573/charset_normalizer-3.4.2-cp313-cp313-musllinux_1_2_s390x.whl", hash = "sha256:289200a18fa698949d2b39c671c2cc7a24d44096784e76614899a7ccf2574b7b", size = 154174, upload-time = "2025-05-02T08:33:13.707Z" },
    { url = "https://files.pythonhosted.org/packages/78/be/8392efc43487ac051eee6c36d5fbd63032d78f7728cb37aebcc98191f1ff/charset_normalizer-3.4.2-cp313-cp313-musllinux_1_2_x86_64.whl", hash = "sha256:4a476b06fbcf359ad25d34a057b7219281286ae2477cc5ff5e3f70a246971148", size = 149166, upload-time = "2025-05-02T08:33:15.458Z" },
    { url = "https://files.pythonhosted.org/packages/44/96/392abd49b094d30b91d9fbda6a69519e95802250b777841cf3bda8fe136c/charset_normalizer-3.4.2-cp313-cp313-win32.whl", hash = "sha256:aaeeb6a479c7667fbe1099af9617c83aaca22182d6cf8c53966491a0f1b7ffb7", size = 98064, upload-time = "2025-05-02T08:33:17.06Z" },
    { url = "https://files.pythonhosted.org/packages/e9/b0/0200da600134e001d91851ddc797809e2fe0ea72de90e09bec5a2fbdaccb/charset_normalizer-3.4.2-cp313-cp313-win_amd64.whl", hash = "sha256:aa6af9e7d59f9c12b33ae4e9450619cf2488e2bbe9b44030905877f0b2324980", size = 105641, upload-time = "2025-05-02T08:33:18.753Z" },
    { url = "https://files.pythonhosted.org/packages/20/94/c5790835a017658cbfabd07f3bfb549140c3ac458cfc196323996b10095a/charset_normalizer-3.4.2-py3-none-any.whl", hash = "sha256:7f56930ab0abd1c45cd15be65cc741c28b1c9a34876ce8c17a2fa107810c0af0", size = 52626, upload-time = "2025-05-02T08:34:40.053Z" },
]

[[package]]
name = "click"
version = "8.2.1"
source = { registry = "https://pypi.org/simple" }
dependencies = [
    { name = "colorama", marker = "sys_platform == 'win32'" },
]
sdist = { url = "https://files.pythonhosted.org/packages/60/6c/8ca2efa64cf75a977a0d7fac081354553ebe483345c734fb6b6515d96bbc/click-8.2.1.tar.gz", hash = "sha256:27c491cc05d968d271d5a1db13e3b5a184636d9d930f148c50b038f0d0646202", size = 286342, upload-time = "2025-05-20T23:19:49.832Z" }
wheels = [
    { url = "https://files.pythonhosted.org/packages/85/32/10bb5764d90a8eee674e9dc6f4db6a0ab47c8c4d0d83c27f7c39ac415a4d/click-8.2.1-py3-none-any.whl", hash = "sha256:61a3265b914e850b85317d0b3109c7f8cd35a670f963866005d6ef1d5175a12b", size = 102215, upload-time = "2025-05-20T23:19:47.796Z" },
]

[[package]]
name = "colorama"
version = "0.4.6"
source = { registry = "https://pypi.org/simple" }
sdist = { url = "https://files.pythonhosted.org/packages/d8/53/6f443c9a4a8358a93a6792e2acffb9d9d5cb0a5cfd8802644b7b1c9a02e4/colorama-0.4.6.tar.gz", hash = "sha256:08695f5cb7ed6e0531a20572697297273c47b8cae5a63ffc6d6ed5c201be6e44", size = 27697, upload-time = "2022-10-25T02:36:22.414Z" }
wheels = [
    { url = "https://files.pythonhosted.org/packages/d1/d6/3965ed04c63042e047cb6a3e6ed1a63a35087b6a609aa3a15ed8ac56c221/colorama-0.4.6-py2.py3-none-any.whl", hash = "sha256:4f1d9991f5acc0ca119f9d443620b77f9d6b33703e51011c16baf57afb285fc6", size = 25335, upload-time = "2022-10-25T02:36:20.889Z" },
]

[[package]]
name = "coverage"
version = "7.10.2"
source = { registry = "https://pypi.org/simple" }
sdist = { url = "https://files.pythonhosted.org/packages/ee/76/17780846fc7aade1e66712e1e27dd28faa0a5d987a1f433610974959eaa8/coverage-7.10.2.tar.gz", hash = "sha256:5d6e6d84e6dd31a8ded64759626627247d676a23c1b892e1326f7c55c8d61055", size = 820754, upload-time = "2025-08-04T00:35:17.511Z" }
wheels = [
    { url = "https://files.pythonhosted.org/packages/d8/5f/5ce748ab3f142593698aff5f8a0cf020775aa4e24b9d8748b5a56b64d3f8/coverage-7.10.2-cp310-cp310-macosx_10_9_x86_64.whl", hash = "sha256:79f0283ab5e6499fd5fe382ca3d62afa40fb50ff227676a3125d18af70eabf65", size = 215003, upload-time = "2025-08-04T00:33:02.977Z" },
    { url = "https://files.pythonhosted.org/packages/f4/ed/507088561217b000109552139802fa99c33c16ad19999c687b601b3790d0/coverage-7.10.2-cp310-cp310-macosx_11_0_arm64.whl", hash = "sha256:e4545e906f595ee8ab8e03e21be20d899bfc06647925bc5b224ad7e8c40e08b8", size = 215391, upload-time = "2025-08-04T00:33:05.645Z" },
    { url = "https://files.pythonhosted.org/packages/79/1b/0f496259fe137c4c5e1e8eaff496fb95af88b71700f5e57725a4ddbe742b/coverage-7.10.2-cp310-cp310-manylinux1_i686.manylinux_2_28_i686.manylinux_2_5_i686.whl", hash = "sha256:ae385e1d58fbc6a9b1c315e5510ac52281e271478b45f92ca9b5ad42cf39643f", size = 242367, upload-time = "2025-08-04T00:33:07.189Z" },
    { url = "https://files.pythonhosted.org/packages/b9/8e/5a8835fb0122a2e2a108bf3527931693c4625fdc4d953950a480b9625852/coverage-7.10.2-cp310-cp310-manylinux1_x86_64.manylinux_2_28_x86_64.manylinux_2_5_x86_64.whl", hash = "sha256:6f0cbe5f7dd19f3a32bac2251b95d51c3b89621ac88a2648096ce40f9a5aa1e7", size = 243627, upload-time = "2025-08-04T00:33:08.809Z" },
    { url = "https://files.pythonhosted.org/packages/c3/96/6a528429c2e0e8d85261764d0cd42e51a429510509bcc14676ee5d1bb212/coverage-7.10.2-cp310-cp310-manylinux2014_aarch64.manylinux_2_17_aarch64.manylinux_2_28_aarch64.whl", hash = "sha256:fd17f427f041f6b116dc90b4049c6f3e1230524407d00daa2d8c7915037b5947", size = 245485, upload-time = "2025-08-04T00:33:10.29Z" },
    { url = "https://files.pythonhosted.org/packages/bf/82/1fba935c4d02c33275aca319deabf1f22c0f95f2c0000bf7c5f276d6f7b4/coverage-7.10.2-cp310-cp310-musllinux_1_2_aarch64.whl", hash = "sha256:7f10ca4cde7b466405cce0a0e9971a13eb22e57a5ecc8b5f93a81090cc9c7eb9", size = 243429, upload-time = "2025-08-04T00:33:11.909Z" },
    { url = "https://files.pythonhosted.org/packages/fc/a8/c8dc0a57a729fc93be33ab78f187a8f52d455fa8f79bfb379fe23b45868d/coverage-7.10.2-cp310-cp310-musllinux_1_2_i686.whl", hash = "sha256:3b990df23dd51dccce26d18fb09fd85a77ebe46368f387b0ffba7a74e470b31b", size = 242104, upload-time = "2025-08-04T00:33:13.467Z" },
    { url = "https://files.pythonhosted.org/packages/b9/6f/0b7da1682e2557caeed299a00897b42afde99a241a01eba0197eb982b90f/coverage-7.10.2-cp310-cp310-musllinux_1_2_x86_64.whl", hash = "sha256:cc3902584d25c7eef57fb38f440aa849a26a3a9f761a029a72b69acfca4e31f8", size = 242397, upload-time = "2025-08-04T00:33:14.682Z" },
    { url = "https://files.pythonhosted.org/packages/2d/e4/54dc833dadccd519c04a28852f39a37e522bad35d70cfe038817cdb8f168/coverage-7.10.2-cp310-cp310-win32.whl", hash = "sha256:9dd37e9ac00d5eb72f38ed93e3cdf2280b1dbda3bb9b48c6941805f265ad8d87", size = 217502, upload-time = "2025-08-04T00:33:16.254Z" },
    { url = "https://files.pythonhosted.org/packages/c3/e7/2f78159c4c127549172f427dff15b02176329327bf6a6a1fcf1f603b5456/coverage-7.10.2-cp310-cp310-win_amd64.whl", hash = "sha256:99d16f15cb5baf0729354c5bd3080ae53847a4072b9ba1e10957522fb290417f", size = 218388, upload-time = "2025-08-04T00:33:17.4Z" },
    { url = "https://files.pythonhosted.org/packages/6e/53/0125a6fc0af4f2687b4e08b0fb332cd0d5e60f3ca849e7456f995d022656/coverage-7.10.2-cp311-cp311-macosx_10_9_x86_64.whl", hash = "sha256:2c3b210d79925a476dfc8d74c7d53224888421edebf3a611f3adae923e212b27", size = 215119, upload-time = "2025-08-04T00:33:19.101Z" },
    { url = "https://files.pythonhosted.org/packages/0e/2e/960d9871de9152dbc9ff950913c6a6e9cf2eb4cc80d5bc8f93029f9f2f9f/coverage-7.10.2-cp311-cp311-macosx_11_0_arm64.whl", hash = "sha256:bf67d1787cd317c3f8b2e4c6ed1ae93497be7e30605a0d32237ac37a37a8a322", size = 215511, upload-time = "2025-08-04T00:33:20.32Z" },
    { url = "https://files.pythonhosted.org/packages/3f/34/68509e44995b9cad806d81b76c22bc5181f3535bca7cd9c15791bfd8951e/coverage-7.10.2-cp311-cp311-manylinux1_i686.manylinux_2_28_i686.manylinux_2_5_i686.whl", hash = "sha256:069b779d03d458602bc0e27189876e7d8bdf6b24ac0f12900de22dd2154e6ad7", size = 245513, upload-time = "2025-08-04T00:33:21.896Z" },
    { url = "https://files.pythonhosted.org/packages/ef/d4/9b12f357413248ce40804b0f58030b55a25b28a5c02db95fb0aa50c5d62c/coverage-7.10.2-cp311-cp311-manylinux1_x86_64.manylinux_2_28_x86_64.manylinux_2_5_x86_64.whl", hash = "sha256:4c2de4cb80b9990e71c62c2d3e9f3ec71b804b1f9ca4784ec7e74127e0f42468", size = 247350, upload-time = "2025-08-04T00:33:23.917Z" },
    { url = "https://files.pythonhosted.org/packages/b6/40/257945eda1f72098e4a3c350b1d68fdc5d7d032684a0aeb6c2391153ecf4/coverage-7.10.2-cp311-cp311-manylinux2014_aarch64.manylinux_2_17_aarch64.manylinux_2_28_aarch64.whl", hash = "sha256:75bf7ab2374a7eb107602f1e07310cda164016cd60968abf817b7a0b5703e288", size = 249516, upload-time = "2025-08-04T00:33:25.5Z" },
    { url = "https://files.pythonhosted.org/packages/ff/55/8987f852ece378cecbf39a367f3f7ec53351e39a9151b130af3a3045b83f/coverage-7.10.2-cp311-cp311-musllinux_1_2_aarch64.whl", hash = "sha256:3f37516458ec1550815134937f73d6d15b434059cd10f64678a2068f65c62406", size = 247241, upload-time = "2025-08-04T00:33:26.767Z" },
    { url = "https://files.pythonhosted.org/packages/df/ae/da397de7a42a18cea6062ed9c3b72c50b39e0b9e7b2893d7172d3333a9a1/coverage-7.10.2-cp311-cp311-musllinux_1_2_i686.whl", hash = "sha256:de3c6271c482c250d3303fb5c6bdb8ca025fff20a67245e1425df04dc990ece9", size = 245274, upload-time = "2025-08-04T00:33:28.494Z" },
    { url = "https://files.pythonhosted.org/packages/4e/64/7baa895eb55ec0e1ec35b988687ecd5d4475ababb0d7ae5ca3874dd90ee7/coverage-7.10.2-cp311-cp311-musllinux_1_2_x86_64.whl", hash = "sha256:98a838101321ac3089c9bb1d4bfa967e8afed58021fda72d7880dc1997f20ae1", size = 245882, upload-time = "2025-08-04T00:33:30.048Z" },
    { url = "https://files.pythonhosted.org/packages/24/6c/1fd76a0bd09ae75220ae9775a8290416d726f0e5ba26ea72346747161240/coverage-7.10.2-cp311-cp311-win32.whl", hash = "sha256:f2a79145a531a0e42df32d37be5af069b4a914845b6f686590739b786f2f7bce", size = 217541, upload-time = "2025-08-04T00:33:31.376Z" },
    { url = "https://files.pythonhosted.org/packages/5f/2d/8c18fb7a6e74c79fd4661e82535bc8c68aee12f46c204eabf910b097ccc9/coverage-7.10.2-cp311-cp311-win_amd64.whl", hash = "sha256:e4f5f1320f8ee0d7cfa421ceb257bef9d39fd614dd3ddcfcacd284d4824ed2c2", size = 218426, upload-time = "2025-08-04T00:33:32.976Z" },
    { url = "https://files.pythonhosted.org/packages/da/40/425bb35e4ff7c7af177edf5dffd4154bc2a677b27696afe6526d75c77fec/coverage-7.10.2-cp311-cp311-win_arm64.whl", hash = "sha256:d8f2d83118f25328552c728b8e91babf93217db259ca5c2cd4dd4220b8926293", size = 217116, upload-time = "2025-08-04T00:33:34.302Z" },
    { url = "https://files.pythonhosted.org/packages/4e/1e/2c752bdbbf6f1199c59b1a10557fbb6fb3dc96b3c0077b30bd41a5922c1f/coverage-7.10.2-cp312-cp312-macosx_10_13_x86_64.whl", hash = "sha256:890ad3a26da9ec7bf69255b9371800e2a8da9bc223ae5d86daeb940b42247c83", size = 215311, upload-time = "2025-08-04T00:33:35.524Z" },
    { url = "https://files.pythonhosted.org/packages/68/6a/84277d73a2cafb96e24be81b7169372ba7ff28768ebbf98e55c85a491b0f/coverage-7.10.2-cp312-cp312-macosx_11_0_arm64.whl", hash = "sha256:38fd1ccfca7838c031d7a7874d4353e2f1b98eb5d2a80a2fe5732d542ae25e9c", size = 215550, upload-time = "2025-08-04T00:33:37.109Z" },
    { url = "https://files.pythonhosted.org/packages/b5/e7/5358b73b46ac76f56cc2de921eeabd44fabd0b7ff82ea4f6b8c159c4d5dc/coverage-7.10.2-cp312-cp312-manylinux1_i686.manylinux_2_28_i686.manylinux_2_5_i686.whl", hash = "sha256:76c1ffaaf4f6f0f6e8e9ca06f24bb6454a7a5d4ced97a1bc466f0d6baf4bd518", size = 246564, upload-time = "2025-08-04T00:33:38.33Z" },
    { url = "https://files.pythonhosted.org/packages/7c/0e/b0c901dd411cb7fc0cfcb28ef0dc6f3049030f616bfe9fc4143aecd95901/coverage-7.10.2-cp312-cp312-manylinux1_x86_64.manylinux_2_28_x86_64.manylinux_2_5_x86_64.whl", hash = "sha256:86da8a3a84b79ead5c7d0e960c34f580bc3b231bb546627773a3f53c532c2f21", size = 248993, upload-time = "2025-08-04T00:33:39.555Z" },
    { url = "https://files.pythonhosted.org/packages/0e/4e/a876db272072a9e0df93f311e187ccdd5f39a190c6d1c1f0b6e255a0d08e/coverage-7.10.2-cp312-cp312-manylinux2014_aarch64.manylinux_2_17_aarch64.manylinux_2_28_aarch64.whl", hash = "sha256:99cef9731c8a39801830a604cc53c93c9e57ea8b44953d26589499eded9576e0", size = 250454, upload-time = "2025-08-04T00:33:41.023Z" },
    { url = "https://files.pythonhosted.org/packages/64/d6/1222dc69f8dd1be208d55708a9f4a450ad582bf4fa05320617fea1eaa6d8/coverage-7.10.2-cp312-cp312-musllinux_1_2_aarch64.whl", hash = "sha256:ea58b112f2966a8b91eb13f5d3b1f8bb43c180d624cd3283fb33b1cedcc2dd75", size = 248365, upload-time = "2025-08-04T00:33:42.376Z" },
    { url = "https://files.pythonhosted.org/packages/62/e3/40fd71151064fc315c922dd9a35e15b30616f00146db1d6a0b590553a75a/coverage-7.10.2-cp312-cp312-musllinux_1_2_i686.whl", hash = "sha256:20f405188d28da9522b7232e51154e1b884fc18d0b3a10f382d54784715bbe01", size = 246562, upload-time = "2025-08-04T00:33:43.663Z" },
    { url = "https://files.pythonhosted.org/packages/fc/14/8aa93ddcd6623ddaef5d8966268ac9545b145bce4fe7b1738fd1c3f0d957/coverage-7.10.2-cp312-cp312-musllinux_1_2_x86_64.whl", hash = "sha256:64586ce42bbe0da4d9f76f97235c545d1abb9b25985a8791857690f96e23dc3b", size = 247772, upload-time = "2025-08-04T00:33:45.068Z" },
    { url = "https://files.pythonhosted.org/packages/07/4e/dcb1c01490623c61e2f2ea85cb185fa6a524265bb70eeb897d3c193efeb9/coverage-7.10.2-cp312-cp312-win32.whl", hash = "sha256:bc2e69b795d97ee6d126e7e22e78a509438b46be6ff44f4dccbb5230f550d340", size = 217710, upload-time = "2025-08-04T00:33:46.378Z" },
    { url = "https://files.pythonhosted.org/packages/79/16/e8aab4162b5f80ad2e5e1f54b1826e2053aa2f4db508b864af647f00c239/coverage-7.10.2-cp312-cp312-win_amd64.whl", hash = "sha256:adda2268b8cf0d11f160fad3743b4dfe9813cd6ecf02c1d6397eceaa5b45b388", size = 218499, upload-time = "2025-08-04T00:33:48.048Z" },
    { url = "https://files.pythonhosted.org/packages/06/7f/c112ec766e8f1131ce8ce26254be028772757b2d1e63e4f6a4b0ad9a526c/coverage-7.10.2-cp312-cp312-win_arm64.whl", hash = "sha256:164429decd0d6b39a0582eaa30c67bf482612c0330572343042d0ed9e7f15c20", size = 217154, upload-time = "2025-08-04T00:33:49.299Z" },
    { url = "https://files.pythonhosted.org/packages/8d/04/9b7a741557f93c0ed791b854d27aa8d9fe0b0ce7bb7c52ca1b0f2619cb74/coverage-7.10.2-cp313-cp313-macosx_10_13_x86_64.whl", hash = "sha256:aca7b5645afa688de6d4f8e89d30c577f62956fefb1bad021490d63173874186", size = 215337, upload-time = "2025-08-04T00:33:50.61Z" },
    { url = "https://files.pythonhosted.org/packages/02/a4/8d1088cd644750c94bc305d3cf56082b4cdf7fb854a25abb23359e74892f/coverage-7.10.2-cp313-cp313-macosx_11_0_arm64.whl", hash = "sha256:96e5921342574a14303dfdb73de0019e1ac041c863743c8fe1aa6c2b4a257226", size = 215596, upload-time = "2025-08-04T00:33:52.33Z" },
    { url = "https://files.pythonhosted.org/packages/01/2f/643a8d73343f70e162d8177a3972b76e306b96239026bc0c12cfde4f7c7a/coverage-7.10.2-cp313-cp313-manylinux1_i686.manylinux_2_28_i686.manylinux_2_5_i686.whl", hash = "sha256:11333094c1bff621aa811b67ed794865cbcaa99984dedea4bd9cf780ad64ecba", size = 246145, upload-time = "2025-08-04T00:33:53.641Z" },
    { url = "https://files.pythonhosted.org/packages/1f/4a/722098d1848db4072cda71b69ede1e55730d9063bf868375264d0d302bc9/coverage-7.10.2-cp313-cp313-manylinux1_x86_64.manylinux_2_28_x86_64.manylinux_2_5_x86_64.whl", hash = "sha256:6eb586fa7d2aee8d65d5ae1dd71414020b2f447435c57ee8de8abea0a77d5074", size = 248492, upload-time = "2025-08-04T00:33:55.366Z" },
    { url = "https://files.pythonhosted.org/packages/3f/b0/8a6d7f326f6e3e6ed398cde27f9055e860a1e858317001835c521673fb60/coverage-7.10.2-cp313-cp313-manylinux2014_aarch64.manylinux_2_17_aarch64.manylinux_2_28_aarch64.whl", hash = "sha256:2d358f259d8019d4ef25d8c5b78aca4c7af25e28bd4231312911c22a0e824a57", size = 249927, upload-time = "2025-08-04T00:33:57.042Z" },
    { url = "https://files.pythonhosted.org/packages/bb/21/1aaadd3197b54d1e61794475379ecd0f68d8fc5c2ebd352964dc6f698a3d/coverage-7.10.2-cp313-cp313-musllinux_1_2_aarch64.whl", hash = "sha256:5250bda76e30382e0a2dcd68d961afcab92c3a7613606e6269855c6979a1b0bb", size = 248138, upload-time = "2025-08-04T00:33:58.329Z" },
    { url = "https://files.pythonhosted.org/packages/48/65/be75bafb2bdd22fd8bf9bf63cd5873b91bb26ec0d68f02d4b8b09c02decb/coverage-7.10.2-cp313-cp313-musllinux_1_2_i686.whl", hash = "sha256:a91e027d66eff214d88d9afbe528e21c9ef1ecdf4956c46e366c50f3094696d0", size = 246111, upload-time = "2025-08-04T00:33:59.899Z" },
    { url = "https://files.pythonhosted.org/packages/5e/30/a4f0c5e249c3cc60e6c6f30d8368e372f2d380eda40e0434c192ac27ccf5/coverage-7.10.2-cp313-cp313-musllinux_1_2_x86_64.whl", hash = "sha256:228946da741558904e2c03ce870ba5efd9cd6e48cbc004d9a27abee08100a15a", size = 247493, upload-time = "2025-08-04T00:34:01.619Z" },
    { url = "https://files.pythonhosted.org/packages/85/99/f09b9493e44a75cf99ca834394c12f8cb70da6c1711ee296534f97b52729/coverage-7.10.2-cp313-cp313-win32.whl", hash = "sha256:95e23987b52d02e7c413bf2d6dc6288bd5721beb518052109a13bfdc62c8033b", size = 217756, upload-time = "2025-08-04T00:34:03.277Z" },
    { url = "https://files.pythonhosted.org/packages/2d/bb/cbcb09103be330c7d26ff0ab05c4a8861dd2e254656fdbd3eb7600af4336/coverage-7.10.2-cp313-cp313-win_amd64.whl", hash = "sha256:f35481d42c6d146d48ec92d4e239c23f97b53a3f1fbd2302e7c64336f28641fe", size = 218526, upload-time = "2025-08-04T00:34:04.635Z" },
    { url = "https://files.pythonhosted.org/packages/37/8f/8bfb4e0bca52c00ab680767c0dd8cfd928a2a72d69897d9b2d5d8b5f63f5/coverage-7.10.2-cp313-cp313-win_arm64.whl", hash = "sha256:65b451949cb789c346f9f9002441fc934d8ccedcc9ec09daabc2139ad13853f7", size = 217176, upload-time = "2025-08-04T00:34:05.973Z" },
    { url = "https://files.pythonhosted.org/packages/1e/25/d458ba0bf16a8204a88d74dbb7ec5520f29937ffcbbc12371f931c11efd2/coverage-7.10.2-cp313-cp313t-macosx_10_13_x86_64.whl", hash = "sha256:e8415918856a3e7d57a4e0ad94651b761317de459eb74d34cc1bb51aad80f07e", size = 216058, upload-time = "2025-08-04T00:34:07.368Z" },
    { url = "https://files.pythonhosted.org/packages/0b/1c/af4dfd2d7244dc7610fed6d59d57a23ea165681cd764445dc58d71ed01a6/coverage-7.10.2-cp313-cp313t-macosx_11_0_arm64.whl", hash = "sha256:f287a25a8ca53901c613498e4a40885b19361a2fe8fbfdbb7f8ef2cad2a23f03", size = 216273, upload-time = "2025-08-04T00:34:09.073Z" },
    { url = "https://files.pythonhosted.org/packages/8e/67/ec5095d4035c6e16368226fa9cb15f77f891194c7e3725aeefd08e7a3e5a/coverage-7.10.2-cp313-cp313t-manylinux1_i686.manylinux_2_28_i686.manylinux_2_5_i686.whl", hash = "sha256:75cc1a3f8c88c69bf16a871dab1fe5a7303fdb1e9f285f204b60f1ee539b8fc0", size = 257513, upload-time = "2025-08-04T00:34:10.403Z" },
    { url = "https://files.pythonhosted.org/packages/1c/47/be5550b57a3a8ba797de4236b0fd31031f88397b2afc84ab3c2d4cf265f6/coverage-7.10.2-cp313-cp313t-manylinux1_x86_64.manylinux_2_28_x86_64.manylinux_2_5_x86_64.whl", hash = "sha256:ca07fa78cc9d26bc8c4740de1abd3489cf9c47cc06d9a8ab3d552ff5101af4c0", size = 259377, upload-time = "2025-08-04T00:34:12.138Z" },
    { url = "https://files.pythonhosted.org/packages/37/50/b12a4da1382e672305c2d17cd3029dc16b8a0470de2191dbf26b91431378/coverage-7.10.2-cp313-cp313t-manylinux2014_aarch64.manylinux_2_17_aarch64.manylinux_2_28_aarch64.whl", hash = "sha256:c2e117e64c26300032755d4520cd769f2623cde1a1d1c3515b05a3b8add0ade1", size = 261516, upload-time = "2025-08-04T00:34:13.608Z" },
    { url = "https://files.pythonhosted.org/packages/db/41/4d3296dbd33dd8da178171540ca3391af7c0184c0870fd4d4574ac290290/coverage-7.10.2-cp313-cp313t-musllinux_1_2_aarch64.whl", hash = "sha256:daaf98009977f577b71f8800208f4d40d4dcf5c2db53d4d822787cdc198d76e1", size = 259110, upload-time = "2025-08-04T00:34:15.089Z" },
    { url = "https://files.pythonhosted.org/packages/ea/f1/b409959ecbc0cec0e61e65683b22bacaa4a3b11512f834e16dd8ffbc37db/coverage-7.10.2-cp313-cp313t-musllinux_1_2_i686.whl", hash = "sha256:ea8d8fe546c528535c761ba424410bbeb36ba8a0f24be653e94b70c93fd8a8ca", size = 257248, upload-time = "2025-08-04T00:34:16.501Z" },
    { url = "https://files.pythonhosted.org/packages/48/ab/7076dc1c240412e9267d36ec93e9e299d7659f6a5c1e958f87e998b0fb6d/coverage-7.10.2-cp313-cp313t-musllinux_1_2_x86_64.whl", hash = "sha256:fe024d40ac31eb8d5aae70215b41dafa264676caa4404ae155f77d2fa95c37bb", size = 258063, upload-time = "2025-08-04T00:34:18.338Z" },
    { url = "https://files.pythonhosted.org/packages/1e/77/f6b51a0288f8f5f7dcc7c89abdd22cf514f3bc5151284f5cd628917f8e10/coverage-7.10.2-cp313-cp313t-win32.whl", hash = "sha256:8f34b09f68bdadec122ffad312154eda965ade433559cc1eadd96cca3de5c824", size = 218433, upload-time = "2025-08-04T00:34:19.71Z" },
    { url = "https://files.pythonhosted.org/packages/7b/6d/547a86493e25270ce8481543e77f3a0aa3aa872c1374246b7b76273d66eb/coverage-7.10.2-cp313-cp313t-win_amd64.whl", hash = "sha256:71d40b3ac0f26fa9ffa6ee16219a714fed5c6ec197cdcd2018904ab5e75bcfa3", size = 219523, upload-time = "2025-08-04T00:34:21.171Z" },
    { url = "https://files.pythonhosted.org/packages/ff/d5/3c711e38eaf9ab587edc9bed232c0298aed84e751a9f54aaa556ceaf7da6/coverage-7.10.2-cp313-cp313t-win_arm64.whl", hash = "sha256:abb57fdd38bf6f7dcc66b38dafb7af7c5fdc31ac6029ce373a6f7f5331d6f60f", size = 217739, upload-time = "2025-08-04T00:34:22.514Z" },
    { url = "https://files.pythonhosted.org/packages/71/53/83bafa669bb9d06d4c8c6a055d8d05677216f9480c4698fb183ba7ec5e47/coverage-7.10.2-cp314-cp314-macosx_10_13_x86_64.whl", hash = "sha256:a3e853cc04987c85ec410905667eed4bf08b1d84d80dfab2684bb250ac8da4f6", size = 215328, upload-time = "2025-08-04T00:34:23.991Z" },
    { url = "https://files.pythonhosted.org/packages/1d/6c/30827a9c5a48a813e865fbaf91e2db25cce990bd223a022650ef2293fe11/coverage-7.10.2-cp314-cp314-macosx_11_0_arm64.whl", hash = "sha256:0100b19f230df72c90fdb36db59d3f39232391e8d89616a7de30f677da4f532b", size = 215608, upload-time = "2025-08-04T00:34:25.437Z" },
    { url = "https://files.pythonhosted.org/packages/bb/a0/c92d85948056ddc397b72a3d79d36d9579c53cb25393ed3c40db7d33b193/coverage-7.10.2-cp314-cp314-manylinux1_i686.manylinux_2_28_i686.manylinux_2_5_i686.whl", hash = "sha256:9c1cd71483ea78331bdfadb8dcec4f4edfb73c7002c1206d8e0af6797853f5be", size = 246111, upload-time = "2025-08-04T00:34:26.857Z" },
    { url = "https://files.pythonhosted.org/packages/c2/cf/d695cf86b2559aadd072c91720a7844be4fb82cb4a3b642a2c6ce075692d/coverage-7.10.2-cp314-cp314-manylinux1_x86_64.manylinux_2_28_x86_64.manylinux_2_5_x86_64.whl", hash = "sha256:9f75dbf4899e29a37d74f48342f29279391668ef625fdac6d2f67363518056a1", size = 248419, upload-time = "2025-08-04T00:34:28.726Z" },
    { url = "https://files.pythonhosted.org/packages/ce/0a/03206aec4a05986e039418c038470d874045f6e00426b0c3879adc1f9251/coverage-7.10.2-cp314-cp314-manylinux2014_aarch64.manylinux_2_17_aarch64.manylinux_2_28_aarch64.whl", hash = "sha256:a7df481e7508de1c38b9b8043da48d94931aefa3e32b47dd20277e4978ed5b95", size = 250038, upload-time = "2025-08-04T00:34:30.061Z" },
    { url = "https://files.pythonhosted.org/packages/ab/9b/b3bd6bd52118c12bc4cf319f5baba65009c9beea84e665b6b9f03fa3f180/coverage-7.10.2-cp314-cp314-musllinux_1_2_aarch64.whl", hash = "sha256:835f39e618099325e7612b3406f57af30ab0a0af350490eff6421e2e5f608e46", size = 248066, upload-time = "2025-08-04T00:34:31.53Z" },
    { url = "https://files.pythonhosted.org/packages/80/cc/bfa92e261d3e055c851a073e87ba6a3bff12a1f7134233e48a8f7d855875/coverage-7.10.2-cp314-cp314-musllinux_1_2_i686.whl", hash = "sha256:12e52b5aa00aa720097d6947d2eb9e404e7c1101ad775f9661ba165ed0a28303", size = 245909, upload-time = "2025-08-04T00:34:32.943Z" },
    { url = "https://files.pythonhosted.org/packages/12/80/c8df15db4847710c72084164f615ae900af1ec380dce7f74a5678ccdf5e1/coverage-7.10.2-cp314-cp314-musllinux_1_2_x86_64.whl", hash = "sha256:718044729bf1fe3e9eb9f31b52e44ddae07e434ec050c8c628bf5adc56fe4bdd", size = 247329, upload-time = "2025-08-04T00:34:34.388Z" },
    { url = "https://files.pythonhosted.org/packages/04/6f/cb66e1f7124d5dd9ced69f889f02931419cb448125e44a89a13f4e036124/coverage-7.10.2-cp314-cp314-win32.whl", hash = "sha256:f256173b48cc68486299d510a3e729a96e62c889703807482dbf56946befb5c8", size = 218007, upload-time = "2025-08-04T00:34:35.846Z" },
    { url = "https://files.pythonhosted.org/packages/8c/e1/3d4be307278ce32c1b9d95cc02ee60d54ddab784036101d053ec9e4fe7f5/coverage-7.10.2-cp314-cp314-win_amd64.whl", hash = "sha256:2e980e4179f33d9b65ac4acb86c9c0dde904098853f27f289766657ed16e07b3", size = 218802, upload-time = "2025-08-04T00:34:37.35Z" },
    { url = "https://files.pythonhosted.org/packages/ec/66/1e43bbeb66c55a5a5efec70f1c153cf90cfc7f1662ab4ebe2d844de9122c/coverage-7.10.2-cp314-cp314-win_arm64.whl", hash = "sha256:14fb5b6641ab5b3c4161572579f0f2ea8834f9d3af2f7dd8fbaecd58ef9175cc", size = 217397, upload-time = "2025-08-04T00:34:39.15Z" },
    { url = "https://files.pythonhosted.org/packages/81/01/ae29c129217f6110dc694a217475b8aecbb1b075d8073401f868c825fa99/coverage-7.10.2-cp314-cp314t-macosx_10_13_x86_64.whl", hash = "sha256:e96649ac34a3d0e6491e82a2af71098e43be2874b619547c3282fc11d3840a4b", size = 216068, upload-time = "2025-08-04T00:34:40.648Z" },
    { url = "https://files.pythonhosted.org/packages/a2/50/6e9221d4139f357258f36dfa1d8cac4ec56d9d5acf5fdcc909bb016954d7/coverage-7.10.2-cp314-cp314t-macosx_11_0_arm64.whl", hash = "sha256:1a2e934e9da26341d342d30bfe91422bbfdb3f1f069ec87f19b2909d10d8dcc4", size = 216285, upload-time = "2025-08-04T00:34:42.441Z" },
    { url = "https://files.pythonhosted.org/packages/eb/ec/89d1d0c0ece0d296b4588e0ef4df185200456d42a47f1141335f482c2fc5/coverage-7.10.2-cp314-cp314t-manylinux1_i686.manylinux_2_28_i686.manylinux_2_5_i686.whl", hash = "sha256:651015dcd5fd9b5a51ca79ece60d353cacc5beaf304db750407b29c89f72fe2b", size = 257603, upload-time = "2025-08-04T00:34:43.899Z" },
    { url = "https://files.pythonhosted.org/packages/82/06/c830af66734671c778fc49d35b58339e8f0687fbd2ae285c3f96c94da092/coverage-7.10.2-cp314-cp314t-manylinux1_x86_64.manylinux_2_28_x86_64.manylinux_2_5_x86_64.whl", hash = "sha256:81bf6a32212f9f66da03d63ecb9cd9bd48e662050a937db7199dbf47d19831de", size = 259568, upload-time = "2025-08-04T00:34:45.519Z" },
    { url = "https://files.pythonhosted.org/packages/60/57/f280dd6f1c556ecc744fbf39e835c33d3ae987d040d64d61c6f821e87829/coverage-7.10.2-cp314-cp314t-manylinux2014_aarch64.manylinux_2_17_aarch64.manylinux_2_28_aarch64.whl", hash = "sha256:d800705f6951f75a905ea6feb03fff8f3ea3468b81e7563373ddc29aa3e5d1ca", size = 261691, upload-time = "2025-08-04T00:34:47.019Z" },
    { url = "https://files.pythonhosted.org/packages/54/2b/c63a0acbd19d99ec32326164c23df3a4e18984fb86e902afdd66ff7b3d83/coverage-7.10.2-cp314-cp314t-musllinux_1_2_aarch64.whl", hash = "sha256:248b5394718e10d067354448dc406d651709c6765669679311170da18e0e9af8", size = 259166, upload-time = "2025-08-04T00:34:48.792Z" },
    { url = "https://files.pythonhosted.org/packages/fd/c5/cd2997dcfcbf0683634da9df52d3967bc1f1741c1475dd0e4722012ba9ef/coverage-7.10.2-cp314-cp314t-musllinux_1_2_i686.whl", hash = "sha256:5c61675a922b569137cf943770d7ad3edd0202d992ce53ac328c5ff68213ccf4", size = 257241, upload-time = "2025-08-04T00:34:51.038Z" },
    { url = "https://files.pythonhosted.org/packages/16/26/c9e30f82fdad8d47aee90af4978b18c88fa74369ae0f0ba0dbf08cee3a80/coverage-7.10.2-cp314-cp314t-musllinux_1_2_x86_64.whl", hash = "sha256:52d708b5fd65589461381fa442d9905f5903d76c086c6a4108e8e9efdca7a7ed", size = 258139, upload-time = "2025-08-04T00:34:52.533Z" },
    { url = "https://files.pythonhosted.org/packages/c9/99/bdb7bd00bebcd3dedfb895fa9af8e46b91422993e4a37ac634a5f1113790/coverage-7.10.2-cp314-cp314t-win32.whl", hash = "sha256:916369b3b914186b2c5e5ad2f7264b02cff5df96cdd7cdad65dccd39aa5fd9f0", size = 218809, upload-time = "2025-08-04T00:34:54.075Z" },
    { url = "https://files.pythonhosted.org/packages/eb/5e/56a7852e38a04d1520dda4dfbfbf74a3d6dec932c20526968f7444763567/coverage-7.10.2-cp314-cp314t-win_amd64.whl", hash = "sha256:5b9d538e8e04916a5df63052d698b30c74eb0174f2ca9cd942c981f274a18eaf", size = 219926, upload-time = "2025-08-04T00:34:55.643Z" },
    { url = "https://files.pythonhosted.org/packages/e0/12/7fbe6b9c52bb9d627e9556f9f2edfdbe88b315e084cdecc9afead0c3b36a/coverage-7.10.2-cp314-cp314t-win_arm64.whl", hash = "sha256:04c74f9ef1f925456a9fd23a7eef1103126186d0500ef9a0acb0bd2514bdc7cc", size = 217925, upload-time = "2025-08-04T00:34:57.564Z" },
    { url = "https://files.pythonhosted.org/packages/18/d8/9b768ac73a8ac2d10c080af23937212434a958c8d2a1c84e89b450237942/coverage-7.10.2-py3-none-any.whl", hash = "sha256:95db3750dd2e6e93d99fa2498f3a1580581e49c494bddccc6f85c5c21604921f", size = 206973, upload-time = "2025-08-04T00:35:15.918Z" },
]

[package.optional-dependencies]
toml = [
    { name = "tomli", marker = "python_full_version <= '3.11'" },
]

[[package]]
name = "cryptography"
version = "45.0.6"
source = { registry = "https://pypi.org/simple" }
dependencies = [
    { name = "cffi", marker = "platform_python_implementation != 'PyPy'" },
]
sdist = { url = "https://files.pythonhosted.org/packages/d6/0d/d13399c94234ee8f3df384819dc67e0c5ce215fb751d567a55a1f4b028c7/cryptography-45.0.6.tar.gz", hash = "sha256:5c966c732cf6e4a276ce83b6e4c729edda2df6929083a952cc7da973c539c719", size = 744949, upload-time = "2025-08-05T23:59:27.93Z" }
wheels = [
    { url = "https://files.pythonhosted.org/packages/8c/29/2793d178d0eda1ca4a09a7c4e09a5185e75738cc6d526433e8663b460ea6/cryptography-45.0.6-cp311-abi3-macosx_10_9_universal2.whl", hash = "sha256:048e7ad9e08cf4c0ab07ff7f36cc3115924e22e2266e034450a890d9e312dd74", size = 7042702, upload-time = "2025-08-05T23:58:23.464Z" },
    { url = "https://files.pythonhosted.org/packages/b3/b6/cabd07410f222f32c8d55486c464f432808abaa1f12af9afcbe8f2f19030/cryptography-45.0.6-cp311-abi3-manylinux2014_aarch64.manylinux_2_17_aarch64.whl", hash = "sha256:44647c5d796f5fc042bbc6d61307d04bf29bccb74d188f18051b635f20a9c75f", size = 4206483, upload-time = "2025-08-05T23:58:27.132Z" },
    { url = "https://files.pythonhosted.org/packages/8b/9e/f9c7d36a38b1cfeb1cc74849aabe9bf817990f7603ff6eb485e0d70e0b27/cryptography-45.0.6-cp311-abi3-manylinux2014_x86_64.manylinux_2_17_x86_64.whl", hash = "sha256:e40b80ecf35ec265c452eea0ba94c9587ca763e739b8e559c128d23bff7ebbbf", size = 4429679, upload-time = "2025-08-05T23:58:29.152Z" },
    { url = "https://files.pythonhosted.org/packages/9c/2a/4434c17eb32ef30b254b9e8b9830cee4e516f08b47fdd291c5b1255b8101/cryptography-45.0.6-cp311-abi3-manylinux_2_28_aarch64.whl", hash = "sha256:00e8724bdad672d75e6f069b27970883179bd472cd24a63f6e620ca7e41cc0c5", size = 4210553, upload-time = "2025-08-05T23:58:30.596Z" },
    { url = "https://files.pythonhosted.org/packages/ef/1d/09a5df8e0c4b7970f5d1f3aff1b640df6d4be28a64cae970d56c6cf1c772/cryptography-45.0.6-cp311-abi3-manylinux_2_28_armv7l.manylinux_2_31_armv7l.whl", hash = "sha256:7a3085d1b319d35296176af31c90338eeb2ddac8104661df79f80e1d9787b8b2", size = 3894499, upload-time = "2025-08-05T23:58:32.03Z" },
    { url = "https://files.pythonhosted.org/packages/79/62/120842ab20d9150a9d3a6bdc07fe2870384e82f5266d41c53b08a3a96b34/cryptography-45.0.6-cp311-abi3-manylinux_2_28_x86_64.whl", hash = "sha256:1b7fa6a1c1188c7ee32e47590d16a5a0646270921f8020efc9a511648e1b2e08", size = 4458484, upload-time = "2025-08-05T23:58:33.526Z" },
    { url = "https://files.pythonhosted.org/packages/fd/80/1bc3634d45ddfed0871bfba52cf8f1ad724761662a0c792b97a951fb1b30/cryptography-45.0.6-cp311-abi3-manylinux_2_34_aarch64.whl", hash = "sha256:275ba5cc0d9e320cd70f8e7b96d9e59903c815ca579ab96c1e37278d231fc402", size = 4210281, upload-time = "2025-08-05T23:58:35.445Z" },
    { url = "https://files.pythonhosted.org/packages/7d/fe/ffb12c2d83d0ee625f124880a1f023b5878f79da92e64c37962bbbe35f3f/cryptography-45.0.6-cp311-abi3-manylinux_2_34_x86_64.whl", hash = "sha256:f4028f29a9f38a2025abedb2e409973709c660d44319c61762202206ed577c42", size = 4456890, upload-time = "2025-08-05T23:58:36.923Z" },
    { url = "https://files.pythonhosted.org/packages/8c/8e/b3f3fe0dc82c77a0deb5f493b23311e09193f2268b77196ec0f7a36e3f3e/cryptography-45.0.6-cp311-abi3-musllinux_1_2_aarch64.whl", hash = "sha256:ee411a1b977f40bd075392c80c10b58025ee5c6b47a822a33c1198598a7a5f05", size = 4333247, upload-time = "2025-08-05T23:58:38.781Z" },
    { url = "https://files.pythonhosted.org/packages/b3/a6/c3ef2ab9e334da27a1d7b56af4a2417d77e7806b2e0f90d6267ce120d2e4/cryptography-45.0.6-cp311-abi3-musllinux_1_2_x86_64.whl", hash = "sha256:e2a21a8eda2d86bb604934b6b37691585bd095c1f788530c1fcefc53a82b3453", size = 4565045, upload-time = "2025-08-05T23:58:40.415Z" },
    { url = "https://files.pythonhosted.org/packages/31/c3/77722446b13fa71dddd820a5faab4ce6db49e7e0bf8312ef4192a3f78e2f/cryptography-45.0.6-cp311-abi3-win32.whl", hash = "sha256:d063341378d7ee9c91f9d23b431a3502fc8bfacd54ef0a27baa72a0843b29159", size = 2928923, upload-time = "2025-08-05T23:58:41.919Z" },
    { url = "https://files.pythonhosted.org/packages/38/63/a025c3225188a811b82932a4dcc8457a26c3729d81578ccecbcce2cb784e/cryptography-45.0.6-cp311-abi3-win_amd64.whl", hash = "sha256:833dc32dfc1e39b7376a87b9a6a4288a10aae234631268486558920029b086ec", size = 3403805, upload-time = "2025-08-05T23:58:43.792Z" },
    { url = "https://files.pythonhosted.org/packages/5b/af/bcfbea93a30809f126d51c074ee0fac5bd9d57d068edf56c2a73abedbea4/cryptography-45.0.6-cp37-abi3-macosx_10_9_universal2.whl", hash = "sha256:3436128a60a5e5490603ab2adbabc8763613f638513ffa7d311c900a8349a2a0", size = 7020111, upload-time = "2025-08-05T23:58:45.316Z" },
    { url = "https://files.pythonhosted.org/packages/98/c6/ea5173689e014f1a8470899cd5beeb358e22bb3cf5a876060f9d1ca78af4/cryptography-45.0.6-cp37-abi3-manylinux2014_aarch64.manylinux_2_17_aarch64.whl", hash = "sha256:0d9ef57b6768d9fa58e92f4947cea96ade1233c0e236db22ba44748ffedca394", size = 4198169, upload-time = "2025-08-05T23:58:47.121Z" },
    { url = "https://files.pythonhosted.org/packages/ba/73/b12995edc0c7e2311ffb57ebd3b351f6b268fed37d93bfc6f9856e01c473/cryptography-45.0.6-cp37-abi3-manylinux2014_x86_64.manylinux_2_17_x86_64.whl", hash = "sha256:ea3c42f2016a5bbf71825537c2ad753f2870191134933196bee408aac397b3d9", size = 4421273, upload-time = "2025-08-05T23:58:48.557Z" },
    { url = "https://files.pythonhosted.org/packages/f7/6e/286894f6f71926bc0da67408c853dd9ba953f662dcb70993a59fd499f111/cryptography-45.0.6-cp37-abi3-manylinux_2_28_aarch64.whl", hash = "sha256:20ae4906a13716139d6d762ceb3e0e7e110f7955f3bc3876e3a07f5daadec5f3", size = 4199211, upload-time = "2025-08-05T23:58:50.139Z" },
    { url = "https://files.pythonhosted.org/packages/de/34/a7f55e39b9623c5cb571d77a6a90387fe557908ffc44f6872f26ca8ae270/cryptography-45.0.6-cp37-abi3-manylinux_2_28_armv7l.manylinux_2_31_armv7l.whl", hash = "sha256:2dac5ec199038b8e131365e2324c03d20e97fe214af051d20c49db129844e8b3", size = 3883732, upload-time = "2025-08-05T23:58:52.253Z" },
    { url = "https://files.pythonhosted.org/packages/f9/b9/c6d32edbcba0cd9f5df90f29ed46a65c4631c4fbe11187feb9169c6ff506/cryptography-45.0.6-cp37-abi3-manylinux_2_28_x86_64.whl", hash = "sha256:18f878a34b90d688982e43f4b700408b478102dd58b3e39de21b5ebf6509c301", size = 4450655, upload-time = "2025-08-05T23:58:53.848Z" },
    { url = "https://files.pythonhosted.org/packages/77/2d/09b097adfdee0227cfd4c699b3375a842080f065bab9014248933497c3f9/cryptography-45.0.6-cp37-abi3-manylinux_2_34_aarch64.whl", hash = "sha256:5bd6020c80c5b2b2242d6c48487d7b85700f5e0038e67b29d706f98440d66eb5", size = 4198956, upload-time = "2025-08-05T23:58:55.209Z" },
    { url = "https://files.pythonhosted.org/packages/55/66/061ec6689207d54effdff535bbdf85cc380d32dd5377173085812565cf38/cryptography-45.0.6-cp37-abi3-manylinux_2_34_x86_64.whl", hash = "sha256:eccddbd986e43014263eda489abbddfbc287af5cddfd690477993dbb31e31016", size = 4449859, upload-time = "2025-08-05T23:58:56.639Z" },
    { url = "https://files.pythonhosted.org/packages/41/ff/e7d5a2ad2d035e5a2af116e1a3adb4d8fcd0be92a18032917a089c6e5028/cryptography-45.0.6-cp37-abi3-musllinux_1_2_aarch64.whl", hash = "sha256:550ae02148206beb722cfe4ef0933f9352bab26b087af00e48fdfb9ade35c5b3", size = 4320254, upload-time = "2025-08-05T23:58:58.833Z" },
    { url = "https://files.pythonhosted.org/packages/82/27/092d311af22095d288f4db89fcaebadfb2f28944f3d790a4cf51fe5ddaeb/cryptography-45.0.6-cp37-abi3-musllinux_1_2_x86_64.whl", hash = "sha256:5b64e668fc3528e77efa51ca70fadcd6610e8ab231e3e06ae2bab3b31c2b8ed9", size = 4554815, upload-time = "2025-08-05T23:59:00.283Z" },
    { url = "https://files.pythonhosted.org/packages/7e/01/aa2f4940262d588a8fdf4edabe4cda45854d00ebc6eaac12568b3a491a16/cryptography-45.0.6-cp37-abi3-win32.whl", hash = "sha256:780c40fb751c7d2b0c6786ceee6b6f871e86e8718a8ff4bc35073ac353c7cd02", size = 2912147, upload-time = "2025-08-05T23:59:01.716Z" },
    { url = "https://files.pythonhosted.org/packages/0a/bc/16e0276078c2de3ceef6b5a34b965f4436215efac45313df90d55f0ba2d2/cryptography-45.0.6-cp37-abi3-win_amd64.whl", hash = "sha256:20d15aed3ee522faac1a39fbfdfee25d17b1284bafd808e1640a74846d7c4d1b", size = 3390459, upload-time = "2025-08-05T23:59:03.358Z" },
    { url = "https://files.pythonhosted.org/packages/56/d2/4482d97c948c029be08cb29854a91bd2ae8da7eb9c4152461f1244dcea70/cryptography-45.0.6-pp310-pypy310_pp73-macosx_10_9_x86_64.whl", hash = "sha256:705bb7c7ecc3d79a50f236adda12ca331c8e7ecfbea51edd931ce5a7a7c4f012", size = 3576812, upload-time = "2025-08-05T23:59:04.833Z" },
    { url = "https://files.pythonhosted.org/packages/ec/24/55fc238fcaa122855442604b8badb2d442367dfbd5a7ca4bb0bd346e263a/cryptography-45.0.6-pp310-pypy310_pp73-manylinux_2_28_aarch64.whl", hash = "sha256:826b46dae41a1155a0c0e66fafba43d0ede1dc16570b95e40c4d83bfcf0a451d", size = 4141694, upload-time = "2025-08-05T23:59:06.66Z" },
    { url = "https://files.pythonhosted.org/packages/f9/7e/3ea4fa6fbe51baf3903806a0241c666b04c73d2358a3ecce09ebee8b9622/cryptography-45.0.6-pp310-pypy310_pp73-manylinux_2_28_x86_64.whl", hash = "sha256:cc4d66f5dc4dc37b89cfef1bd5044387f7a1f6f0abb490815628501909332d5d", size = 4375010, upload-time = "2025-08-05T23:59:08.14Z" },
    { url = "https://files.pythonhosted.org/packages/50/42/ec5a892d82d2a2c29f80fc19ced4ba669bca29f032faf6989609cff1f8dc/cryptography-45.0.6-pp310-pypy310_pp73-manylinux_2_34_aarch64.whl", hash = "sha256:f68f833a9d445cc49f01097d95c83a850795921b3f7cc6488731e69bde3288da", size = 4141377, upload-time = "2025-08-05T23:59:09.584Z" },
    { url = "https://files.pythonhosted.org/packages/e7/d7/246c4c973a22b9c2931999da953a2c19cae7c66b9154c2d62ffed811225e/cryptography-45.0.6-pp310-pypy310_pp73-manylinux_2_34_x86_64.whl", hash = "sha256:3b5bf5267e98661b9b888a9250d05b063220dfa917a8203744454573c7eb79db", size = 4374609, upload-time = "2025-08-05T23:59:11.923Z" },
    { url = "https://files.pythonhosted.org/packages/78/6d/c49ccf243f0a1b0781c2a8de8123ee552f0c8a417c6367a24d2ecb7c11b3/cryptography-45.0.6-pp310-pypy310_pp73-win_amd64.whl", hash = "sha256:2384f2ab18d9be88a6e4f8972923405e2dbb8d3e16c6b43f15ca491d7831bd18", size = 3322156, upload-time = "2025-08-05T23:59:13.597Z" },
    { url = "https://files.pythonhosted.org/packages/61/69/c252de4ec047ba2f567ecb53149410219577d408c2aea9c989acae7eafce/cryptography-45.0.6-pp311-pypy311_pp73-macosx_10_9_x86_64.whl", hash = "sha256:fc022c1fa5acff6def2fc6d7819bbbd31ccddfe67d075331a65d9cfb28a20983", size = 3584669, upload-time = "2025-08-05T23:59:15.431Z" },
    { url = "https://files.pythonhosted.org/packages/e3/fe/deea71e9f310a31fe0a6bfee670955152128d309ea2d1c79e2a5ae0f0401/cryptography-45.0.6-pp311-pypy311_pp73-manylinux_2_28_aarch64.whl", hash = "sha256:3de77e4df42ac8d4e4d6cdb342d989803ad37707cf8f3fbf7b088c9cbdd46427", size = 4153022, upload-time = "2025-08-05T23:59:16.954Z" },
    { url = "https://files.pythonhosted.org/packages/60/45/a77452f5e49cb580feedba6606d66ae7b82c128947aa754533b3d1bd44b0/cryptography-45.0.6-pp311-pypy311_pp73-manylinux_2_28_x86_64.whl", hash = "sha256:599c8d7df950aa68baa7e98f7b73f4f414c9f02d0e8104a30c0182a07732638b", size = 4386802, upload-time = "2025-08-05T23:59:18.55Z" },
    { url = "https://files.pythonhosted.org/packages/a3/b9/a2f747d2acd5e3075fdf5c145c7c3568895daaa38b3b0c960ef830db6cdc/cryptography-45.0.6-pp311-pypy311_pp73-manylinux_2_34_aarch64.whl", hash = "sha256:31a2b9a10530a1cb04ffd6aa1cd4d3be9ed49f7d77a4dafe198f3b382f41545c", size = 4152706, upload-time = "2025-08-05T23:59:20.044Z" },
    { url = "https://files.pythonhosted.org/packages/81/ec/381b3e8d0685a3f3f304a382aa3dfce36af2d76467da0fd4bb21ddccc7b2/cryptography-45.0.6-pp311-pypy311_pp73-manylinux_2_34_x86_64.whl", hash = "sha256:e5b3dda1b00fb41da3af4c5ef3f922a200e33ee5ba0f0bc9ecf0b0c173958385", size = 4386740, upload-time = "2025-08-05T23:59:21.525Z" },
    { url = "https://files.pythonhosted.org/packages/0a/76/cf8d69da8d0b5ecb0db406f24a63a3f69ba5e791a11b782aeeefef27ccbb/cryptography-45.0.6-pp311-pypy311_pp73-win_amd64.whl", hash = "sha256:629127cfdcdc6806dfe234734d7cb8ac54edaf572148274fa377a7d3405b0043", size = 3331874, upload-time = "2025-08-05T23:59:23.017Z" },
]

[[package]]
name = "distlib"
version = "0.4.0"
source = { registry = "https://pypi.org/simple" }
sdist = { url = "https://files.pythonhosted.org/packages/96/8e/709914eb2b5749865801041647dc7f4e6d00b549cfe88b65ca192995f07c/distlib-0.4.0.tar.gz", hash = "sha256:feec40075be03a04501a973d81f633735b4b69f98b05450592310c0f401a4e0d", size = 614605, upload-time = "2025-07-17T16:52:00.465Z" }
wheels = [
    { url = "https://files.pythonhosted.org/packages/33/6b/e0547afaf41bf2c42e52430072fa5658766e3d65bd4b03a563d1b6336f57/distlib-0.4.0-py2.py3-none-any.whl", hash = "sha256:9659f7d87e46584a30b5780e43ac7a2143098441670ff0a49d5f9034c54a6c16", size = 469047, upload-time = "2025-07-17T16:51:58.613Z" },
]

[[package]]
name = "distro"
version = "1.9.0"
source = { registry = "https://pypi.org/simple" }
sdist = { url = "https://files.pythonhosted.org/packages/fc/f8/98eea607f65de6527f8a2e8885fc8015d3e6f5775df186e443e0964a11c3/distro-1.9.0.tar.gz", hash = "sha256:2fa77c6fd8940f116ee1d6b94a2f90b13b5ea8d019b98bc8bafdcabcdd9bdbed", size = 60722, upload-time = "2023-12-24T09:54:32.31Z" }
wheels = [
    { url = "https://files.pythonhosted.org/packages/12/b3/231ffd4ab1fc9d679809f356cebee130ac7daa00d6d6f3206dd4fd137e9e/distro-1.9.0-py3-none-any.whl", hash = "sha256:7bffd925d65168f85027d8da9af6bddab658135b840670a223589bc0c8ef02b2", size = 20277, upload-time = "2023-12-24T09:54:30.421Z" },
]

[[package]]
name = "dnspython"
version = "2.7.0"
source = { registry = "https://pypi.org/simple" }
sdist = { url = "https://files.pythonhosted.org/packages/b5/4a/263763cb2ba3816dd94b08ad3a33d5fdae34ecb856678773cc40a3605829/dnspython-2.7.0.tar.gz", hash = "sha256:ce9c432eda0dc91cf618a5cedf1a4e142651196bbcd2c80e89ed5a907e5cfaf1", size = 345197, upload-time = "2024-10-05T20:14:59.362Z" }
wheels = [
    { url = "https://files.pythonhosted.org/packages/68/1b/e0a87d256e40e8c888847551b20a017a6b98139178505dc7ffb96f04e954/dnspython-2.7.0-py3-none-any.whl", hash = "sha256:b4c34b7d10b51bcc3a5071e7b8dee77939f1e878477eeecc965e9835f63c6c86", size = 313632, upload-time = "2024-10-05T20:14:57.687Z" },
]

[[package]]
name = "email-validator"
version = "2.2.0"
source = { registry = "https://pypi.org/simple" }
dependencies = [
    { name = "dnspython" },
    { name = "idna" },
]
sdist = { url = "https://files.pythonhosted.org/packages/48/ce/13508a1ec3f8bb981ae4ca79ea40384becc868bfae97fd1c942bb3a001b1/email_validator-2.2.0.tar.gz", hash = "sha256:cb690f344c617a714f22e66ae771445a1ceb46821152df8e165c5f9a364582b7", size = 48967, upload-time = "2024-06-20T11:30:30.034Z" }
wheels = [
    { url = "https://files.pythonhosted.org/packages/d7/ee/bf0adb559ad3c786f12bcbc9296b3f5675f529199bef03e2df281fa1fadb/email_validator-2.2.0-py3-none-any.whl", hash = "sha256:561977c2d73ce3611850a06fa56b414621e0c8faa9d66f2611407d87465da631", size = 33521, upload-time = "2024-06-20T11:30:28.248Z" },
]

[[package]]
name = "exceptiongroup"
version = "1.3.0"
source = { registry = "https://pypi.org/simple" }
dependencies = [
    { name = "typing-extensions", marker = "python_full_version < '3.11'" },
]
sdist = { url = "https://files.pythonhosted.org/packages/0b/9f/a65090624ecf468cdca03533906e7c69ed7588582240cfe7cc9e770b50eb/exceptiongroup-1.3.0.tar.gz", hash = "sha256:b241f5885f560bc56a59ee63ca4c6a8bfa46ae4ad651af316d4e81817bb9fd88", size = 29749, upload-time = "2025-05-10T17:42:51.123Z" }
wheels = [
    { url = "https://files.pythonhosted.org/packages/36/f4/c6e662dade71f56cd2f3735141b265c3c79293c109549c1e6933b0651ffc/exceptiongroup-1.3.0-py3-none-any.whl", hash = "sha256:4d111e6e0c13d0644cad6ddaa7ed0261a0b36971f6d23e7ec9b4b9097da78a10", size = 16674, upload-time = "2025-05-10T17:42:49.33Z" },
]

[[package]]
name = "fastapi"
version = "0.116.1"
source = { registry = "https://pypi.org/simple" }
dependencies = [
    { name = "pydantic" },
    { name = "starlette" },
    { name = "typing-extensions" },
]
sdist = { url = "https://files.pythonhosted.org/packages/78/d7/6c8b3bfe33eeffa208183ec037fee0cce9f7f024089ab1c5d12ef04bd27c/fastapi-0.116.1.tar.gz", hash = "sha256:ed52cbf946abfd70c5a0dccb24673f0670deeb517a88b3544d03c2a6bf283143", size = 296485, upload-time = "2025-07-11T16:22:32.057Z" }
wheels = [
    { url = "https://files.pythonhosted.org/packages/e5/47/d63c60f59a59467fda0f93f46335c9d18526d7071f025cb5b89d5353ea42/fastapi-0.116.1-py3-none-any.whl", hash = "sha256:c46ac7c312df840f0c9e220f7964bada936781bc4e2e6eb71f1c4d7553786565", size = 95631, upload-time = "2025-07-11T16:22:30.485Z" },
]

[package.optional-dependencies]
standard = [
    { name = "email-validator" },
    { name = "fastapi-cli", extra = ["standard"] },
    { name = "httpx" },
    { name = "jinja2" },
    { name = "python-multipart" },
    { name = "uvicorn", extra = ["standard"] },
]

[[package]]
name = "fastapi-cli"
version = "0.0.8"
source = { registry = "https://pypi.org/simple" }
dependencies = [
    { name = "rich-toolkit" },
    { name = "typer" },
    { name = "uvicorn", extra = ["standard"] },
]
sdist = { url = "https://files.pythonhosted.org/packages/c6/94/3ef75d9c7c32936ecb539b9750ccbdc3d2568efd73b1cb913278375f4533/fastapi_cli-0.0.8.tar.gz", hash = "sha256:2360f2989b1ab4a3d7fc8b3a0b20e8288680d8af2e31de7c38309934d7f8a0ee", size = 16884, upload-time = "2025-07-07T14:44:09.326Z" }
wheels = [
    { url = "https://files.pythonhosted.org/packages/e0/3f/6ad3103c5f59208baf4c798526daea6a74085bb35d1c161c501863470476/fastapi_cli-0.0.8-py3-none-any.whl", hash = "sha256:0ea95d882c85b9219a75a65ab27e8da17dac02873e456850fa0a726e96e985eb", size = 10770, upload-time = "2025-07-07T14:44:08.255Z" },
]

[package.optional-dependencies]
standard = [
    { name = "fastapi-cloud-cli" },
    { name = "uvicorn", extra = ["standard"] },
]

[[package]]
name = "fastapi-cloud-cli"
version = "0.1.5"
source = { registry = "https://pypi.org/simple" }
dependencies = [
    { name = "httpx" },
    { name = "pydantic", extra = ["email"] },
    { name = "rich-toolkit" },
    { name = "rignore" },
    { name = "sentry-sdk" },
    { name = "typer" },
    { name = "uvicorn", extra = ["standard"] },
]
sdist = { url = "https://files.pythonhosted.org/packages/a9/2e/3b6e5016affc310e5109bc580f760586eabecea0c8a7ab067611cd849ac0/fastapi_cloud_cli-0.1.5.tar.gz", hash = "sha256:341ee585eb731a6d3c3656cb91ad38e5f39809bf1a16d41de1333e38635a7937", size = 22710, upload-time = "2025-07-28T13:30:48.216Z" }
wheels = [
    { url = "https://files.pythonhosted.org/packages/e5/a6/5aa862489a2918a096166fd98d9fe86b7fd53c607678b3fa9d8c432d88d5/fastapi_cloud_cli-0.1.5-py3-none-any.whl", hash = "sha256:d80525fb9c0e8af122370891f9fa83cf5d496e4ad47a8dd26c0496a6c85a012a", size = 18992, upload-time = "2025-07-28T13:30:47.427Z" },
]

[[package]]
name = "fastapi-pagination"
version = "0.13.3"
source = { registry = "https://pypi.org/simple" }
dependencies = [
    { name = "fastapi" },
    { name = "pydantic" },
    { name = "typing-extensions" },
]
sdist = { url = "https://files.pythonhosted.org/packages/10/4c/e98a1665b6ac2e9e4ed98450e4e0ea48108f3bc52de517d9a70cc22761c2/fastapi_pagination-0.13.3.tar.gz", hash = "sha256:40c2383aff13a3a0e4a2742dfbf004572e88458cd8f338d85f90a27e07abab4a", size = 550898, upload-time = "2025-06-25T21:22:15.287Z" }
wheels = [
    { url = "https://files.pythonhosted.org/packages/bf/73/ef1ab892c2d189d8b6bd72325e9e710df6737c3b7976e12aa5749a56ea01/fastapi_pagination-0.13.3-py3-none-any.whl", hash = "sha256:e1b1cc7fa5c773c61087845ef8a73ed6b516071c057418698b9242461573f44e", size = 50986, upload-time = "2025-06-25T21:22:13.591Z" },
]

[[package]]
name = "filelock"
version = "3.18.0"
source = { registry = "https://pypi.org/simple" }
sdist = { url = "https://files.pythonhosted.org/packages/0a/10/c23352565a6544bdc5353e0b15fc1c563352101f30e24bf500207a54df9a/filelock-3.18.0.tar.gz", hash = "sha256:adbc88eabb99d2fec8c9c1b229b171f18afa655400173ddc653d5d01501fb9f2", size = 18075, upload-time = "2025-03-14T07:11:40.47Z" }
wheels = [
    { url = "https://files.pythonhosted.org/packages/4d/36/2a115987e2d8c300a974597416d9de88f2444426de9571f4b59b2cca3acc/filelock-3.18.0-py3-none-any.whl", hash = "sha256:c401f4f8377c4464e6db25fff06205fd89bdd83b65eb0488ed1b160f780e21de", size = 16215, upload-time = "2025-03-14T07:11:39.145Z" },
]

[[package]]
name = "google-auth"
version = "2.40.3"
source = { registry = "https://pypi.org/simple" }
dependencies = [
    { name = "cachetools" },
    { name = "pyasn1-modules" },
    { name = "rsa" },
]
sdist = { url = "https://files.pythonhosted.org/packages/9e/9b/e92ef23b84fa10a64ce4831390b7a4c2e53c0132568d99d4ae61d04c8855/google_auth-2.40.3.tar.gz", hash = "sha256:500c3a29adedeb36ea9cf24b8d10858e152f2412e3ca37829b3fa18e33d63b77", size = 281029, upload-time = "2025-06-04T18:04:57.577Z" }
wheels = [
    { url = "https://files.pythonhosted.org/packages/17/63/b19553b658a1692443c62bd07e5868adaa0ad746a0751ba62c59568cd45b/google_auth-2.40.3-py2.py3-none-any.whl", hash = "sha256:1370d4593e86213563547f97a92752fc658456fe4514c809544f330fed45a7ca", size = 216137, upload-time = "2025-06-04T18:04:55.573Z" },
]

[[package]]
name = "google-genai"
version = "1.32.0"
source = { registry = "https://pypi.org/simple" }
dependencies = [
    { name = "anyio" },
    { name = "google-auth" },
    { name = "httpx" },
    { name = "pydantic" },
    { name = "requests" },
    { name = "tenacity" },
    { name = "typing-extensions" },
    { name = "websockets" },
]
sdist = { url = "https://files.pythonhosted.org/packages/03/ab/e6cdd8fa957c647ef00c4da7c59d0e734354bd49ed8d98c860732d8e1944/google_genai-1.32.0.tar.gz", hash = "sha256:349da3f5ff0e981066bd508585fcdd308d28fc4646f318c8f6d1aa6041f4c7e3", size = 240802, upload-time = "2025-08-27T22:16:32.781Z" }
wheels = [
    { url = "https://files.pythonhosted.org/packages/59/55/be09472f7a656af1208196d2ef9a3d2710f3cbcf695f51acbcbe28b9472b/google_genai-1.32.0-py3-none-any.whl", hash = "sha256:c0c4b1d45adf3aa99501050dd73da2f0dea09374002231052d81a6765d15e7f6", size = 241680, upload-time = "2025-08-27T22:16:31.409Z" },
]

[[package]]
name = "googleapis-common-protos"
version = "1.70.0"
source = { registry = "https://pypi.org/simple" }
dependencies = [
    { name = "protobuf" },
]
sdist = { url = "https://files.pythonhosted.org/packages/39/24/33db22342cf4a2ea27c9955e6713140fedd51e8b141b5ce5260897020f1a/googleapis_common_protos-1.70.0.tar.gz", hash = "sha256:0e1b44e0ea153e6594f9f394fef15193a68aaaea2d843f83e2742717ca753257", size = 145903, upload-time = "2025-04-14T10:17:02.924Z" }
wheels = [
    { url = "https://files.pythonhosted.org/packages/86/f1/62a193f0227cf15a920390abe675f386dec35f7ae3ffe6da582d3ade42c7/googleapis_common_protos-1.70.0-py3-none-any.whl", hash = "sha256:b8bfcca8c25a2bb253e0e0b0adaf8c00773e5e6af6fd92397576680b807e0fd8", size = 294530, upload-time = "2025-04-14T10:17:01.271Z" },
]

[[package]]
name = "greenlet"
version = "3.2.3"
source = { registry = "https://pypi.org/simple" }
sdist = { url = "https://files.pythonhosted.org/packages/c9/92/bb85bd6e80148a4d2e0c59f7c0c2891029f8fd510183afc7d8d2feeed9b6/greenlet-3.2.3.tar.gz", hash = "sha256:8b0dd8ae4c0d6f5e54ee55ba935eeb3d735a9b58a8a1e5b5cbab64e01a39f365", size = 185752, upload-time = "2025-06-05T16:16:09.955Z" }
wheels = [
    { url = "https://files.pythonhosted.org/packages/92/db/b4c12cff13ebac2786f4f217f06588bccd8b53d260453404ef22b121fc3a/greenlet-3.2.3-cp310-cp310-macosx_11_0_universal2.whl", hash = "sha256:1afd685acd5597349ee6d7a88a8bec83ce13c106ac78c196ee9dde7c04fe87be", size = 268977, upload-time = "2025-06-05T16:10:24.001Z" },
    { url = "https://files.pythonhosted.org/packages/52/61/75b4abd8147f13f70986df2801bf93735c1bd87ea780d70e3b3ecda8c165/greenlet-3.2.3-cp310-cp310-manylinux2014_aarch64.manylinux_2_17_aarch64.whl", hash = "sha256:761917cac215c61e9dc7324b2606107b3b292a8349bdebb31503ab4de3f559ac", size = 627351, upload-time = "2025-06-05T16:38:50.685Z" },
    { url = "https://files.pythonhosted.org/packages/35/aa/6894ae299d059d26254779a5088632874b80ee8cf89a88bca00b0709d22f/greenlet-3.2.3-cp310-cp310-manylinux2014_ppc64le.manylinux_2_17_ppc64le.whl", hash = "sha256:a433dbc54e4a37e4fff90ef34f25a8c00aed99b06856f0119dcf09fbafa16392", size = 638599, upload-time = "2025-06-05T16:41:34.057Z" },
    { url = "https://files.pythonhosted.org/packages/30/64/e01a8261d13c47f3c082519a5e9dbf9e143cc0498ed20c911d04e54d526c/greenlet-3.2.3-cp310-cp310-manylinux2014_s390x.manylinux_2_17_s390x.whl", hash = "sha256:72e77ed69312bab0434d7292316d5afd6896192ac4327d44f3d613ecb85b037c", size = 634482, upload-time = "2025-06-05T16:48:16.26Z" },
    { url = "https://files.pythonhosted.org/packages/47/48/ff9ca8ba9772d083a4f5221f7b4f0ebe8978131a9ae0909cf202f94cd879/greenlet-3.2.3-cp310-cp310-manylinux2014_x86_64.manylinux_2_17_x86_64.whl", hash = "sha256:68671180e3849b963649254a882cd544a3c75bfcd2c527346ad8bb53494444db", size = 633284, upload-time = "2025-06-05T16:13:01.599Z" },
    { url = "https://files.pythonhosted.org/packages/e9/45/626e974948713bc15775b696adb3eb0bd708bec267d6d2d5c47bb47a6119/greenlet-3.2.3-cp310-cp310-manylinux_2_24_x86_64.manylinux_2_28_x86_64.whl", hash = "sha256:49c8cfb18fb419b3d08e011228ef8a25882397f3a859b9fe1436946140b6756b", size = 582206, upload-time = "2025-06-05T16:12:48.51Z" },
    { url = "https://files.pythonhosted.org/packages/b1/8e/8b6f42c67d5df7db35b8c55c9a850ea045219741bb14416255616808c690/greenlet-3.2.3-cp310-cp310-musllinux_1_1_aarch64.whl", hash = "sha256:efc6dc8a792243c31f2f5674b670b3a95d46fa1c6a912b8e310d6f542e7b0712", size = 1111412, upload-time = "2025-06-05T16:36:45.479Z" },
    { url = "https://files.pythonhosted.org/packages/05/46/ab58828217349500a7ebb81159d52ca357da747ff1797c29c6023d79d798/greenlet-3.2.3-cp310-cp310-musllinux_1_1_x86_64.whl", hash = "sha256:731e154aba8e757aedd0781d4b240f1225b075b4409f1bb83b05ff410582cf00", size = 1135054, upload-time = "2025-06-05T16:12:36.478Z" },
    { url = "https://files.pythonhosted.org/packages/68/7f/d1b537be5080721c0f0089a8447d4ef72839039cdb743bdd8ffd23046e9a/greenlet-3.2.3-cp310-cp310-win_amd64.whl", hash = "sha256:96c20252c2f792defe9a115d3287e14811036d51e78b3aaddbee23b69b216302", size = 296573, upload-time = "2025-06-05T16:34:26.521Z" },
    { url = "https://files.pythonhosted.org/packages/fc/2e/d4fcb2978f826358b673f779f78fa8a32ee37df11920dc2bb5589cbeecef/greenlet-3.2.3-cp311-cp311-macosx_11_0_universal2.whl", hash = "sha256:784ae58bba89fa1fa5733d170d42486580cab9decda3484779f4759345b29822", size = 270219, upload-time = "2025-06-05T16:10:10.414Z" },
    { url = "https://files.pythonhosted.org/packages/16/24/929f853e0202130e4fe163bc1d05a671ce8dcd604f790e14896adac43a52/greenlet-3.2.3-cp311-cp311-manylinux2014_aarch64.manylinux_2_17_aarch64.whl", hash = "sha256:0921ac4ea42a5315d3446120ad48f90c3a6b9bb93dd9b3cf4e4d84a66e42de83", size = 630383, upload-time = "2025-06-05T16:38:51.785Z" },
    { url = "https://files.pythonhosted.org/packages/d1/b2/0320715eb61ae70c25ceca2f1d5ae620477d246692d9cc284c13242ec31c/greenlet-3.2.3-cp311-cp311-manylinux2014_ppc64le.manylinux_2_17_ppc64le.whl", hash = "sha256:d2971d93bb99e05f8c2c0c2f4aa9484a18d98c4c3bd3c62b65b7e6ae33dfcfaf", size = 642422, upload-time = "2025-06-05T16:41:35.259Z" },
    { url = "https://files.pythonhosted.org/packages/bd/49/445fd1a210f4747fedf77615d941444349c6a3a4a1135bba9701337cd966/greenlet-3.2.3-cp311-cp311-manylinux2014_s390x.manylinux_2_17_s390x.whl", hash = "sha256:c667c0bf9d406b77a15c924ef3285e1e05250948001220368e039b6aa5b5034b", size = 638375, upload-time = "2025-06-05T16:48:18.235Z" },
    { url = "https://files.pythonhosted.org/packages/7e/c8/ca19760cf6eae75fa8dc32b487e963d863b3ee04a7637da77b616703bc37/greenlet-3.2.3-cp311-cp311-manylinux2014_x86_64.manylinux_2_17_x86_64.whl", hash = "sha256:592c12fb1165be74592f5de0d70f82bc5ba552ac44800d632214b76089945147", size = 637627, upload-time = "2025-06-05T16:13:02.858Z" },
    { url = "https://files.pythonhosted.org/packages/65/89/77acf9e3da38e9bcfca881e43b02ed467c1dedc387021fc4d9bd9928afb8/greenlet-3.2.3-cp311-cp311-manylinux_2_24_x86_64.manylinux_2_28_x86_64.whl", hash = "sha256:29e184536ba333003540790ba29829ac14bb645514fbd7e32af331e8202a62a5", size = 585502, upload-time = "2025-06-05T16:12:49.642Z" },
    { url = "https://files.pythonhosted.org/packages/97/c6/ae244d7c95b23b7130136e07a9cc5aadd60d59b5951180dc7dc7e8edaba7/greenlet-3.2.3-cp311-cp311-musllinux_1_1_aarch64.whl", hash = "sha256:93c0bb79844a367782ec4f429d07589417052e621aa39a5ac1fb99c5aa308edc", size = 1114498, upload-time = "2025-06-05T16:36:46.598Z" },
    { url = "https://files.pythonhosted.org/packages/89/5f/b16dec0cbfd3070658e0d744487919740c6d45eb90946f6787689a7efbce/greenlet-3.2.3-cp311-cp311-musllinux_1_1_x86_64.whl", hash = "sha256:751261fc5ad7b6705f5f76726567375bb2104a059454e0226e1eef6c756748ba", size = 1139977, upload-time = "2025-06-05T16:12:38.262Z" },
    { url = "https://files.pythonhosted.org/packages/66/77/d48fb441b5a71125bcac042fc5b1494c806ccb9a1432ecaa421e72157f77/greenlet-3.2.3-cp311-cp311-win_amd64.whl", hash = "sha256:83a8761c75312361aa2b5b903b79da97f13f556164a7dd2d5448655425bd4c34", size = 297017, upload-time = "2025-06-05T16:25:05.225Z" },
    { url = "https://files.pythonhosted.org/packages/f3/94/ad0d435f7c48debe960c53b8f60fb41c2026b1d0fa4a99a1cb17c3461e09/greenlet-3.2.3-cp312-cp312-macosx_11_0_universal2.whl", hash = "sha256:25ad29caed5783d4bd7a85c9251c651696164622494c00802a139c00d639242d", size = 271992, upload-time = "2025-06-05T16:11:23.467Z" },
    { url = "https://files.pythonhosted.org/packages/93/5d/7c27cf4d003d6e77749d299c7c8f5fd50b4f251647b5c2e97e1f20da0ab5/greenlet-3.2.3-cp312-cp312-manylinux2014_aarch64.manylinux_2_17_aarch64.whl", hash = "sha256:88cd97bf37fe24a6710ec6a3a7799f3f81d9cd33317dcf565ff9950c83f55e0b", size = 638820, upload-time = "2025-06-05T16:38:52.882Z" },
    { url = "https://files.pythonhosted.org/packages/c6/7e/807e1e9be07a125bb4c169144937910bf59b9d2f6d931578e57f0bce0ae2/greenlet-3.2.3-cp312-cp312-manylinux2014_ppc64le.manylinux_2_17_ppc64le.whl", hash = "sha256:baeedccca94880d2f5666b4fa16fc20ef50ba1ee353ee2d7092b383a243b0b0d", size = 653046, upload-time = "2025-06-05T16:41:36.343Z" },
    { url = "https://files.pythonhosted.org/packages/9d/ab/158c1a4ea1068bdbc78dba5a3de57e4c7aeb4e7fa034320ea94c688bfb61/greenlet-3.2.3-cp312-cp312-manylinux2014_s390x.manylinux_2_17_s390x.whl", hash = "sha256:be52af4b6292baecfa0f397f3edb3c6092ce071b499dd6fe292c9ac9f2c8f264", size = 647701, upload-time = "2025-06-05T16:48:19.604Z" },
    { url = "https://files.pythonhosted.org/packages/cc/0d/93729068259b550d6a0288da4ff72b86ed05626eaf1eb7c0d3466a2571de/greenlet-3.2.3-cp312-cp312-manylinux2014_x86_64.manylinux_2_17_x86_64.whl", hash = "sha256:0cc73378150b8b78b0c9fe2ce56e166695e67478550769536a6742dca3651688", size = 649747, upload-time = "2025-06-05T16:13:04.628Z" },
    { url = "https://files.pythonhosted.org/packages/f6/f6/c82ac1851c60851302d8581680573245c8fc300253fc1ff741ae74a6c24d/greenlet-3.2.3-cp312-cp312-manylinux_2_24_x86_64.manylinux_2_28_x86_64.whl", hash = "sha256:706d016a03e78df129f68c4c9b4c4f963f7d73534e48a24f5f5a7101ed13dbbb", size = 605461, upload-time = "2025-06-05T16:12:50.792Z" },
    { url = "https://files.pythonhosted.org/packages/98/82/d022cf25ca39cf1200650fc58c52af32c90f80479c25d1cbf57980ec3065/greenlet-3.2.3-cp312-cp312-musllinux_1_1_aarch64.whl", hash = "sha256:419e60f80709510c343c57b4bb5a339d8767bf9aef9b8ce43f4f143240f88b7c", size = 1121190, upload-time = "2025-06-05T16:36:48.59Z" },
    { url = "https://files.pythonhosted.org/packages/f5/e1/25297f70717abe8104c20ecf7af0a5b82d2f5a980eb1ac79f65654799f9f/greenlet-3.2.3-cp312-cp312-musllinux_1_1_x86_64.whl", hash = "sha256:93d48533fade144203816783373f27a97e4193177ebaaf0fc396db19e5d61163", size = 1149055, upload-time = "2025-06-05T16:12:40.457Z" },
    { url = "https://files.pythonhosted.org/packages/1f/8f/8f9e56c5e82eb2c26e8cde787962e66494312dc8cb261c460e1f3a9c88bc/greenlet-3.2.3-cp312-cp312-win_amd64.whl", hash = "sha256:7454d37c740bb27bdeddfc3f358f26956a07d5220818ceb467a483197d84f849", size = 297817, upload-time = "2025-06-05T16:29:49.244Z" },
    { url = "https://files.pythonhosted.org/packages/b1/cf/f5c0b23309070ae93de75c90d29300751a5aacefc0a3ed1b1d8edb28f08b/greenlet-3.2.3-cp313-cp313-macosx_11_0_universal2.whl", hash = "sha256:500b8689aa9dd1ab26872a34084503aeddefcb438e2e7317b89b11eaea1901ad", size = 270732, upload-time = "2025-06-05T16:10:08.26Z" },
    { url = "https://files.pythonhosted.org/packages/48/ae/91a957ba60482d3fecf9be49bc3948f341d706b52ddb9d83a70d42abd498/greenlet-3.2.3-cp313-cp313-manylinux2014_aarch64.manylinux_2_17_aarch64.whl", hash = "sha256:a07d3472c2a93117af3b0136f246b2833fdc0b542d4a9799ae5f41c28323faef", size = 639033, upload-time = "2025-06-05T16:38:53.983Z" },
    { url = "https://files.pythonhosted.org/packages/6f/df/20ffa66dd5a7a7beffa6451bdb7400d66251374ab40b99981478c69a67a8/greenlet-3.2.3-cp313-cp313-manylinux2014_ppc64le.manylinux_2_17_ppc64le.whl", hash = "sha256:8704b3768d2f51150626962f4b9a9e4a17d2e37c8a8d9867bbd9fa4eb938d3b3", size = 652999, upload-time = "2025-06-05T16:41:37.89Z" },
    { url = "https://files.pythonhosted.org/packages/51/b4/ebb2c8cb41e521f1d72bf0465f2f9a2fd803f674a88db228887e6847077e/greenlet-3.2.3-cp313-cp313-manylinux2014_s390x.manylinux_2_17_s390x.whl", hash = "sha256:5035d77a27b7c62db6cf41cf786cfe2242644a7a337a0e155c80960598baab95", size = 647368, upload-time = "2025-06-05T16:48:21.467Z" },
    { url = "https://files.pythonhosted.org/packages/8e/6a/1e1b5aa10dced4ae876a322155705257748108b7fd2e4fae3f2a091fe81a/greenlet-3.2.3-cp313-cp313-manylinux2014_x86_64.manylinux_2_17_x86_64.whl", hash = "sha256:2d8aa5423cd4a396792f6d4580f88bdc6efcb9205891c9d40d20f6e670992efb", size = 650037, upload-time = "2025-06-05T16:13:06.402Z" },
    { url = "https://files.pythonhosted.org/packages/26/f2/ad51331a157c7015c675702e2d5230c243695c788f8f75feba1af32b3617/greenlet-3.2.3-cp313-cp313-manylinux_2_24_x86_64.manylinux_2_28_x86_64.whl", hash = "sha256:2c724620a101f8170065d7dded3f962a2aea7a7dae133a009cada42847e04a7b", size = 608402, upload-time = "2025-06-05T16:12:51.91Z" },
    { url = "https://files.pythonhosted.org/packages/26/bc/862bd2083e6b3aff23300900a956f4ea9a4059de337f5c8734346b9b34fc/greenlet-3.2.3-cp313-cp313-musllinux_1_1_aarch64.whl", hash = "sha256:873abe55f134c48e1f2a6f53f7d1419192a3d1a4e873bace00499a4e45ea6af0", size = 1119577, upload-time = "2025-06-05T16:36:49.787Z" },
    { url = "https://files.pythonhosted.org/packages/86/94/1fc0cc068cfde885170e01de40a619b00eaa8f2916bf3541744730ffb4c3/greenlet-3.2.3-cp313-cp313-musllinux_1_1_x86_64.whl", hash = "sha256:024571bbce5f2c1cfff08bf3fbaa43bbc7444f580ae13b0099e95d0e6e67ed36", size = 1147121, upload-time = "2025-06-05T16:12:42.527Z" },
    { url = "https://files.pythonhosted.org/packages/27/1a/199f9587e8cb08a0658f9c30f3799244307614148ffe8b1e3aa22f324dea/greenlet-3.2.3-cp313-cp313-win_amd64.whl", hash = "sha256:5195fb1e75e592dd04ce79881c8a22becdfa3e6f500e7feb059b1e6fdd54d3e3", size = 297603, upload-time = "2025-06-05T16:20:12.651Z" },
    { url = "https://files.pythonhosted.org/packages/d8/ca/accd7aa5280eb92b70ed9e8f7fd79dc50a2c21d8c73b9a0856f5b564e222/greenlet-3.2.3-cp314-cp314-macosx_11_0_universal2.whl", hash = "sha256:3d04332dddb10b4a211b68111dabaee2e1a073663d117dc10247b5b1642bac86", size = 271479, upload-time = "2025-06-05T16:10:47.525Z" },
    { url = "https://files.pythonhosted.org/packages/55/71/01ed9895d9eb49223280ecc98a557585edfa56b3d0e965b9fa9f7f06b6d9/greenlet-3.2.3-cp314-cp314-manylinux2014_aarch64.manylinux_2_17_aarch64.whl", hash = "sha256:8186162dffde068a465deab08fc72c767196895c39db26ab1c17c0b77a6d8b97", size = 683952, upload-time = "2025-06-05T16:38:55.125Z" },
    { url = "https://files.pythonhosted.org/packages/ea/61/638c4bdf460c3c678a0a1ef4c200f347dff80719597e53b5edb2fb27ab54/greenlet-3.2.3-cp314-cp314-manylinux2014_ppc64le.manylinux_2_17_ppc64le.whl", hash = "sha256:f4bfbaa6096b1b7a200024784217defedf46a07c2eee1a498e94a1b5f8ec5728", size = 696917, upload-time = "2025-06-05T16:41:38.959Z" },
    { url = "https://files.pythonhosted.org/packages/22/cc/0bd1a7eb759d1f3e3cc2d1bc0f0b487ad3cc9f34d74da4b80f226fde4ec3/greenlet-3.2.3-cp314-cp314-manylinux2014_s390x.manylinux_2_17_s390x.whl", hash = "sha256:ed6cfa9200484d234d8394c70f5492f144b20d4533f69262d530a1a082f6ee9a", size = 692443, upload-time = "2025-06-05T16:48:23.113Z" },
    { url = "https://files.pythonhosted.org/packages/67/10/b2a4b63d3f08362662e89c103f7fe28894a51ae0bc890fabf37d1d780e52/greenlet-3.2.3-cp314-cp314-manylinux2014_x86_64.manylinux_2_17_x86_64.whl", hash = "sha256:02b0df6f63cd15012bed5401b47829cfd2e97052dc89da3cfaf2c779124eb892", size = 692995, upload-time = "2025-06-05T16:13:07.972Z" },
    { url = "https://files.pythonhosted.org/packages/5a/c6/ad82f148a4e3ce9564056453a71529732baf5448ad53fc323e37efe34f66/greenlet-3.2.3-cp314-cp314-manylinux_2_24_x86_64.manylinux_2_28_x86_64.whl", hash = "sha256:86c2d68e87107c1792e2e8d5399acec2487a4e993ab76c792408e59394d52141", size = 655320, upload-time = "2025-06-05T16:12:53.453Z" },
    { url = "https://files.pythonhosted.org/packages/5c/4f/aab73ecaa6b3086a4c89863d94cf26fa84cbff63f52ce9bc4342b3087a06/greenlet-3.2.3-cp314-cp314-win_amd64.whl", hash = "sha256:8c47aae8fbbfcf82cc13327ae802ba13c9c36753b67e760023fd116bc124a62a", size = 301236, upload-time = "2025-06-05T16:15:20.111Z" },
]

[[package]]
name = "groq"
version = "0.31.0"
source = { registry = "https://pypi.org/simple" }
dependencies = [
    { name = "anyio" },
    { name = "distro" },
    { name = "httpx" },
    { name = "pydantic" },
    { name = "sniffio" },
    { name = "typing-extensions" },
]
sdist = { url = "https://files.pythonhosted.org/packages/66/a2/77fd1460e7d55859219223719aa44ae8902a3a1ad333cd5faf330eb0b894/groq-0.31.0.tar.gz", hash = "sha256:182252e9bf0d696df607c137cbafa851d2c84aaf94bcfe9165c0bc231043490c", size = 136237, upload-time = "2025-08-05T23:14:01.183Z" }
wheels = [
    { url = "https://files.pythonhosted.org/packages/ab/f8/14672d69a91495f43462c5490067eeafc30346e81bda1a62848e897f9bc3/groq-0.31.0-py3-none-any.whl", hash = "sha256:5e3c7ec9728b7cccf913da982a9b5ebb46dc18a070b35e12a3d6a1e12d6b0f7f", size = 131365, upload-time = "2025-08-05T23:13:59.768Z" },
]

[[package]]
name = "h11"
version = "0.16.0"
source = { registry = "https://pypi.org/simple" }
sdist = { url = "https://files.pythonhosted.org/packages/01/ee/02a2c011bdab74c6fb3c75474d40b3052059d95df7e73351460c8588d963/h11-0.16.0.tar.gz", hash = "sha256:4e35b956cf45792e4caa5885e69fba00bdbc6ffafbfa020300e549b208ee5ff1", size = 101250, upload-time = "2025-04-24T03:35:25.427Z" }
wheels = [
    { url = "https://files.pythonhosted.org/packages/04/4b/29cac41a4d98d144bf5f6d33995617b185d14b22401f75ca86f384e87ff1/h11-0.16.0-py3-none-any.whl", hash = "sha256:63cf8bbe7522de3bf65932fda1d9c2772064ffb3dae62d55932da54b31cb6c86", size = 37515, upload-time = "2025-04-24T03:35:24.344Z" },
]

[[package]]
name = "honcho"
version = "2.4.0"
source = { virtual = "." }
dependencies = [
    { name = "alembic" },
    { name = "fastapi", extra = ["standard"] },
    { name = "fastapi-pagination" },
    { name = "google-genai" },
    { name = "greenlet" },
    { name = "groq" },
    { name = "httpx" },
    { name = "json-repair" },
    { name = "langfuse" },
    { name = "nanoid" },
    { name = "openai" },
    { name = "pdfplumber" },
    { name = "pgvector" },
    { name = "prometheus-client" },
    { name = "psycopg", extra = ["binary"] },
    { name = "pydantic" },
    { name = "pydantic-settings" },
    { name = "pyjwt" },
    { name = "python-dotenv" },
    { name = "rich" },
    { name = "sentry-sdk", extra = ["anthropic", "fastapi", "sqlalchemy"] },
    { name = "sqlalchemy" },
    { name = "tenacity" },
    { name = "tiktoken" },
    { name = "typing-extensions" },
]

[package.dev-dependencies]
dev = [
    { name = "basedpyright" },
    { name = "coverage" },
    { name = "honcho-ai" },
    { name = "interrogate" },
    { name = "pre-commit" },
    { name = "py-spy" },
    { name = "pytest" },
    { name = "pytest-asyncio" },
    { name = "pytest-cov" },
    { name = "ruff" },
    { name = "sqlalchemy-utils" },
]

[package.metadata]
requires-dist = [
    { name = "alembic", specifier = ">=1.14.0" },
    { name = "fastapi", extras = ["standard"], specifier = ">=0.111.0" },
    { name = "fastapi-pagination", specifier = ">=0.12.24" },
    { name = "google-genai", specifier = ">=1.32.0" },
    { name = "greenlet", specifier = ">=3.0.3" },
    { name = "groq", specifier = ">=0.31.0" },
    { name = "httpx", specifier = ">=0.27.0" },
    { name = "json-repair", specifier = ">=0.49.0" },
    { name = "langfuse", specifier = ">=3.3.2" },
    { name = "nanoid", specifier = ">=2.0.0" },
    { name = "openai", specifier = ">=1.99.7" },
    { name = "pdfplumber", specifier = ">=0.11.7" },
    { name = "pgvector", specifier = ">=0.2.5" },
    { name = "prometheus-client", specifier = ">=0.20.0" },
    { name = "psycopg", extras = ["binary"], specifier = ">=3.1.19" },
    { name = "pydantic", specifier = ">=2.11.7" },
    { name = "pydantic-settings", specifier = ">=2.10.1" },
    { name = "pyjwt", specifier = ">=2.10.0" },
    { name = "python-dotenv", specifier = ">=1.0.0" },
    { name = "rich", specifier = ">=13.7.1" },
    { name = "sentry-sdk", extras = ["anthropic", "fastapi", "sqlalchemy"], specifier = ">=2.3.1" },
    { name = "sqlalchemy", specifier = ">=2.0.30" },
    { name = "tenacity", specifier = ">=9.1.2" },
    { name = "tiktoken", specifier = ">=0.9.0" },
    { name = "typing-extensions", specifier = ">=4.11.0" },
]

[package.metadata.requires-dev]
dev = [
    { name = "basedpyright", specifier = ">=1.29.4" },
    { name = "coverage", specifier = ">=7.6.0" },
    { name = "honcho-ai", editable = "sdks/python" },
    { name = "interrogate", specifier = ">=1.7.0" },
    { name = "pre-commit", specifier = ">=4.2.0" },
    { name = "py-spy", specifier = ">=0.3.14" },
    { name = "pytest", specifier = ">=8.2.2" },
    { name = "pytest-asyncio", specifier = ">=0.23.7" },
    { name = "pytest-cov", specifier = ">=6.2.1" },
    { name = "ruff", specifier = ">=0.11.2" },
    { name = "sqlalchemy-utils", specifier = ">=0.41.2" },
]

[[package]]
name = "honcho-ai"
version = "1.5.0"
source = { editable = "sdks/python" }
dependencies = [
    { name = "honcho-core" },
    { name = "httpx" },
    { name = "pydantic" },
    { name = "typing-extensions", marker = "python_full_version < '3.12'" },
]

[package.dev-dependencies]
dev = [
    { name = "ruff" },
]

[package.metadata]
requires-dist = [
<<<<<<< HEAD
    { name = "honcho-core", specifier = ">=1.5.0" },
=======
    { name = "honcho-core", specifier = ">=1.5.1" },
>>>>>>> 65503955
    { name = "httpx", specifier = ">=0.28.0,<1" },
    { name = "pydantic", specifier = ">=2.0.0,<3" },
    { name = "typing-extensions", marker = "python_full_version < '3.12'", specifier = ">=4.12.0" },
]

[package.metadata.requires-dev]
dev = [{ name = "ruff", specifier = ">=0.11.13" }]

[[package]]
name = "honcho-core"
<<<<<<< HEAD
version = "1.5.0"
=======
version = "1.5.1"
>>>>>>> 65503955
source = { registry = "https://pypi.org/simple" }
dependencies = [
    { name = "anyio" },
    { name = "distro" },
    { name = "httpx" },
    { name = "pydantic" },
    { name = "sniffio" },
    { name = "typing-extensions" },
]
<<<<<<< HEAD
sdist = { url = "https://files.pythonhosted.org/packages/75/cd/05d2a21afd037673637e390de411cd66ca56b07e524cd7ead65c655a2b49/honcho_core-1.5.0.tar.gz", hash = "sha256:4876195dad16db437117d40a1d5e34ff88974e8eca6d093f3653b4ac2bda3c6d", size = 132236, upload-time = "2025-10-08T18:30:15.777Z" }
wheels = [
    { url = "https://files.pythonhosted.org/packages/ef/4e/9ef193bba00c521be1152791d2ba37a98bdb58ece8f8ce7863b710a4f511/honcho_core-1.5.0-py3-none-any.whl", hash = "sha256:01db345371d6e80230b202c797a73f9f086dc244936522dbc39efb05f4cee306", size = 123210, upload-time = "2025-10-08T18:30:14.277Z" },
=======
sdist = { url = "https://files.pythonhosted.org/packages/a7/9f/6246f02a301a5fa1b9cd00784fafbb3f812feebfaa10a5135104885547da/honcho_core-1.5.1.tar.gz", hash = "sha256:d76da6657707df76ff464ac6874925f31c9e83fe8de51daeb0b10986385e02c7", size = 132626, upload-time = "2025-10-09T20:01:03.07Z" }
wheels = [
    { url = "https://files.pythonhosted.org/packages/a4/92/87e7c894175fa6aab5e49fac51a234290bc2e46d6723617edc154e0ec675/honcho_core-1.5.1-py3-none-any.whl", hash = "sha256:740cff160e2d9e6dc98ad39f566c1b96f5413ec1abdb415d2fd70f66151cf61a", size = 123292, upload-time = "2025-10-09T20:01:01.57Z" },
>>>>>>> 65503955
]

[[package]]
name = "httpcore"
version = "1.0.9"
source = { registry = "https://pypi.org/simple" }
dependencies = [
    { name = "certifi" },
    { name = "h11" },
]
sdist = { url = "https://files.pythonhosted.org/packages/06/94/82699a10bca87a5556c9c59b5963f2d039dbd239f25bc2a63907a05a14cb/httpcore-1.0.9.tar.gz", hash = "sha256:6e34463af53fd2ab5d807f399a9b45ea31c3dfa2276f15a2c3f00afff6e176e8", size = 85484, upload-time = "2025-04-24T22:06:22.219Z" }
wheels = [
    { url = "https://files.pythonhosted.org/packages/7e/f5/f66802a942d491edb555dd61e3a9961140fd64c90bce1eafd741609d334d/httpcore-1.0.9-py3-none-any.whl", hash = "sha256:2d400746a40668fc9dec9810239072b40b4484b640a8c38fd654a024c7a1bf55", size = 78784, upload-time = "2025-04-24T22:06:20.566Z" },
]

[[package]]
name = "httptools"
version = "0.6.4"
source = { registry = "https://pypi.org/simple" }
sdist = { url = "https://files.pythonhosted.org/packages/a7/9a/ce5e1f7e131522e6d3426e8e7a490b3a01f39a6696602e1c4f33f9e94277/httptools-0.6.4.tar.gz", hash = "sha256:4e93eee4add6493b59a5c514da98c939b244fce4a0d8879cd3f466562f4b7d5c", size = 240639, upload-time = "2024-10-16T19:45:08.902Z" }
wheels = [
    { url = "https://files.pythonhosted.org/packages/3b/6f/972f8eb0ea7d98a1c6be436e2142d51ad2a64ee18e02b0e7ff1f62171ab1/httptools-0.6.4-cp310-cp310-macosx_10_9_universal2.whl", hash = "sha256:3c73ce323711a6ffb0d247dcd5a550b8babf0f757e86a52558fe5b86d6fefcc0", size = 198780, upload-time = "2024-10-16T19:44:06.882Z" },
    { url = "https://files.pythonhosted.org/packages/6a/b0/17c672b4bc5c7ba7f201eada4e96c71d0a59fbc185e60e42580093a86f21/httptools-0.6.4-cp310-cp310-macosx_11_0_arm64.whl", hash = "sha256:345c288418f0944a6fe67be8e6afa9262b18c7626c3ef3c28adc5eabc06a68da", size = 103297, upload-time = "2024-10-16T19:44:08.129Z" },
    { url = "https://files.pythonhosted.org/packages/92/5e/b4a826fe91971a0b68e8c2bd4e7db3e7519882f5a8ccdb1194be2b3ab98f/httptools-0.6.4-cp310-cp310-manylinux_2_17_aarch64.manylinux2014_aarch64.whl", hash = "sha256:deee0e3343f98ee8047e9f4c5bc7cedbf69f5734454a94c38ee829fb2d5fa3c1", size = 443130, upload-time = "2024-10-16T19:44:09.45Z" },
    { url = "https://files.pythonhosted.org/packages/b0/51/ce61e531e40289a681a463e1258fa1e05e0be54540e40d91d065a264cd8f/httptools-0.6.4-cp310-cp310-manylinux_2_5_x86_64.manylinux1_x86_64.manylinux_2_17_x86_64.manylinux2014_x86_64.whl", hash = "sha256:ca80b7485c76f768a3bc83ea58373f8db7b015551117375e4918e2aa77ea9b50", size = 442148, upload-time = "2024-10-16T19:44:11.539Z" },
    { url = "https://files.pythonhosted.org/packages/ea/9e/270b7d767849b0c96f275c695d27ca76c30671f8eb8cc1bab6ced5c5e1d0/httptools-0.6.4-cp310-cp310-musllinux_1_2_aarch64.whl", hash = "sha256:90d96a385fa941283ebd231464045187a31ad932ebfa541be8edf5b3c2328959", size = 415949, upload-time = "2024-10-16T19:44:13.388Z" },
    { url = "https://files.pythonhosted.org/packages/81/86/ced96e3179c48c6f656354e106934e65c8963d48b69be78f355797f0e1b3/httptools-0.6.4-cp310-cp310-musllinux_1_2_x86_64.whl", hash = "sha256:59e724f8b332319e2875efd360e61ac07f33b492889284a3e05e6d13746876f4", size = 417591, upload-time = "2024-10-16T19:44:15.258Z" },
    { url = "https://files.pythonhosted.org/packages/75/73/187a3f620ed3175364ddb56847d7a608a6fc42d551e133197098c0143eca/httptools-0.6.4-cp310-cp310-win_amd64.whl", hash = "sha256:c26f313951f6e26147833fc923f78f95604bbec812a43e5ee37f26dc9e5a686c", size = 88344, upload-time = "2024-10-16T19:44:16.54Z" },
    { url = "https://files.pythonhosted.org/packages/7b/26/bb526d4d14c2774fe07113ca1db7255737ffbb119315839af2065abfdac3/httptools-0.6.4-cp311-cp311-macosx_10_9_universal2.whl", hash = "sha256:f47f8ed67cc0ff862b84a1189831d1d33c963fb3ce1ee0c65d3b0cbe7b711069", size = 199029, upload-time = "2024-10-16T19:44:18.427Z" },
    { url = "https://files.pythonhosted.org/packages/a6/17/3e0d3e9b901c732987a45f4f94d4e2c62b89a041d93db89eafb262afd8d5/httptools-0.6.4-cp311-cp311-macosx_11_0_arm64.whl", hash = "sha256:0614154d5454c21b6410fdf5262b4a3ddb0f53f1e1721cfd59d55f32138c578a", size = 103492, upload-time = "2024-10-16T19:44:19.515Z" },
    { url = "https://files.pythonhosted.org/packages/b7/24/0fe235d7b69c42423c7698d086d4db96475f9b50b6ad26a718ef27a0bce6/httptools-0.6.4-cp311-cp311-manylinux_2_17_aarch64.manylinux2014_aarch64.whl", hash = "sha256:f8787367fbdfccae38e35abf7641dafc5310310a5987b689f4c32cc8cc3ee975", size = 462891, upload-time = "2024-10-16T19:44:21.067Z" },
    { url = "https://files.pythonhosted.org/packages/b1/2f/205d1f2a190b72da6ffb5f41a3736c26d6fa7871101212b15e9b5cd8f61d/httptools-0.6.4-cp311-cp311-manylinux_2_5_x86_64.manylinux1_x86_64.manylinux_2_17_x86_64.manylinux2014_x86_64.whl", hash = "sha256:40b0f7fe4fd38e6a507bdb751db0379df1e99120c65fbdc8ee6c1d044897a636", size = 459788, upload-time = "2024-10-16T19:44:22.958Z" },
    { url = "https://files.pythonhosted.org/packages/6e/4c/d09ce0eff09057a206a74575ae8f1e1e2f0364d20e2442224f9e6612c8b9/httptools-0.6.4-cp311-cp311-musllinux_1_2_aarch64.whl", hash = "sha256:40a5ec98d3f49904b9fe36827dcf1aadfef3b89e2bd05b0e35e94f97c2b14721", size = 433214, upload-time = "2024-10-16T19:44:24.513Z" },
    { url = "https://files.pythonhosted.org/packages/3e/d2/84c9e23edbccc4a4c6f96a1b8d99dfd2350289e94f00e9ccc7aadde26fb5/httptools-0.6.4-cp311-cp311-musllinux_1_2_x86_64.whl", hash = "sha256:dacdd3d10ea1b4ca9df97a0a303cbacafc04b5cd375fa98732678151643d4988", size = 434120, upload-time = "2024-10-16T19:44:26.295Z" },
    { url = "https://files.pythonhosted.org/packages/d0/46/4d8e7ba9581416de1c425b8264e2cadd201eb709ec1584c381f3e98f51c1/httptools-0.6.4-cp311-cp311-win_amd64.whl", hash = "sha256:288cd628406cc53f9a541cfaf06041b4c71d751856bab45e3702191f931ccd17", size = 88565, upload-time = "2024-10-16T19:44:29.188Z" },
    { url = "https://files.pythonhosted.org/packages/bb/0e/d0b71465c66b9185f90a091ab36389a7352985fe857e352801c39d6127c8/httptools-0.6.4-cp312-cp312-macosx_10_13_universal2.whl", hash = "sha256:df017d6c780287d5c80601dafa31f17bddb170232d85c066604d8558683711a2", size = 200683, upload-time = "2024-10-16T19:44:30.175Z" },
    { url = "https://files.pythonhosted.org/packages/e2/b8/412a9bb28d0a8988de3296e01efa0bd62068b33856cdda47fe1b5e890954/httptools-0.6.4-cp312-cp312-macosx_11_0_arm64.whl", hash = "sha256:85071a1e8c2d051b507161f6c3e26155b5c790e4e28d7f236422dbacc2a9cc44", size = 104337, upload-time = "2024-10-16T19:44:31.786Z" },
    { url = "https://files.pythonhosted.org/packages/9b/01/6fb20be3196ffdc8eeec4e653bc2a275eca7f36634c86302242c4fbb2760/httptools-0.6.4-cp312-cp312-manylinux_2_17_aarch64.manylinux2014_aarch64.whl", hash = "sha256:69422b7f458c5af875922cdb5bd586cc1f1033295aa9ff63ee196a87519ac8e1", size = 508796, upload-time = "2024-10-16T19:44:32.825Z" },
    { url = "https://files.pythonhosted.org/packages/f7/d8/b644c44acc1368938317d76ac991c9bba1166311880bcc0ac297cb9d6bd7/httptools-0.6.4-cp312-cp312-manylinux_2_5_x86_64.manylinux1_x86_64.manylinux_2_17_x86_64.manylinux2014_x86_64.whl", hash = "sha256:16e603a3bff50db08cd578d54f07032ca1631450ceb972c2f834c2b860c28ea2", size = 510837, upload-time = "2024-10-16T19:44:33.974Z" },
    { url = "https://files.pythonhosted.org/packages/52/d8/254d16a31d543073a0e57f1c329ca7378d8924e7e292eda72d0064987486/httptools-0.6.4-cp312-cp312-musllinux_1_2_aarch64.whl", hash = "sha256:ec4f178901fa1834d4a060320d2f3abc5c9e39766953d038f1458cb885f47e81", size = 485289, upload-time = "2024-10-16T19:44:35.111Z" },
    { url = "https://files.pythonhosted.org/packages/5f/3c/4aee161b4b7a971660b8be71a92c24d6c64372c1ab3ae7f366b3680df20f/httptools-0.6.4-cp312-cp312-musllinux_1_2_x86_64.whl", hash = "sha256:f9eb89ecf8b290f2e293325c646a211ff1c2493222798bb80a530c5e7502494f", size = 489779, upload-time = "2024-10-16T19:44:36.253Z" },
    { url = "https://files.pythonhosted.org/packages/12/b7/5cae71a8868e555f3f67a50ee7f673ce36eac970f029c0c5e9d584352961/httptools-0.6.4-cp312-cp312-win_amd64.whl", hash = "sha256:db78cb9ca56b59b016e64b6031eda5653be0589dba2b1b43453f6e8b405a0970", size = 88634, upload-time = "2024-10-16T19:44:37.357Z" },
    { url = "https://files.pythonhosted.org/packages/94/a3/9fe9ad23fd35f7de6b91eeb60848986058bd8b5a5c1e256f5860a160cc3e/httptools-0.6.4-cp313-cp313-macosx_10_13_universal2.whl", hash = "sha256:ade273d7e767d5fae13fa637f4d53b6e961fb7fd93c7797562663f0171c26660", size = 197214, upload-time = "2024-10-16T19:44:38.738Z" },
    { url = "https://files.pythonhosted.org/packages/ea/d9/82d5e68bab783b632023f2fa31db20bebb4e89dfc4d2293945fd68484ee4/httptools-0.6.4-cp313-cp313-macosx_11_0_arm64.whl", hash = "sha256:856f4bc0478ae143bad54a4242fccb1f3f86a6e1be5548fecfd4102061b3a083", size = 102431, upload-time = "2024-10-16T19:44:39.818Z" },
    { url = "https://files.pythonhosted.org/packages/96/c1/cb499655cbdbfb57b577734fde02f6fa0bbc3fe9fb4d87b742b512908dff/httptools-0.6.4-cp313-cp313-manylinux_2_17_aarch64.manylinux2014_aarch64.whl", hash = "sha256:322d20ea9cdd1fa98bd6a74b77e2ec5b818abdc3d36695ab402a0de8ef2865a3", size = 473121, upload-time = "2024-10-16T19:44:41.189Z" },
    { url = "https://files.pythonhosted.org/packages/af/71/ee32fd358f8a3bb199b03261f10921716990808a675d8160b5383487a317/httptools-0.6.4-cp313-cp313-manylinux_2_5_x86_64.manylinux1_x86_64.manylinux_2_17_x86_64.manylinux2014_x86_64.whl", hash = "sha256:4d87b29bd4486c0093fc64dea80231f7c7f7eb4dc70ae394d70a495ab8436071", size = 473805, upload-time = "2024-10-16T19:44:42.384Z" },
    { url = "https://files.pythonhosted.org/packages/8a/0a/0d4df132bfca1507114198b766f1737d57580c9ad1cf93c1ff673e3387be/httptools-0.6.4-cp313-cp313-musllinux_1_2_aarch64.whl", hash = "sha256:342dd6946aa6bda4b8f18c734576106b8a31f2fe31492881a9a160ec84ff4bd5", size = 448858, upload-time = "2024-10-16T19:44:43.959Z" },
    { url = "https://files.pythonhosted.org/packages/1e/6a/787004fdef2cabea27bad1073bf6a33f2437b4dbd3b6fb4a9d71172b1c7c/httptools-0.6.4-cp313-cp313-musllinux_1_2_x86_64.whl", hash = "sha256:4b36913ba52008249223042dca46e69967985fb4051951f94357ea681e1f5dc0", size = 452042, upload-time = "2024-10-16T19:44:45.071Z" },
    { url = "https://files.pythonhosted.org/packages/4d/dc/7decab5c404d1d2cdc1bb330b1bf70e83d6af0396fd4fc76fc60c0d522bf/httptools-0.6.4-cp313-cp313-win_amd64.whl", hash = "sha256:28908df1b9bb8187393d5b5db91435ccc9c8e891657f9cbb42a2541b44c82fc8", size = 87682, upload-time = "2024-10-16T19:44:46.46Z" },
]

[[package]]
name = "httpx"
version = "0.28.1"
source = { registry = "https://pypi.org/simple" }
dependencies = [
    { name = "anyio" },
    { name = "certifi" },
    { name = "httpcore" },
    { name = "idna" },
]
sdist = { url = "https://files.pythonhosted.org/packages/b1/df/48c586a5fe32a0f01324ee087459e112ebb7224f646c0b5023f5e79e9956/httpx-0.28.1.tar.gz", hash = "sha256:75e98c5f16b0f35b567856f597f06ff2270a374470a5c2392242528e3e3e42fc", size = 141406, upload-time = "2024-12-06T15:37:23.222Z" }
wheels = [
    { url = "https://files.pythonhosted.org/packages/2a/39/e50c7c3a983047577ee07d2a9e53faf5a69493943ec3f6a384bdc792deb2/httpx-0.28.1-py3-none-any.whl", hash = "sha256:d909fcccc110f8c7faf814ca82a9a4d816bc5a6dbfea25d6591d6985b8ba59ad", size = 73517, upload-time = "2024-12-06T15:37:21.509Z" },
]

[[package]]
name = "identify"
version = "2.6.12"
source = { registry = "https://pypi.org/simple" }
sdist = { url = "https://files.pythonhosted.org/packages/a2/88/d193a27416618628a5eea64e3223acd800b40749a96ffb322a9b55a49ed1/identify-2.6.12.tar.gz", hash = "sha256:d8de45749f1efb108badef65ee8386f0f7bb19a7f26185f74de6367bffbaf0e6", size = 99254, upload-time = "2025-05-23T20:37:53.3Z" }
wheels = [
    { url = "https://files.pythonhosted.org/packages/7a/cd/18f8da995b658420625f7ef13f037be53ae04ec5ad33f9b718240dcfd48c/identify-2.6.12-py2.py3-none-any.whl", hash = "sha256:ad9672d5a72e0d2ff7c5c8809b62dfa60458626352fb0eb7b55e69bdc45334a2", size = 99145, upload-time = "2025-05-23T20:37:51.495Z" },
]

[[package]]
name = "idna"
version = "3.10"
source = { registry = "https://pypi.org/simple" }
sdist = { url = "https://files.pythonhosted.org/packages/f1/70/7703c29685631f5a7590aa73f1f1d3fa9a380e654b86af429e0934a32f7d/idna-3.10.tar.gz", hash = "sha256:12f65c9b470abda6dc35cf8e63cc574b1c52b11df2c86030af0ac09b01b13ea9", size = 190490, upload-time = "2024-09-15T18:07:39.745Z" }
wheels = [
    { url = "https://files.pythonhosted.org/packages/76/c6/c88e154df9c4e1a2a66ccf0005a88dfb2650c1dffb6f5ce603dfbd452ce3/idna-3.10-py3-none-any.whl", hash = "sha256:946d195a0d259cbba61165e88e65941f16e9b36ea6ddb97f00452bae8b1287d3", size = 70442, upload-time = "2024-09-15T18:07:37.964Z" },
]

[[package]]
name = "importlib-metadata"
version = "8.7.0"
source = { registry = "https://pypi.org/simple" }
dependencies = [
    { name = "zipp" },
]
sdist = { url = "https://files.pythonhosted.org/packages/76/66/650a33bd90f786193e4de4b3ad86ea60b53c89b669a5c7be931fac31cdb0/importlib_metadata-8.7.0.tar.gz", hash = "sha256:d13b81ad223b890aa16c5471f2ac3056cf76c5f10f82d6f9292f0b415f389000", size = 56641, upload-time = "2025-04-27T15:29:01.736Z" }
wheels = [
    { url = "https://files.pythonhosted.org/packages/20/b0/36bd937216ec521246249be3bf9855081de4c5e06a0c9b4219dbeda50373/importlib_metadata-8.7.0-py3-none-any.whl", hash = "sha256:e5dd1551894c77868a30651cef00984d50e1002d06942a7101d34870c5f02afd", size = 27656, upload-time = "2025-04-27T15:29:00.214Z" },
]

[[package]]
name = "iniconfig"
version = "2.1.0"
source = { registry = "https://pypi.org/simple" }
sdist = { url = "https://files.pythonhosted.org/packages/f2/97/ebf4da567aa6827c909642694d71c9fcf53e5b504f2d96afea02718862f3/iniconfig-2.1.0.tar.gz", hash = "sha256:3abbd2e30b36733fee78f9c7f7308f2d0050e88f0087fd25c2645f63c773e1c7", size = 4793, upload-time = "2025-03-19T20:09:59.721Z" }
wheels = [
    { url = "https://files.pythonhosted.org/packages/2c/e1/e6716421ea10d38022b952c159d5161ca1193197fb744506875fbb87ea7b/iniconfig-2.1.0-py3-none-any.whl", hash = "sha256:9deba5723312380e77435581c6bf4935c94cbfab9b1ed33ef8d238ea168eb760", size = 6050, upload-time = "2025-03-19T20:10:01.071Z" },
]

[[package]]
name = "interrogate"
version = "1.7.0"
source = { registry = "https://pypi.org/simple" }
dependencies = [
    { name = "attrs" },
    { name = "click" },
    { name = "colorama" },
    { name = "py" },
    { name = "tabulate" },
    { name = "tomli", marker = "python_full_version < '3.11'" },
]
sdist = { url = "https://files.pythonhosted.org/packages/8b/22/74f7fcc96280eea46cf2bcbfa1354ac31de0e60a4be6f7966f12cef20893/interrogate-1.7.0.tar.gz", hash = "sha256:a320d6ec644dfd887cc58247a345054fc4d9f981100c45184470068f4b3719b0", size = 159636, upload-time = "2024-04-07T22:30:46.217Z" }
wheels = [
    { url = "https://files.pythonhosted.org/packages/12/c9/6869a1dcf4aaf309b9543ec070be3ec3adebee7c9bec9af8c230494134b9/interrogate-1.7.0-py3-none-any.whl", hash = "sha256:b13ff4dd8403369670e2efe684066de9fcb868ad9d7f2b4095d8112142dc9d12", size = 46982, upload-time = "2024-04-07T22:30:44.277Z" },
]

[[package]]
name = "jinja2"
version = "3.1.6"
source = { registry = "https://pypi.org/simple" }
dependencies = [
    { name = "markupsafe" },
]
sdist = { url = "https://files.pythonhosted.org/packages/df/bf/f7da0350254c0ed7c72f3e33cef02e048281fec7ecec5f032d4aac52226b/jinja2-3.1.6.tar.gz", hash = "sha256:0137fb05990d35f1275a587e9aee6d56da821fc83491a0fb838183be43f66d6d", size = 245115, upload-time = "2025-03-05T20:05:02.478Z" }
wheels = [
    { url = "https://files.pythonhosted.org/packages/62/a1/3d680cbfd5f4b8f15abc1d571870c5fc3e594bb582bc3b64ea099db13e56/jinja2-3.1.6-py3-none-any.whl", hash = "sha256:85ece4451f492d0c13c5dd7c13a64681a86afae63a5f347908daf103ce6d2f67", size = 134899, upload-time = "2025-03-05T20:05:00.369Z" },
]

[[package]]
name = "jiter"
version = "0.10.0"
source = { registry = "https://pypi.org/simple" }
sdist = { url = "https://files.pythonhosted.org/packages/ee/9d/ae7ddb4b8ab3fb1b51faf4deb36cb48a4fbbd7cb36bad6a5fca4741306f7/jiter-0.10.0.tar.gz", hash = "sha256:07a7142c38aacc85194391108dc91b5b57093c978a9932bd86a36862759d9500", size = 162759, upload-time = "2025-05-18T19:04:59.73Z" }
wheels = [
    { url = "https://files.pythonhosted.org/packages/be/7e/4011b5c77bec97cb2b572f566220364e3e21b51c48c5bd9c4a9c26b41b67/jiter-0.10.0-cp310-cp310-macosx_10_12_x86_64.whl", hash = "sha256:cd2fb72b02478f06a900a5782de2ef47e0396b3e1f7d5aba30daeb1fce66f303", size = 317215, upload-time = "2025-05-18T19:03:04.303Z" },
    { url = "https://files.pythonhosted.org/packages/8a/4f/144c1b57c39692efc7ea7d8e247acf28e47d0912800b34d0ad815f6b2824/jiter-0.10.0-cp310-cp310-macosx_11_0_arm64.whl", hash = "sha256:32bb468e3af278f095d3fa5b90314728a6916d89ba3d0ffb726dd9bf7367285e", size = 322814, upload-time = "2025-05-18T19:03:06.433Z" },
    { url = "https://files.pythonhosted.org/packages/63/1f/db977336d332a9406c0b1f0b82be6f71f72526a806cbb2281baf201d38e3/jiter-0.10.0-cp310-cp310-manylinux_2_17_aarch64.manylinux2014_aarch64.whl", hash = "sha256:aa8b3e0068c26ddedc7abc6fac37da2d0af16b921e288a5a613f4b86f050354f", size = 345237, upload-time = "2025-05-18T19:03:07.833Z" },
    { url = "https://files.pythonhosted.org/packages/d7/1c/aa30a4a775e8a672ad7f21532bdbfb269f0706b39c6ff14e1f86bdd9e5ff/jiter-0.10.0-cp310-cp310-manylinux_2_17_armv7l.manylinux2014_armv7l.whl", hash = "sha256:286299b74cc49e25cd42eea19b72aa82c515d2f2ee12d11392c56d8701f52224", size = 370999, upload-time = "2025-05-18T19:03:09.338Z" },
    { url = "https://files.pythonhosted.org/packages/35/df/f8257abc4207830cb18880781b5f5b716bad5b2a22fb4330cfd357407c5b/jiter-0.10.0-cp310-cp310-manylinux_2_17_ppc64le.manylinux2014_ppc64le.whl", hash = "sha256:6ed5649ceeaeffc28d87fb012d25a4cd356dcd53eff5acff1f0466b831dda2a7", size = 491109, upload-time = "2025-05-18T19:03:11.13Z" },
    { url = "https://files.pythonhosted.org/packages/06/76/9e1516fd7b4278aa13a2cc7f159e56befbea9aa65c71586305e7afa8b0b3/jiter-0.10.0-cp310-cp310-manylinux_2_17_s390x.manylinux2014_s390x.whl", hash = "sha256:b2ab0051160cb758a70716448908ef14ad476c3774bd03ddce075f3c1f90a3d6", size = 388608, upload-time = "2025-05-18T19:03:12.911Z" },
    { url = "https://files.pythonhosted.org/packages/6d/64/67750672b4354ca20ca18d3d1ccf2c62a072e8a2d452ac3cf8ced73571ef/jiter-0.10.0-cp310-cp310-manylinux_2_17_x86_64.manylinux2014_x86_64.whl", hash = "sha256:03997d2f37f6b67d2f5c475da4412be584e1cec273c1cfc03d642c46db43f8cf", size = 352454, upload-time = "2025-05-18T19:03:14.741Z" },
    { url = "https://files.pythonhosted.org/packages/96/4d/5c4e36d48f169a54b53a305114be3efa2bbffd33b648cd1478a688f639c1/jiter-0.10.0-cp310-cp310-manylinux_2_5_i686.manylinux1_i686.whl", hash = "sha256:c404a99352d839fed80d6afd6c1d66071f3bacaaa5c4268983fc10f769112e90", size = 391833, upload-time = "2025-05-18T19:03:16.426Z" },
    { url = "https://files.pythonhosted.org/packages/0b/de/ce4a6166a78810bd83763d2fa13f85f73cbd3743a325469a4a9289af6dae/jiter-0.10.0-cp310-cp310-musllinux_1_1_aarch64.whl", hash = "sha256:66e989410b6666d3ddb27a74c7e50d0829704ede652fd4c858e91f8d64b403d0", size = 523646, upload-time = "2025-05-18T19:03:17.704Z" },
    { url = "https://files.pythonhosted.org/packages/a2/a6/3bc9acce53466972964cf4ad85efecb94f9244539ab6da1107f7aed82934/jiter-0.10.0-cp310-cp310-musllinux_1_1_x86_64.whl", hash = "sha256:b532d3af9ef4f6374609a3bcb5e05a1951d3bf6190dc6b176fdb277c9bbf15ee", size = 514735, upload-time = "2025-05-18T19:03:19.44Z" },
    { url = "https://files.pythonhosted.org/packages/b4/d8/243c2ab8426a2a4dea85ba2a2ba43df379ccece2145320dfd4799b9633c5/jiter-0.10.0-cp310-cp310-win32.whl", hash = "sha256:da9be20b333970e28b72edc4dff63d4fec3398e05770fb3205f7fb460eb48dd4", size = 210747, upload-time = "2025-05-18T19:03:21.184Z" },
    { url = "https://files.pythonhosted.org/packages/37/7a/8021bd615ef7788b98fc76ff533eaac846322c170e93cbffa01979197a45/jiter-0.10.0-cp310-cp310-win_amd64.whl", hash = "sha256:f59e533afed0c5b0ac3eba20d2548c4a550336d8282ee69eb07b37ea526ee4e5", size = 207484, upload-time = "2025-05-18T19:03:23.046Z" },
    { url = "https://files.pythonhosted.org/packages/1b/dd/6cefc6bd68b1c3c979cecfa7029ab582b57690a31cd2f346c4d0ce7951b6/jiter-0.10.0-cp311-cp311-macosx_10_12_x86_64.whl", hash = "sha256:3bebe0c558e19902c96e99217e0b8e8b17d570906e72ed8a87170bc290b1e978", size = 317473, upload-time = "2025-05-18T19:03:25.942Z" },
    { url = "https://files.pythonhosted.org/packages/be/cf/fc33f5159ce132be1d8dd57251a1ec7a631c7df4bd11e1cd198308c6ae32/jiter-0.10.0-cp311-cp311-macosx_11_0_arm64.whl", hash = "sha256:558cc7e44fd8e507a236bee6a02fa17199ba752874400a0ca6cd6e2196cdb7dc", size = 321971, upload-time = "2025-05-18T19:03:27.255Z" },
    { url = "https://files.pythonhosted.org/packages/68/a4/da3f150cf1d51f6c472616fb7650429c7ce053e0c962b41b68557fdf6379/jiter-0.10.0-cp311-cp311-manylinux_2_17_aarch64.manylinux2014_aarch64.whl", hash = "sha256:4d613e4b379a07d7c8453c5712ce7014e86c6ac93d990a0b8e7377e18505e98d", size = 345574, upload-time = "2025-05-18T19:03:28.63Z" },
    { url = "https://files.pythonhosted.org/packages/84/34/6e8d412e60ff06b186040e77da5f83bc158e9735759fcae65b37d681f28b/jiter-0.10.0-cp311-cp311-manylinux_2_17_armv7l.manylinux2014_armv7l.whl", hash = "sha256:f62cf8ba0618eda841b9bf61797f21c5ebd15a7a1e19daab76e4e4b498d515b2", size = 371028, upload-time = "2025-05-18T19:03:30.292Z" },
    { url = "https://files.pythonhosted.org/packages/fb/d9/9ee86173aae4576c35a2f50ae930d2ccb4c4c236f6cb9353267aa1d626b7/jiter-0.10.0-cp311-cp311-manylinux_2_17_ppc64le.manylinux2014_ppc64le.whl", hash = "sha256:919d139cdfa8ae8945112398511cb7fca58a77382617d279556b344867a37e61", size = 491083, upload-time = "2025-05-18T19:03:31.654Z" },
    { url = "https://files.pythonhosted.org/packages/d9/2c/f955de55e74771493ac9e188b0f731524c6a995dffdcb8c255b89c6fb74b/jiter-0.10.0-cp311-cp311-manylinux_2_17_s390x.manylinux2014_s390x.whl", hash = "sha256:13ddbc6ae311175a3b03bd8994881bc4635c923754932918e18da841632349db", size = 388821, upload-time = "2025-05-18T19:03:33.184Z" },
    { url = "https://files.pythonhosted.org/packages/81/5a/0e73541b6edd3f4aada586c24e50626c7815c561a7ba337d6a7eb0a915b4/jiter-0.10.0-cp311-cp311-manylinux_2_17_x86_64.manylinux2014_x86_64.whl", hash = "sha256:4c440ea003ad10927a30521a9062ce10b5479592e8a70da27f21eeb457b4a9c5", size = 352174, upload-time = "2025-05-18T19:03:34.965Z" },
    { url = "https://files.pythonhosted.org/packages/1c/c0/61eeec33b8c75b31cae42be14d44f9e6fe3ac15a4e58010256ac3abf3638/jiter-0.10.0-cp311-cp311-manylinux_2_5_i686.manylinux1_i686.whl", hash = "sha256:dc347c87944983481e138dea467c0551080c86b9d21de6ea9306efb12ca8f606", size = 391869, upload-time = "2025-05-18T19:03:36.436Z" },
    { url = "https://files.pythonhosted.org/packages/41/22/5beb5ee4ad4ef7d86f5ea5b4509f680a20706c4a7659e74344777efb7739/jiter-0.10.0-cp311-cp311-musllinux_1_1_aarch64.whl", hash = "sha256:13252b58c1f4d8c5b63ab103c03d909e8e1e7842d302473f482915d95fefd605", size = 523741, upload-time = "2025-05-18T19:03:38.168Z" },
    { url = "https://files.pythonhosted.org/packages/ea/10/768e8818538e5817c637b0df52e54366ec4cebc3346108a4457ea7a98f32/jiter-0.10.0-cp311-cp311-musllinux_1_1_x86_64.whl", hash = "sha256:7d1bbf3c465de4a24ab12fb7766a0003f6f9bce48b8b6a886158c4d569452dc5", size = 514527, upload-time = "2025-05-18T19:03:39.577Z" },
    { url = "https://files.pythonhosted.org/packages/73/6d/29b7c2dc76ce93cbedabfd842fc9096d01a0550c52692dfc33d3cc889815/jiter-0.10.0-cp311-cp311-win32.whl", hash = "sha256:db16e4848b7e826edca4ccdd5b145939758dadf0dc06e7007ad0e9cfb5928ae7", size = 210765, upload-time = "2025-05-18T19:03:41.271Z" },
    { url = "https://files.pythonhosted.org/packages/c2/c9/d394706deb4c660137caf13e33d05a031d734eb99c051142e039d8ceb794/jiter-0.10.0-cp311-cp311-win_amd64.whl", hash = "sha256:9c9c1d5f10e18909e993f9641f12fe1c77b3e9b533ee94ffa970acc14ded3812", size = 209234, upload-time = "2025-05-18T19:03:42.918Z" },
    { url = "https://files.pythonhosted.org/packages/6d/b5/348b3313c58f5fbfb2194eb4d07e46a35748ba6e5b3b3046143f3040bafa/jiter-0.10.0-cp312-cp312-macosx_10_12_x86_64.whl", hash = "sha256:1e274728e4a5345a6dde2d343c8da018b9d4bd4350f5a472fa91f66fda44911b", size = 312262, upload-time = "2025-05-18T19:03:44.637Z" },
    { url = "https://files.pythonhosted.org/packages/9c/4a/6a2397096162b21645162825f058d1709a02965606e537e3304b02742e9b/jiter-0.10.0-cp312-cp312-macosx_11_0_arm64.whl", hash = "sha256:7202ae396446c988cb2a5feb33a543ab2165b786ac97f53b59aafb803fef0744", size = 320124, upload-time = "2025-05-18T19:03:46.341Z" },
    { url = "https://files.pythonhosted.org/packages/2a/85/1ce02cade7516b726dd88f59a4ee46914bf79d1676d1228ef2002ed2f1c9/jiter-0.10.0-cp312-cp312-manylinux_2_17_aarch64.manylinux2014_aarch64.whl", hash = "sha256:23ba7722d6748b6920ed02a8f1726fb4b33e0fd2f3f621816a8b486c66410ab2", size = 345330, upload-time = "2025-05-18T19:03:47.596Z" },
    { url = "https://files.pythonhosted.org/packages/75/d0/bb6b4f209a77190ce10ea8d7e50bf3725fc16d3372d0a9f11985a2b23eff/jiter-0.10.0-cp312-cp312-manylinux_2_17_armv7l.manylinux2014_armv7l.whl", hash = "sha256:371eab43c0a288537d30e1f0b193bc4eca90439fc08a022dd83e5e07500ed026", size = 369670, upload-time = "2025-05-18T19:03:49.334Z" },
    { url = "https://files.pythonhosted.org/packages/a0/f5/a61787da9b8847a601e6827fbc42ecb12be2c925ced3252c8ffcb56afcaf/jiter-0.10.0-cp312-cp312-manylinux_2_17_ppc64le.manylinux2014_ppc64le.whl", hash = "sha256:6c675736059020365cebc845a820214765162728b51ab1e03a1b7b3abb70f74c", size = 489057, upload-time = "2025-05-18T19:03:50.66Z" },
    { url = "https://files.pythonhosted.org/packages/12/e4/6f906272810a7b21406c760a53aadbe52e99ee070fc5c0cb191e316de30b/jiter-0.10.0-cp312-cp312-manylinux_2_17_s390x.manylinux2014_s390x.whl", hash = "sha256:0c5867d40ab716e4684858e4887489685968a47e3ba222e44cde6e4a2154f959", size = 389372, upload-time = "2025-05-18T19:03:51.98Z" },
    { url = "https://files.pythonhosted.org/packages/e2/ba/77013b0b8ba904bf3762f11e0129b8928bff7f978a81838dfcc958ad5728/jiter-0.10.0-cp312-cp312-manylinux_2_17_x86_64.manylinux2014_x86_64.whl", hash = "sha256:395bb9a26111b60141757d874d27fdea01b17e8fac958b91c20128ba8f4acc8a", size = 352038, upload-time = "2025-05-18T19:03:53.703Z" },
    { url = "https://files.pythonhosted.org/packages/67/27/c62568e3ccb03368dbcc44a1ef3a423cb86778a4389e995125d3d1aaa0a4/jiter-0.10.0-cp312-cp312-manylinux_2_5_i686.manylinux1_i686.whl", hash = "sha256:6842184aed5cdb07e0c7e20e5bdcfafe33515ee1741a6835353bb45fe5d1bd95", size = 391538, upload-time = "2025-05-18T19:03:55.046Z" },
    { url = "https://files.pythonhosted.org/packages/c0/72/0d6b7e31fc17a8fdce76164884edef0698ba556b8eb0af9546ae1a06b91d/jiter-0.10.0-cp312-cp312-musllinux_1_1_aarch64.whl", hash = "sha256:62755d1bcea9876770d4df713d82606c8c1a3dca88ff39046b85a048566d56ea", size = 523557, upload-time = "2025-05-18T19:03:56.386Z" },
    { url = "https://files.pythonhosted.org/packages/2f/09/bc1661fbbcbeb6244bd2904ff3a06f340aa77a2b94e5a7373fd165960ea3/jiter-0.10.0-cp312-cp312-musllinux_1_1_x86_64.whl", hash = "sha256:533efbce2cacec78d5ba73a41756beff8431dfa1694b6346ce7af3a12c42202b", size = 514202, upload-time = "2025-05-18T19:03:57.675Z" },
    { url = "https://files.pythonhosted.org/packages/1b/84/5a5d5400e9d4d54b8004c9673bbe4403928a00d28529ff35b19e9d176b19/jiter-0.10.0-cp312-cp312-win32.whl", hash = "sha256:8be921f0cadd245e981b964dfbcd6fd4bc4e254cdc069490416dd7a2632ecc01", size = 211781, upload-time = "2025-05-18T19:03:59.025Z" },
    { url = "https://files.pythonhosted.org/packages/9b/52/7ec47455e26f2d6e5f2ea4951a0652c06e5b995c291f723973ae9e724a65/jiter-0.10.0-cp312-cp312-win_amd64.whl", hash = "sha256:a7c7d785ae9dda68c2678532a5a1581347e9c15362ae9f6e68f3fdbfb64f2e49", size = 206176, upload-time = "2025-05-18T19:04:00.305Z" },
    { url = "https://files.pythonhosted.org/packages/2e/b0/279597e7a270e8d22623fea6c5d4eeac328e7d95c236ed51a2b884c54f70/jiter-0.10.0-cp313-cp313-macosx_10_12_x86_64.whl", hash = "sha256:e0588107ec8e11b6f5ef0e0d656fb2803ac6cf94a96b2b9fc675c0e3ab5e8644", size = 311617, upload-time = "2025-05-18T19:04:02.078Z" },
    { url = "https://files.pythonhosted.org/packages/91/e3/0916334936f356d605f54cc164af4060e3e7094364add445a3bc79335d46/jiter-0.10.0-cp313-cp313-macosx_11_0_arm64.whl", hash = "sha256:cafc4628b616dc32530c20ee53d71589816cf385dd9449633e910d596b1f5c8a", size = 318947, upload-time = "2025-05-18T19:04:03.347Z" },
    { url = "https://files.pythonhosted.org/packages/6a/8e/fd94e8c02d0e94539b7d669a7ebbd2776e51f329bb2c84d4385e8063a2ad/jiter-0.10.0-cp313-cp313-manylinux_2_17_aarch64.manylinux2014_aarch64.whl", hash = "sha256:520ef6d981172693786a49ff5b09eda72a42e539f14788124a07530f785c3ad6", size = 344618, upload-time = "2025-05-18T19:04:04.709Z" },
    { url = "https://files.pythonhosted.org/packages/6f/b0/f9f0a2ec42c6e9c2e61c327824687f1e2415b767e1089c1d9135f43816bd/jiter-0.10.0-cp313-cp313-manylinux_2_17_armv7l.manylinux2014_armv7l.whl", hash = "sha256:554dedfd05937f8fc45d17ebdf298fe7e0c77458232bcb73d9fbbf4c6455f5b3", size = 368829, upload-time = "2025-05-18T19:04:06.912Z" },
    { url = "https://files.pythonhosted.org/packages/e8/57/5bbcd5331910595ad53b9fd0c610392ac68692176f05ae48d6ce5c852967/jiter-0.10.0-cp313-cp313-manylinux_2_17_ppc64le.manylinux2014_ppc64le.whl", hash = "sha256:5bc299da7789deacf95f64052d97f75c16d4fc8c4c214a22bf8d859a4288a1c2", size = 491034, upload-time = "2025-05-18T19:04:08.222Z" },
    { url = "https://files.pythonhosted.org/packages/9b/be/c393df00e6e6e9e623a73551774449f2f23b6ec6a502a3297aeeece2c65a/jiter-0.10.0-cp313-cp313-manylinux_2_17_s390x.manylinux2014_s390x.whl", hash = "sha256:5161e201172de298a8a1baad95eb85db4fb90e902353b1f6a41d64ea64644e25", size = 388529, upload-time = "2025-05-18T19:04:09.566Z" },
    { url = "https://files.pythonhosted.org/packages/42/3e/df2235c54d365434c7f150b986a6e35f41ebdc2f95acea3036d99613025d/jiter-0.10.0-cp313-cp313-manylinux_2_17_x86_64.manylinux2014_x86_64.whl", hash = "sha256:2e2227db6ba93cb3e2bf67c87e594adde0609f146344e8207e8730364db27041", size = 350671, upload-time = "2025-05-18T19:04:10.98Z" },
    { url = "https://files.pythonhosted.org/packages/c6/77/71b0b24cbcc28f55ab4dbfe029f9a5b73aeadaba677843fc6dc9ed2b1d0a/jiter-0.10.0-cp313-cp313-manylinux_2_5_i686.manylinux1_i686.whl", hash = "sha256:15acb267ea5e2c64515574b06a8bf393fbfee6a50eb1673614aa45f4613c0cca", size = 390864, upload-time = "2025-05-18T19:04:12.722Z" },
    { url = "https://files.pythonhosted.org/packages/6a/d3/ef774b6969b9b6178e1d1e7a89a3bd37d241f3d3ec5f8deb37bbd203714a/jiter-0.10.0-cp313-cp313-musllinux_1_1_aarch64.whl", hash = "sha256:901b92f2e2947dc6dfcb52fd624453862e16665ea909a08398dde19c0731b7f4", size = 522989, upload-time = "2025-05-18T19:04:14.261Z" },
    { url = "https://files.pythonhosted.org/packages/0c/41/9becdb1d8dd5d854142f45a9d71949ed7e87a8e312b0bede2de849388cb9/jiter-0.10.0-cp313-cp313-musllinux_1_1_x86_64.whl", hash = "sha256:d0cb9a125d5a3ec971a094a845eadde2db0de85b33c9f13eb94a0c63d463879e", size = 513495, upload-time = "2025-05-18T19:04:15.603Z" },
    { url = "https://files.pythonhosted.org/packages/9c/36/3468e5a18238bdedae7c4d19461265b5e9b8e288d3f86cd89d00cbb48686/jiter-0.10.0-cp313-cp313-win32.whl", hash = "sha256:48a403277ad1ee208fb930bdf91745e4d2d6e47253eedc96e2559d1e6527006d", size = 211289, upload-time = "2025-05-18T19:04:17.541Z" },
    { url = "https://files.pythonhosted.org/packages/7e/07/1c96b623128bcb913706e294adb5f768fb7baf8db5e1338ce7b4ee8c78ef/jiter-0.10.0-cp313-cp313-win_amd64.whl", hash = "sha256:75f9eb72ecb640619c29bf714e78c9c46c9c4eaafd644bf78577ede459f330d4", size = 205074, upload-time = "2025-05-18T19:04:19.21Z" },
    { url = "https://files.pythonhosted.org/packages/54/46/caa2c1342655f57d8f0f2519774c6d67132205909c65e9aa8255e1d7b4f4/jiter-0.10.0-cp313-cp313t-macosx_11_0_arm64.whl", hash = "sha256:28ed2a4c05a1f32ef0e1d24c2611330219fed727dae01789f4a335617634b1ca", size = 318225, upload-time = "2025-05-18T19:04:20.583Z" },
    { url = "https://files.pythonhosted.org/packages/43/84/c7d44c75767e18946219ba2d703a5a32ab37b0bc21886a97bc6062e4da42/jiter-0.10.0-cp313-cp313t-manylinux_2_17_x86_64.manylinux2014_x86_64.whl", hash = "sha256:14a4c418b1ec86a195f1ca69da8b23e8926c752b685af665ce30777233dfe070", size = 350235, upload-time = "2025-05-18T19:04:22.363Z" },
    { url = "https://files.pythonhosted.org/packages/01/16/f5a0135ccd968b480daad0e6ab34b0c7c5ba3bc447e5088152696140dcb3/jiter-0.10.0-cp313-cp313t-win_amd64.whl", hash = "sha256:d7bfed2fe1fe0e4dda6ef682cee888ba444b21e7a6553e03252e4feb6cf0adca", size = 207278, upload-time = "2025-05-18T19:04:23.627Z" },
    { url = "https://files.pythonhosted.org/packages/1c/9b/1d646da42c3de6c2188fdaa15bce8ecb22b635904fc68be025e21249ba44/jiter-0.10.0-cp314-cp314-macosx_10_12_x86_64.whl", hash = "sha256:5e9251a5e83fab8d87799d3e1a46cb4b7f2919b895c6f4483629ed2446f66522", size = 310866, upload-time = "2025-05-18T19:04:24.891Z" },
    { url = "https://files.pythonhosted.org/packages/ad/0e/26538b158e8a7c7987e94e7aeb2999e2e82b1f9d2e1f6e9874ddf71ebda0/jiter-0.10.0-cp314-cp314-macosx_11_0_arm64.whl", hash = "sha256:023aa0204126fe5b87ccbcd75c8a0d0261b9abdbbf46d55e7ae9f8e22424eeb8", size = 318772, upload-time = "2025-05-18T19:04:26.161Z" },
    { url = "https://files.pythonhosted.org/packages/7b/fb/d302893151caa1c2636d6574d213e4b34e31fd077af6050a9c5cbb42f6fb/jiter-0.10.0-cp314-cp314-manylinux_2_17_aarch64.manylinux2014_aarch64.whl", hash = "sha256:3c189c4f1779c05f75fc17c0c1267594ed918996a231593a21a5ca5438445216", size = 344534, upload-time = "2025-05-18T19:04:27.495Z" },
    { url = "https://files.pythonhosted.org/packages/01/d8/5780b64a149d74e347c5128d82176eb1e3241b1391ac07935693466d6219/jiter-0.10.0-cp314-cp314-manylinux_2_17_armv7l.manylinux2014_armv7l.whl", hash = "sha256:15720084d90d1098ca0229352607cd68256c76991f6b374af96f36920eae13c4", size = 369087, upload-time = "2025-05-18T19:04:28.896Z" },
    { url = "https://files.pythonhosted.org/packages/e8/5b/f235a1437445160e777544f3ade57544daf96ba7e96c1a5b24a6f7ac7004/jiter-0.10.0-cp314-cp314-manylinux_2_17_ppc64le.manylinux2014_ppc64le.whl", hash = "sha256:e4f2fb68e5f1cfee30e2b2a09549a00683e0fde4c6a2ab88c94072fc33cb7426", size = 490694, upload-time = "2025-05-18T19:04:30.183Z" },
    { url = "https://files.pythonhosted.org/packages/85/a9/9c3d4617caa2ff89cf61b41e83820c27ebb3f7b5fae8a72901e8cd6ff9be/jiter-0.10.0-cp314-cp314-manylinux_2_17_s390x.manylinux2014_s390x.whl", hash = "sha256:ce541693355fc6da424c08b7edf39a2895f58d6ea17d92cc2b168d20907dee12", size = 388992, upload-time = "2025-05-18T19:04:32.028Z" },
    { url = "https://files.pythonhosted.org/packages/68/b1/344fd14049ba5c94526540af7eb661871f9c54d5f5601ff41a959b9a0bbd/jiter-0.10.0-cp314-cp314-manylinux_2_17_x86_64.manylinux2014_x86_64.whl", hash = "sha256:31c50c40272e189d50006ad5c73883caabb73d4e9748a688b216e85a9a9ca3b9", size = 351723, upload-time = "2025-05-18T19:04:33.467Z" },
    { url = "https://files.pythonhosted.org/packages/41/89/4c0e345041186f82a31aee7b9d4219a910df672b9fef26f129f0cda07a29/jiter-0.10.0-cp314-cp314-manylinux_2_5_i686.manylinux1_i686.whl", hash = "sha256:fa3402a2ff9815960e0372a47b75c76979d74402448509ccd49a275fa983ef8a", size = 392215, upload-time = "2025-05-18T19:04:34.827Z" },
    { url = "https://files.pythonhosted.org/packages/55/58/ee607863e18d3f895feb802154a2177d7e823a7103f000df182e0f718b38/jiter-0.10.0-cp314-cp314-musllinux_1_1_aarch64.whl", hash = "sha256:1956f934dca32d7bb647ea21d06d93ca40868b505c228556d3373cbd255ce853", size = 522762, upload-time = "2025-05-18T19:04:36.19Z" },
    { url = "https://files.pythonhosted.org/packages/15/d0/9123fb41825490d16929e73c212de9a42913d68324a8ce3c8476cae7ac9d/jiter-0.10.0-cp314-cp314-musllinux_1_1_x86_64.whl", hash = "sha256:fcedb049bdfc555e261d6f65a6abe1d5ad68825b7202ccb9692636c70fcced86", size = 513427, upload-time = "2025-05-18T19:04:37.544Z" },
    { url = "https://files.pythonhosted.org/packages/d8/b3/2bd02071c5a2430d0b70403a34411fc519c2f227da7b03da9ba6a956f931/jiter-0.10.0-cp314-cp314-win32.whl", hash = "sha256:ac509f7eccca54b2a29daeb516fb95b6f0bd0d0d8084efaf8ed5dfc7b9f0b357", size = 210127, upload-time = "2025-05-18T19:04:38.837Z" },
    { url = "https://files.pythonhosted.org/packages/03/0c/5fe86614ea050c3ecd728ab4035534387cd41e7c1855ef6c031f1ca93e3f/jiter-0.10.0-cp314-cp314t-macosx_11_0_arm64.whl", hash = "sha256:5ed975b83a2b8639356151cef5c0d597c68376fc4922b45d0eb384ac058cfa00", size = 318527, upload-time = "2025-05-18T19:04:40.612Z" },
    { url = "https://files.pythonhosted.org/packages/b3/4a/4175a563579e884192ba6e81725fc0448b042024419be8d83aa8a80a3f44/jiter-0.10.0-cp314-cp314t-manylinux_2_17_x86_64.manylinux2014_x86_64.whl", hash = "sha256:3aa96f2abba33dc77f79b4cf791840230375f9534e5fac927ccceb58c5e604a5", size = 354213, upload-time = "2025-05-18T19:04:41.894Z" },
]

[[package]]
name = "json-repair"
version = "0.51.0"
source = { registry = "https://pypi.org/simple" }
sdist = { url = "https://files.pythonhosted.org/packages/4f/3a/f30f3c92da3a285dcbe469c50b058f2d349dc9a20fc1b60c3219befda53f/json_repair-0.51.0.tar.gz", hash = "sha256:487e00042d5bc5cc4897ea9c3cccd4f6641e926b732cc09f98691a832485098a", size = 35289, upload-time = "2025-09-19T04:23:16.745Z" }
wheels = [
    { url = "https://files.pythonhosted.org/packages/d0/fc/eb15e39547b29dbf2b786bbbd1e79e7f1d87ec4e7c9ea61786f093181481/json_repair-0.51.0-py3-none-any.whl", hash = "sha256:871f7651ee82abf72efc50a80d3a9af0ade8abf5b4541b418eeeabe4e677e314", size = 26263, upload-time = "2025-09-19T04:23:15.064Z" },
]

[[package]]
name = "langfuse"
version = "3.3.2"
source = { registry = "https://pypi.org/simple" }
dependencies = [
    { name = "backoff" },
    { name = "httpx" },
    { name = "opentelemetry-api" },
    { name = "opentelemetry-exporter-otlp-proto-http" },
    { name = "opentelemetry-sdk" },
    { name = "packaging" },
    { name = "pydantic" },
    { name = "requests" },
    { name = "wrapt" },
]
sdist = { url = "https://files.pythonhosted.org/packages/6d/91/b92566f4fd73b607136bcd3ed011af98a571dc4c0f60b95fffb768d3cb5c/langfuse-3.3.2.tar.gz", hash = "sha256:4b029fed675b2b631b96da157459c285930420139667f25a6ee71ed3b3c5a71c", size = 164001, upload-time = "2025-08-27T15:55:11.716Z" }
wheels = [
    { url = "https://files.pythonhosted.org/packages/9b/ed/c4e914c5362740a40b12eaa8f90205cc05af81bacf983f3e89bf26b1c3cf/langfuse-3.3.2-py3-none-any.whl", hash = "sha256:0a5871501720c362183fbf2970c895fb0d46f4ed121a5f95a1874f9af081cfdd", size = 317629, upload-time = "2025-08-27T15:55:09.435Z" },
]

[[package]]
name = "mako"
version = "1.3.10"
source = { registry = "https://pypi.org/simple" }
dependencies = [
    { name = "markupsafe" },
]
sdist = { url = "https://files.pythonhosted.org/packages/9e/38/bd5b78a920a64d708fe6bc8e0a2c075e1389d53bef8413725c63ba041535/mako-1.3.10.tar.gz", hash = "sha256:99579a6f39583fa7e5630a28c3c1f440e4e97a414b80372649c0ce338da2ea28", size = 392474, upload-time = "2025-04-10T12:44:31.16Z" }
wheels = [
    { url = "https://files.pythonhosted.org/packages/87/fb/99f81ac72ae23375f22b7afdb7642aba97c00a713c217124420147681a2f/mako-1.3.10-py3-none-any.whl", hash = "sha256:baef24a52fc4fc514a0887ac600f9f1cff3d82c61d4d700a1fa84d597b88db59", size = 78509, upload-time = "2025-04-10T12:50:53.297Z" },
]

[[package]]
name = "markdown-it-py"
version = "3.0.0"
source = { registry = "https://pypi.org/simple" }
dependencies = [
    { name = "mdurl" },
]
sdist = { url = "https://files.pythonhosted.org/packages/38/71/3b932df36c1a044d397a1f92d1cf91ee0a503d91e470cbd670aa66b07ed0/markdown-it-py-3.0.0.tar.gz", hash = "sha256:e3f60a94fa066dc52ec76661e37c851cb232d92f9886b15cb560aaada2df8feb", size = 74596, upload-time = "2023-06-03T06:41:14.443Z" }
wheels = [
    { url = "https://files.pythonhosted.org/packages/42/d7/1ec15b46af6af88f19b8e5ffea08fa375d433c998b8a7639e76935c14f1f/markdown_it_py-3.0.0-py3-none-any.whl", hash = "sha256:355216845c60bd96232cd8d8c40e8f9765cc86f46880e43a8fd22dc1a1a8cab1", size = 87528, upload-time = "2023-06-03T06:41:11.019Z" },
]

[[package]]
name = "markupsafe"
version = "3.0.2"
source = { registry = "https://pypi.org/simple" }
sdist = { url = "https://files.pythonhosted.org/packages/b2/97/5d42485e71dfc078108a86d6de8fa46db44a1a9295e89c5d6d4a06e23a62/markupsafe-3.0.2.tar.gz", hash = "sha256:ee55d3edf80167e48ea11a923c7386f4669df67d7994554387f84e7d8b0a2bf0", size = 20537, upload-time = "2024-10-18T15:21:54.129Z" }
wheels = [
    { url = "https://files.pythonhosted.org/packages/04/90/d08277ce111dd22f77149fd1a5d4653eeb3b3eaacbdfcbae5afb2600eebd/MarkupSafe-3.0.2-cp310-cp310-macosx_10_9_universal2.whl", hash = "sha256:7e94c425039cde14257288fd61dcfb01963e658efbc0ff54f5306b06054700f8", size = 14357, upload-time = "2024-10-18T15:20:51.44Z" },
    { url = "https://files.pythonhosted.org/packages/04/e1/6e2194baeae0bca1fae6629dc0cbbb968d4d941469cbab11a3872edff374/MarkupSafe-3.0.2-cp310-cp310-macosx_11_0_arm64.whl", hash = "sha256:9e2d922824181480953426608b81967de705c3cef4d1af983af849d7bd619158", size = 12393, upload-time = "2024-10-18T15:20:52.426Z" },
    { url = "https://files.pythonhosted.org/packages/1d/69/35fa85a8ece0a437493dc61ce0bb6d459dcba482c34197e3efc829aa357f/MarkupSafe-3.0.2-cp310-cp310-manylinux_2_17_aarch64.manylinux2014_aarch64.whl", hash = "sha256:38a9ef736c01fccdd6600705b09dc574584b89bea478200c5fbf112a6b0d5579", size = 21732, upload-time = "2024-10-18T15:20:53.578Z" },
    { url = "https://files.pythonhosted.org/packages/22/35/137da042dfb4720b638d2937c38a9c2df83fe32d20e8c8f3185dbfef05f7/MarkupSafe-3.0.2-cp310-cp310-manylinux_2_17_x86_64.manylinux2014_x86_64.whl", hash = "sha256:bbcb445fa71794da8f178f0f6d66789a28d7319071af7a496d4d507ed566270d", size = 20866, upload-time = "2024-10-18T15:20:55.06Z" },
    { url = "https://files.pythonhosted.org/packages/29/28/6d029a903727a1b62edb51863232152fd335d602def598dade38996887f0/MarkupSafe-3.0.2-cp310-cp310-manylinux_2_5_i686.manylinux1_i686.manylinux_2_17_i686.manylinux2014_i686.whl", hash = "sha256:57cb5a3cf367aeb1d316576250f65edec5bb3be939e9247ae594b4bcbc317dfb", size = 20964, upload-time = "2024-10-18T15:20:55.906Z" },
    { url = "https://files.pythonhosted.org/packages/cc/cd/07438f95f83e8bc028279909d9c9bd39e24149b0d60053a97b2bc4f8aa51/MarkupSafe-3.0.2-cp310-cp310-musllinux_1_2_aarch64.whl", hash = "sha256:3809ede931876f5b2ec92eef964286840ed3540dadf803dd570c3b7e13141a3b", size = 21977, upload-time = "2024-10-18T15:20:57.189Z" },
    { url = "https://files.pythonhosted.org/packages/29/01/84b57395b4cc062f9c4c55ce0df7d3108ca32397299d9df00fedd9117d3d/MarkupSafe-3.0.2-cp310-cp310-musllinux_1_2_i686.whl", hash = "sha256:e07c3764494e3776c602c1e78e298937c3315ccc9043ead7e685b7f2b8d47b3c", size = 21366, upload-time = "2024-10-18T15:20:58.235Z" },
    { url = "https://files.pythonhosted.org/packages/bd/6e/61ebf08d8940553afff20d1fb1ba7294b6f8d279df9fd0c0db911b4bbcfd/MarkupSafe-3.0.2-cp310-cp310-musllinux_1_2_x86_64.whl", hash = "sha256:b424c77b206d63d500bcb69fa55ed8d0e6a3774056bdc4839fc9298a7edca171", size = 21091, upload-time = "2024-10-18T15:20:59.235Z" },
    { url = "https://files.pythonhosted.org/packages/11/23/ffbf53694e8c94ebd1e7e491de185124277964344733c45481f32ede2499/MarkupSafe-3.0.2-cp310-cp310-win32.whl", hash = "sha256:fcabf5ff6eea076f859677f5f0b6b5c1a51e70a376b0579e0eadef8db48c6b50", size = 15065, upload-time = "2024-10-18T15:21:00.307Z" },
    { url = "https://files.pythonhosted.org/packages/44/06/e7175d06dd6e9172d4a69a72592cb3f7a996a9c396eee29082826449bbc3/MarkupSafe-3.0.2-cp310-cp310-win_amd64.whl", hash = "sha256:6af100e168aa82a50e186c82875a5893c5597a0c1ccdb0d8b40240b1f28b969a", size = 15514, upload-time = "2024-10-18T15:21:01.122Z" },
    { url = "https://files.pythonhosted.org/packages/6b/28/bbf83e3f76936960b850435576dd5e67034e200469571be53f69174a2dfd/MarkupSafe-3.0.2-cp311-cp311-macosx_10_9_universal2.whl", hash = "sha256:9025b4018f3a1314059769c7bf15441064b2207cb3f065e6ea1e7359cb46db9d", size = 14353, upload-time = "2024-10-18T15:21:02.187Z" },
    { url = "https://files.pythonhosted.org/packages/6c/30/316d194b093cde57d448a4c3209f22e3046c5bb2fb0820b118292b334be7/MarkupSafe-3.0.2-cp311-cp311-macosx_11_0_arm64.whl", hash = "sha256:93335ca3812df2f366e80509ae119189886b0f3c2b81325d39efdb84a1e2ae93", size = 12392, upload-time = "2024-10-18T15:21:02.941Z" },
    { url = "https://files.pythonhosted.org/packages/f2/96/9cdafba8445d3a53cae530aaf83c38ec64c4d5427d975c974084af5bc5d2/MarkupSafe-3.0.2-cp311-cp311-manylinux_2_17_aarch64.manylinux2014_aarch64.whl", hash = "sha256:2cb8438c3cbb25e220c2ab33bb226559e7afb3baec11c4f218ffa7308603c832", size = 23984, upload-time = "2024-10-18T15:21:03.953Z" },
    { url = "https://files.pythonhosted.org/packages/f1/a4/aefb044a2cd8d7334c8a47d3fb2c9f328ac48cb349468cc31c20b539305f/MarkupSafe-3.0.2-cp311-cp311-manylinux_2_17_x86_64.manylinux2014_x86_64.whl", hash = "sha256:a123e330ef0853c6e822384873bef7507557d8e4a082961e1defa947aa59ba84", size = 23120, upload-time = "2024-10-18T15:21:06.495Z" },
    { url = "https://files.pythonhosted.org/packages/8d/21/5e4851379f88f3fad1de30361db501300d4f07bcad047d3cb0449fc51f8c/MarkupSafe-3.0.2-cp311-cp311-manylinux_2_5_i686.manylinux1_i686.manylinux_2_17_i686.manylinux2014_i686.whl", hash = "sha256:1e084f686b92e5b83186b07e8a17fc09e38fff551f3602b249881fec658d3eca", size = 23032, upload-time = "2024-10-18T15:21:07.295Z" },
    { url = "https://files.pythonhosted.org/packages/00/7b/e92c64e079b2d0d7ddf69899c98842f3f9a60a1ae72657c89ce2655c999d/MarkupSafe-3.0.2-cp311-cp311-musllinux_1_2_aarch64.whl", hash = "sha256:d8213e09c917a951de9d09ecee036d5c7d36cb6cb7dbaece4c71a60d79fb9798", size = 24057, upload-time = "2024-10-18T15:21:08.073Z" },
    { url = "https://files.pythonhosted.org/packages/f9/ac/46f960ca323037caa0a10662ef97d0a4728e890334fc156b9f9e52bcc4ca/MarkupSafe-3.0.2-cp311-cp311-musllinux_1_2_i686.whl", hash = "sha256:5b02fb34468b6aaa40dfc198d813a641e3a63b98c2b05a16b9f80b7ec314185e", size = 23359, upload-time = "2024-10-18T15:21:09.318Z" },
    { url = "https://files.pythonhosted.org/packages/69/84/83439e16197337b8b14b6a5b9c2105fff81d42c2a7c5b58ac7b62ee2c3b1/MarkupSafe-3.0.2-cp311-cp311-musllinux_1_2_x86_64.whl", hash = "sha256:0bff5e0ae4ef2e1ae4fdf2dfd5b76c75e5c2fa4132d05fc1b0dabcd20c7e28c4", size = 23306, upload-time = "2024-10-18T15:21:10.185Z" },
    { url = "https://files.pythonhosted.org/packages/9a/34/a15aa69f01e2181ed8d2b685c0d2f6655d5cca2c4db0ddea775e631918cd/MarkupSafe-3.0.2-cp311-cp311-win32.whl", hash = "sha256:6c89876f41da747c8d3677a2b540fb32ef5715f97b66eeb0c6b66f5e3ef6f59d", size = 15094, upload-time = "2024-10-18T15:21:11.005Z" },
    { url = "https://files.pythonhosted.org/packages/da/b8/3a3bd761922d416f3dc5d00bfbed11f66b1ab89a0c2b6e887240a30b0f6b/MarkupSafe-3.0.2-cp311-cp311-win_amd64.whl", hash = "sha256:70a87b411535ccad5ef2f1df5136506a10775d267e197e4cf531ced10537bd6b", size = 15521, upload-time = "2024-10-18T15:21:12.911Z" },
    { url = "https://files.pythonhosted.org/packages/22/09/d1f21434c97fc42f09d290cbb6350d44eb12f09cc62c9476effdb33a18aa/MarkupSafe-3.0.2-cp312-cp312-macosx_10_13_universal2.whl", hash = "sha256:9778bd8ab0a994ebf6f84c2b949e65736d5575320a17ae8984a77fab08db94cf", size = 14274, upload-time = "2024-10-18T15:21:13.777Z" },
    { url = "https://files.pythonhosted.org/packages/6b/b0/18f76bba336fa5aecf79d45dcd6c806c280ec44538b3c13671d49099fdd0/MarkupSafe-3.0.2-cp312-cp312-macosx_11_0_arm64.whl", hash = "sha256:846ade7b71e3536c4e56b386c2a47adf5741d2d8b94ec9dc3e92e5e1ee1e2225", size = 12348, upload-time = "2024-10-18T15:21:14.822Z" },
    { url = "https://files.pythonhosted.org/packages/e0/25/dd5c0f6ac1311e9b40f4af06c78efde0f3b5cbf02502f8ef9501294c425b/MarkupSafe-3.0.2-cp312-cp312-manylinux_2_17_aarch64.manylinux2014_aarch64.whl", hash = "sha256:1c99d261bd2d5f6b59325c92c73df481e05e57f19837bdca8413b9eac4bd8028", size = 24149, upload-time = "2024-10-18T15:21:15.642Z" },
    { url = "https://files.pythonhosted.org/packages/f3/f0/89e7aadfb3749d0f52234a0c8c7867877876e0a20b60e2188e9850794c17/MarkupSafe-3.0.2-cp312-cp312-manylinux_2_17_x86_64.manylinux2014_x86_64.whl", hash = "sha256:e17c96c14e19278594aa4841ec148115f9c7615a47382ecb6b82bd8fea3ab0c8", size = 23118, upload-time = "2024-10-18T15:21:17.133Z" },
    { url = "https://files.pythonhosted.org/packages/d5/da/f2eeb64c723f5e3777bc081da884b414671982008c47dcc1873d81f625b6/MarkupSafe-3.0.2-cp312-cp312-manylinux_2_5_i686.manylinux1_i686.manylinux_2_17_i686.manylinux2014_i686.whl", hash = "sha256:88416bd1e65dcea10bc7569faacb2c20ce071dd1f87539ca2ab364bf6231393c", size = 22993, upload-time = "2024-10-18T15:21:18.064Z" },
    { url = "https://files.pythonhosted.org/packages/da/0e/1f32af846df486dce7c227fe0f2398dc7e2e51d4a370508281f3c1c5cddc/MarkupSafe-3.0.2-cp312-cp312-musllinux_1_2_aarch64.whl", hash = "sha256:2181e67807fc2fa785d0592dc2d6206c019b9502410671cc905d132a92866557", size = 24178, upload-time = "2024-10-18T15:21:18.859Z" },
    { url = "https://files.pythonhosted.org/packages/c4/f6/bb3ca0532de8086cbff5f06d137064c8410d10779c4c127e0e47d17c0b71/MarkupSafe-3.0.2-cp312-cp312-musllinux_1_2_i686.whl", hash = "sha256:52305740fe773d09cffb16f8ed0427942901f00adedac82ec8b67752f58a1b22", size = 23319, upload-time = "2024-10-18T15:21:19.671Z" },
    { url = "https://files.pythonhosted.org/packages/a2/82/8be4c96ffee03c5b4a034e60a31294daf481e12c7c43ab8e34a1453ee48b/MarkupSafe-3.0.2-cp312-cp312-musllinux_1_2_x86_64.whl", hash = "sha256:ad10d3ded218f1039f11a75f8091880239651b52e9bb592ca27de44eed242a48", size = 23352, upload-time = "2024-10-18T15:21:20.971Z" },
    { url = "https://files.pythonhosted.org/packages/51/ae/97827349d3fcffee7e184bdf7f41cd6b88d9919c80f0263ba7acd1bbcb18/MarkupSafe-3.0.2-cp312-cp312-win32.whl", hash = "sha256:0f4ca02bea9a23221c0182836703cbf8930c5e9454bacce27e767509fa286a30", size = 15097, upload-time = "2024-10-18T15:21:22.646Z" },
    { url = "https://files.pythonhosted.org/packages/c1/80/a61f99dc3a936413c3ee4e1eecac96c0da5ed07ad56fd975f1a9da5bc630/MarkupSafe-3.0.2-cp312-cp312-win_amd64.whl", hash = "sha256:8e06879fc22a25ca47312fbe7c8264eb0b662f6db27cb2d3bbbc74b1df4b9b87", size = 15601, upload-time = "2024-10-18T15:21:23.499Z" },
    { url = "https://files.pythonhosted.org/packages/83/0e/67eb10a7ecc77a0c2bbe2b0235765b98d164d81600746914bebada795e97/MarkupSafe-3.0.2-cp313-cp313-macosx_10_13_universal2.whl", hash = "sha256:ba9527cdd4c926ed0760bc301f6728ef34d841f405abf9d4f959c478421e4efd", size = 14274, upload-time = "2024-10-18T15:21:24.577Z" },
    { url = "https://files.pythonhosted.org/packages/2b/6d/9409f3684d3335375d04e5f05744dfe7e9f120062c9857df4ab490a1031a/MarkupSafe-3.0.2-cp313-cp313-macosx_11_0_arm64.whl", hash = "sha256:f8b3d067f2e40fe93e1ccdd6b2e1d16c43140e76f02fb1319a05cf2b79d99430", size = 12352, upload-time = "2024-10-18T15:21:25.382Z" },
    { url = "https://files.pythonhosted.org/packages/d2/f5/6eadfcd3885ea85fe2a7c128315cc1bb7241e1987443d78c8fe712d03091/MarkupSafe-3.0.2-cp313-cp313-manylinux_2_17_aarch64.manylinux2014_aarch64.whl", hash = "sha256:569511d3b58c8791ab4c2e1285575265991e6d8f8700c7be0e88f86cb0672094", size = 24122, upload-time = "2024-10-18T15:21:26.199Z" },
    { url = "https://files.pythonhosted.org/packages/0c/91/96cf928db8236f1bfab6ce15ad070dfdd02ed88261c2afafd4b43575e9e9/MarkupSafe-3.0.2-cp313-cp313-manylinux_2_17_x86_64.manylinux2014_x86_64.whl", hash = "sha256:15ab75ef81add55874e7ab7055e9c397312385bd9ced94920f2802310c930396", size = 23085, upload-time = "2024-10-18T15:21:27.029Z" },
    { url = "https://files.pythonhosted.org/packages/c2/cf/c9d56af24d56ea04daae7ac0940232d31d5a8354f2b457c6d856b2057d69/MarkupSafe-3.0.2-cp313-cp313-manylinux_2_5_i686.manylinux1_i686.manylinux_2_17_i686.manylinux2014_i686.whl", hash = "sha256:f3818cb119498c0678015754eba762e0d61e5b52d34c8b13d770f0719f7b1d79", size = 22978, upload-time = "2024-10-18T15:21:27.846Z" },
    { url = "https://files.pythonhosted.org/packages/2a/9f/8619835cd6a711d6272d62abb78c033bda638fdc54c4e7f4272cf1c0962b/MarkupSafe-3.0.2-cp313-cp313-musllinux_1_2_aarch64.whl", hash = "sha256:cdb82a876c47801bb54a690c5ae105a46b392ac6099881cdfb9f6e95e4014c6a", size = 24208, upload-time = "2024-10-18T15:21:28.744Z" },
    { url = "https://files.pythonhosted.org/packages/f9/bf/176950a1792b2cd2102b8ffeb5133e1ed984547b75db47c25a67d3359f77/MarkupSafe-3.0.2-cp313-cp313-musllinux_1_2_i686.whl", hash = "sha256:cabc348d87e913db6ab4aa100f01b08f481097838bdddf7c7a84b7575b7309ca", size = 23357, upload-time = "2024-10-18T15:21:29.545Z" },
    { url = "https://files.pythonhosted.org/packages/ce/4f/9a02c1d335caabe5c4efb90e1b6e8ee944aa245c1aaaab8e8a618987d816/MarkupSafe-3.0.2-cp313-cp313-musllinux_1_2_x86_64.whl", hash = "sha256:444dcda765c8a838eaae23112db52f1efaf750daddb2d9ca300bcae1039adc5c", size = 23344, upload-time = "2024-10-18T15:21:30.366Z" },
    { url = "https://files.pythonhosted.org/packages/ee/55/c271b57db36f748f0e04a759ace9f8f759ccf22b4960c270c78a394f58be/MarkupSafe-3.0.2-cp313-cp313-win32.whl", hash = "sha256:bcf3e58998965654fdaff38e58584d8937aa3096ab5354d493c77d1fdd66d7a1", size = 15101, upload-time = "2024-10-18T15:21:31.207Z" },
    { url = "https://files.pythonhosted.org/packages/29/88/07df22d2dd4df40aba9f3e402e6dc1b8ee86297dddbad4872bd5e7b0094f/MarkupSafe-3.0.2-cp313-cp313-win_amd64.whl", hash = "sha256:e6a2a455bd412959b57a172ce6328d2dd1f01cb2135efda2e4576e8a23fa3b0f", size = 15603, upload-time = "2024-10-18T15:21:32.032Z" },
    { url = "https://files.pythonhosted.org/packages/62/6a/8b89d24db2d32d433dffcd6a8779159da109842434f1dd2f6e71f32f738c/MarkupSafe-3.0.2-cp313-cp313t-macosx_10_13_universal2.whl", hash = "sha256:b5a6b3ada725cea8a5e634536b1b01c30bcdcd7f9c6fff4151548d5bf6b3a36c", size = 14510, upload-time = "2024-10-18T15:21:33.625Z" },
    { url = "https://files.pythonhosted.org/packages/7a/06/a10f955f70a2e5a9bf78d11a161029d278eeacbd35ef806c3fd17b13060d/MarkupSafe-3.0.2-cp313-cp313t-macosx_11_0_arm64.whl", hash = "sha256:a904af0a6162c73e3edcb969eeeb53a63ceeb5d8cf642fade7d39e7963a22ddb", size = 12486, upload-time = "2024-10-18T15:21:34.611Z" },
    { url = "https://files.pythonhosted.org/packages/34/cf/65d4a571869a1a9078198ca28f39fba5fbb910f952f9dbc5220afff9f5e6/MarkupSafe-3.0.2-cp313-cp313t-manylinux_2_17_aarch64.manylinux2014_aarch64.whl", hash = "sha256:4aa4e5faecf353ed117801a068ebab7b7e09ffb6e1d5e412dc852e0da018126c", size = 25480, upload-time = "2024-10-18T15:21:35.398Z" },
    { url = "https://files.pythonhosted.org/packages/0c/e3/90e9651924c430b885468b56b3d597cabf6d72be4b24a0acd1fa0e12af67/MarkupSafe-3.0.2-cp313-cp313t-manylinux_2_17_x86_64.manylinux2014_x86_64.whl", hash = "sha256:c0ef13eaeee5b615fb07c9a7dadb38eac06a0608b41570d8ade51c56539e509d", size = 23914, upload-time = "2024-10-18T15:21:36.231Z" },
    { url = "https://files.pythonhosted.org/packages/66/8c/6c7cf61f95d63bb866db39085150df1f2a5bd3335298f14a66b48e92659c/MarkupSafe-3.0.2-cp313-cp313t-manylinux_2_5_i686.manylinux1_i686.manylinux_2_17_i686.manylinux2014_i686.whl", hash = "sha256:d16a81a06776313e817c951135cf7340a3e91e8c1ff2fac444cfd75fffa04afe", size = 23796, upload-time = "2024-10-18T15:21:37.073Z" },
    { url = "https://files.pythonhosted.org/packages/bb/35/cbe9238ec3f47ac9a7c8b3df7a808e7cb50fe149dc7039f5f454b3fba218/MarkupSafe-3.0.2-cp313-cp313t-musllinux_1_2_aarch64.whl", hash = "sha256:6381026f158fdb7c72a168278597a5e3a5222e83ea18f543112b2662a9b699c5", size = 25473, upload-time = "2024-10-18T15:21:37.932Z" },
    { url = "https://files.pythonhosted.org/packages/e6/32/7621a4382488aa283cc05e8984a9c219abad3bca087be9ec77e89939ded9/MarkupSafe-3.0.2-cp313-cp313t-musllinux_1_2_i686.whl", hash = "sha256:3d79d162e7be8f996986c064d1c7c817f6df3a77fe3d6859f6f9e7be4b8c213a", size = 24114, upload-time = "2024-10-18T15:21:39.799Z" },
    { url = "https://files.pythonhosted.org/packages/0d/80/0985960e4b89922cb5a0bac0ed39c5b96cbc1a536a99f30e8c220a996ed9/MarkupSafe-3.0.2-cp313-cp313t-musllinux_1_2_x86_64.whl", hash = "sha256:131a3c7689c85f5ad20f9f6fb1b866f402c445b220c19fe4308c0b147ccd2ad9", size = 24098, upload-time = "2024-10-18T15:21:40.813Z" },
    { url = "https://files.pythonhosted.org/packages/82/78/fedb03c7d5380df2427038ec8d973587e90561b2d90cd472ce9254cf348b/MarkupSafe-3.0.2-cp313-cp313t-win32.whl", hash = "sha256:ba8062ed2cf21c07a9e295d5b8a2a5ce678b913b45fdf68c32d95d6c1291e0b6", size = 15208, upload-time = "2024-10-18T15:21:41.814Z" },
    { url = "https://files.pythonhosted.org/packages/4f/65/6079a46068dfceaeabb5dcad6d674f5f5c61a6fa5673746f42a9f4c233b3/MarkupSafe-3.0.2-cp313-cp313t-win_amd64.whl", hash = "sha256:e444a31f8db13eb18ada366ab3cf45fd4b31e4db1236a4448f68778c1d1a5a2f", size = 15739, upload-time = "2024-10-18T15:21:42.784Z" },
]

[[package]]
name = "mdurl"
version = "0.1.2"
source = { registry = "https://pypi.org/simple" }
sdist = { url = "https://files.pythonhosted.org/packages/d6/54/cfe61301667036ec958cb99bd3efefba235e65cdeb9c84d24a8293ba1d90/mdurl-0.1.2.tar.gz", hash = "sha256:bb413d29f5eea38f31dd4754dd7377d4465116fb207585f97bf925588687c1ba", size = 8729, upload-time = "2022-08-14T12:40:10.846Z" }
wheels = [
    { url = "https://files.pythonhosted.org/packages/b3/38/89ba8ad64ae25be8de66a6d463314cf1eb366222074cfda9ee839c56a4b4/mdurl-0.1.2-py3-none-any.whl", hash = "sha256:84008a41e51615a49fc9966191ff91509e3c40b939176e643fd50a5c2196b8f8", size = 9979, upload-time = "2022-08-14T12:40:09.779Z" },
]

[[package]]
name = "nanoid"
version = "2.0.0"
source = { registry = "https://pypi.org/simple" }
sdist = { url = "https://files.pythonhosted.org/packages/b7/9d/0250bf5935d88e214df469d35eccc0f6ff7e9db046fc8a9aeb4b2a192775/nanoid-2.0.0.tar.gz", hash = "sha256:5a80cad5e9c6e9ae3a41fa2fb34ae189f7cb420b2a5d8f82bd9d23466e4efa68", size = 3290, upload-time = "2018-11-20T14:45:51.578Z" }
wheels = [
    { url = "https://files.pythonhosted.org/packages/2e/0d/8630f13998638dc01e187fadd2e5c6d42d127d08aeb4943d231664d6e539/nanoid-2.0.0-py3-none-any.whl", hash = "sha256:90aefa650e328cffb0893bbd4c236cfd44c48bc1f2d0b525ecc53c3187b653bb", size = 5844, upload-time = "2018-11-20T14:45:50.165Z" },
]

[[package]]
name = "nodeenv"
version = "1.9.1"
source = { registry = "https://pypi.org/simple" }
sdist = { url = "https://files.pythonhosted.org/packages/43/16/fc88b08840de0e0a72a2f9d8c6bae36be573e475a6326ae854bcc549fc45/nodeenv-1.9.1.tar.gz", hash = "sha256:6ec12890a2dab7946721edbfbcd91f3319c6ccc9aec47be7c7e6b7011ee6645f", size = 47437, upload-time = "2024-06-04T18:44:11.171Z" }
wheels = [
    { url = "https://files.pythonhosted.org/packages/d2/1d/1b658dbd2b9fa9c4c9f32accbfc0205d532c8c6194dc0f2a4c0428e7128a/nodeenv-1.9.1-py2.py3-none-any.whl", hash = "sha256:ba11c9782d29c27c70ffbdda2d7415098754709be8a7056d79a737cd901155c9", size = 22314, upload-time = "2024-06-04T18:44:08.352Z" },
]

[[package]]
name = "nodejs-wheel-binaries"
version = "22.18.0"
source = { registry = "https://pypi.org/simple" }
wheels = [
    { url = "https://files.pythonhosted.org/packages/7e/6d/773e09de4a052cc75c129c3766a3cf77c36bff8504a38693b735f4a1eb55/nodejs_wheel_binaries-22.18.0-py2.py3-none-macosx_11_0_arm64.whl", hash = "sha256:53b04495857755c5d5658f7ac969d84f25898fe0b0c1bdc41172e5e0ac6105ca", size = 50873051, upload-time = "2025-08-01T11:10:29.475Z" },
    { url = "https://files.pythonhosted.org/packages/ae/fc/3d6fd4ad5d26c9acd46052190d6a8895dc5050297b03d9cce03def53df0d/nodejs_wheel_binaries-22.18.0-py2.py3-none-macosx_11_0_x86_64.whl", hash = "sha256:bd4d016257d4dfe604ed526c19bd4695fdc4f4cc32e8afc4738111447aa96d03", size = 51814481, upload-time = "2025-08-01T11:10:33.086Z" },
    { url = "https://files.pythonhosted.org/packages/10/f9/7be44809a861605f844077f9e731a117b669d5ca6846a7820e7dd82c9fad/nodejs_wheel_binaries-22.18.0-py2.py3-none-manylinux_2_17_aarch64.manylinux2014_aarch64.whl", hash = "sha256:f3b125f94f3f5e8ab9560d3bd637497f02e45470aeea74cf6fe60afe751cfa5f", size = 57804907, upload-time = "2025-08-01T11:10:36.83Z" },
    { url = "https://files.pythonhosted.org/packages/e9/67/563e74a0dff653ec7ddee63dc49b3f37a20df39f23675cfc801d7e8e4bb7/nodejs_wheel_binaries-22.18.0-py2.py3-none-manylinux_2_17_x86_64.manylinux2014_x86_64.whl", hash = "sha256:78bbb81b6e67c15f04e2a9c6c220d7615fb46ae8f1ad388df0d66abac6bed5f8", size = 58335587, upload-time = "2025-08-01T11:10:40.716Z" },
    { url = "https://files.pythonhosted.org/packages/b6/b1/ec45fefef60223dd40e7953e2ff087964e200d6ec2d04eae0171d6428679/nodejs_wheel_binaries-22.18.0-py2.py3-none-musllinux_1_2_aarch64.whl", hash = "sha256:f5d3ea8b7f957ae16b73241451f6ce831d6478156f363cce75c7ea71cbe6c6f7", size = 59662356, upload-time = "2025-08-01T11:10:44.795Z" },
    { url = "https://files.pythonhosted.org/packages/a2/ed/6de2c73499eebf49d0d20e0704f64566029a3441c48cd4f655d49befd28b/nodejs_wheel_binaries-22.18.0-py2.py3-none-musllinux_1_2_x86_64.whl", hash = "sha256:bcda35b07677039670102a6f9b78c2313fd526111d407cb7ffc2a4c243a48ef9", size = 60706806, upload-time = "2025-08-01T11:10:48.985Z" },
    { url = "https://files.pythonhosted.org/packages/2b/f5/487434b1792c4f28c63876e4a896f2b6e953e2dc1f0b3940e912bd087755/nodejs_wheel_binaries-22.18.0-py2.py3-none-win_amd64.whl", hash = "sha256:0f55e72733f1df2f542dce07f35145ac2e125408b5e2051cac08e5320e41b4d1", size = 39998139, upload-time = "2025-08-01T11:10:52.676Z" },
]

[[package]]
name = "numpy"
version = "2.2.6"
source = { registry = "https://pypi.org/simple" }
resolution-markers = [
    "python_full_version < '3.11'",
]
sdist = { url = "https://files.pythonhosted.org/packages/76/21/7d2a95e4bba9dc13d043ee156a356c0a8f0c6309dff6b21b4d71a073b8a8/numpy-2.2.6.tar.gz", hash = "sha256:e29554e2bef54a90aa5cc07da6ce955accb83f21ab5de01a62c8478897b264fd", size = 20276440, upload-time = "2025-05-17T22:38:04.611Z" }
wheels = [
    { url = "https://files.pythonhosted.org/packages/9a/3e/ed6db5be21ce87955c0cbd3009f2803f59fa08df21b5df06862e2d8e2bdd/numpy-2.2.6-cp310-cp310-macosx_10_9_x86_64.whl", hash = "sha256:b412caa66f72040e6d268491a59f2c43bf03eb6c96dd8f0307829feb7fa2b6fb", size = 21165245, upload-time = "2025-05-17T21:27:58.555Z" },
    { url = "https://files.pythonhosted.org/packages/22/c2/4b9221495b2a132cc9d2eb862e21d42a009f5a60e45fc44b00118c174bff/numpy-2.2.6-cp310-cp310-macosx_11_0_arm64.whl", hash = "sha256:8e41fd67c52b86603a91c1a505ebaef50b3314de0213461c7a6e99c9a3beff90", size = 14360048, upload-time = "2025-05-17T21:28:21.406Z" },
    { url = "https://files.pythonhosted.org/packages/fd/77/dc2fcfc66943c6410e2bf598062f5959372735ffda175b39906d54f02349/numpy-2.2.6-cp310-cp310-macosx_14_0_arm64.whl", hash = "sha256:37e990a01ae6ec7fe7fa1c26c55ecb672dd98b19c3d0e1d1f326fa13cb38d163", size = 5340542, upload-time = "2025-05-17T21:28:30.931Z" },
    { url = "https://files.pythonhosted.org/packages/7a/4f/1cb5fdc353a5f5cc7feb692db9b8ec2c3d6405453f982435efc52561df58/numpy-2.2.6-cp310-cp310-macosx_14_0_x86_64.whl", hash = "sha256:5a6429d4be8ca66d889b7cf70f536a397dc45ba6faeb5f8c5427935d9592e9cf", size = 6878301, upload-time = "2025-05-17T21:28:41.613Z" },
    { url = "https://files.pythonhosted.org/packages/eb/17/96a3acd228cec142fcb8723bd3cc39c2a474f7dcf0a5d16731980bcafa95/numpy-2.2.6-cp310-cp310-manylinux_2_17_aarch64.manylinux2014_aarch64.whl", hash = "sha256:efd28d4e9cd7d7a8d39074a4d44c63eda73401580c5c76acda2ce969e0a38e83", size = 14297320, upload-time = "2025-05-17T21:29:02.78Z" },
    { url = "https://files.pythonhosted.org/packages/b4/63/3de6a34ad7ad6646ac7d2f55ebc6ad439dbbf9c4370017c50cf403fb19b5/numpy-2.2.6-cp310-cp310-manylinux_2_17_x86_64.manylinux2014_x86_64.whl", hash = "sha256:fc7b73d02efb0e18c000e9ad8b83480dfcd5dfd11065997ed4c6747470ae8915", size = 16801050, upload-time = "2025-05-17T21:29:27.675Z" },
    { url = "https://files.pythonhosted.org/packages/07/b6/89d837eddef52b3d0cec5c6ba0456c1bf1b9ef6a6672fc2b7873c3ec4e2e/numpy-2.2.6-cp310-cp310-musllinux_1_2_aarch64.whl", hash = "sha256:74d4531beb257d2c3f4b261bfb0fc09e0f9ebb8842d82a7b4209415896adc680", size = 15807034, upload-time = "2025-05-17T21:29:51.102Z" },
    { url = "https://files.pythonhosted.org/packages/01/c8/dc6ae86e3c61cfec1f178e5c9f7858584049b6093f843bca541f94120920/numpy-2.2.6-cp310-cp310-musllinux_1_2_x86_64.whl", hash = "sha256:8fc377d995680230e83241d8a96def29f204b5782f371c532579b4f20607a289", size = 18614185, upload-time = "2025-05-17T21:30:18.703Z" },
    { url = "https://files.pythonhosted.org/packages/5b/c5/0064b1b7e7c89137b471ccec1fd2282fceaae0ab3a9550f2568782d80357/numpy-2.2.6-cp310-cp310-win32.whl", hash = "sha256:b093dd74e50a8cba3e873868d9e93a85b78e0daf2e98c6797566ad8044e8363d", size = 6527149, upload-time = "2025-05-17T21:30:29.788Z" },
    { url = "https://files.pythonhosted.org/packages/a3/dd/4b822569d6b96c39d1215dbae0582fd99954dcbcf0c1a13c61783feaca3f/numpy-2.2.6-cp310-cp310-win_amd64.whl", hash = "sha256:f0fd6321b839904e15c46e0d257fdd101dd7f530fe03fd6359c1ea63738703f3", size = 12904620, upload-time = "2025-05-17T21:30:48.994Z" },
    { url = "https://files.pythonhosted.org/packages/da/a8/4f83e2aa666a9fbf56d6118faaaf5f1974d456b1823fda0a176eff722839/numpy-2.2.6-cp311-cp311-macosx_10_9_x86_64.whl", hash = "sha256:f9f1adb22318e121c5c69a09142811a201ef17ab257a1e66ca3025065b7f53ae", size = 21176963, upload-time = "2025-05-17T21:31:19.36Z" },
    { url = "https://files.pythonhosted.org/packages/b3/2b/64e1affc7972decb74c9e29e5649fac940514910960ba25cd9af4488b66c/numpy-2.2.6-cp311-cp311-macosx_11_0_arm64.whl", hash = "sha256:c820a93b0255bc360f53eca31a0e676fd1101f673dda8da93454a12e23fc5f7a", size = 14406743, upload-time = "2025-05-17T21:31:41.087Z" },
    { url = "https://files.pythonhosted.org/packages/4a/9f/0121e375000b5e50ffdd8b25bf78d8e1a5aa4cca3f185d41265198c7b834/numpy-2.2.6-cp311-cp311-macosx_14_0_arm64.whl", hash = "sha256:3d70692235e759f260c3d837193090014aebdf026dfd167834bcba43e30c2a42", size = 5352616, upload-time = "2025-05-17T21:31:50.072Z" },
    { url = "https://files.pythonhosted.org/packages/31/0d/b48c405c91693635fbe2dcd7bc84a33a602add5f63286e024d3b6741411c/numpy-2.2.6-cp311-cp311-macosx_14_0_x86_64.whl", hash = "sha256:481b49095335f8eed42e39e8041327c05b0f6f4780488f61286ed3c01368d491", size = 6889579, upload-time = "2025-05-17T21:32:01.712Z" },
    { url = "https://files.pythonhosted.org/packages/52/b8/7f0554d49b565d0171eab6e99001846882000883998e7b7d9f0d98b1f934/numpy-2.2.6-cp311-cp311-manylinux_2_17_aarch64.manylinux2014_aarch64.whl", hash = "sha256:b64d8d4d17135e00c8e346e0a738deb17e754230d7e0810ac5012750bbd85a5a", size = 14312005, upload-time = "2025-05-17T21:32:23.332Z" },
    { url = "https://files.pythonhosted.org/packages/b3/dd/2238b898e51bd6d389b7389ffb20d7f4c10066d80351187ec8e303a5a475/numpy-2.2.6-cp311-cp311-manylinux_2_17_x86_64.manylinux2014_x86_64.whl", hash = "sha256:ba10f8411898fc418a521833e014a77d3ca01c15b0c6cdcce6a0d2897e6dbbdf", size = 16821570, upload-time = "2025-05-17T21:32:47.991Z" },
    { url = "https://files.pythonhosted.org/packages/83/6c/44d0325722cf644f191042bf47eedad61c1e6df2432ed65cbe28509d404e/numpy-2.2.6-cp311-cp311-musllinux_1_2_aarch64.whl", hash = "sha256:bd48227a919f1bafbdda0583705e547892342c26fb127219d60a5c36882609d1", size = 15818548, upload-time = "2025-05-17T21:33:11.728Z" },
    { url = "https://files.pythonhosted.org/packages/ae/9d/81e8216030ce66be25279098789b665d49ff19eef08bfa8cb96d4957f422/numpy-2.2.6-cp311-cp311-musllinux_1_2_x86_64.whl", hash = "sha256:9551a499bf125c1d4f9e250377c1ee2eddd02e01eac6644c080162c0c51778ab", size = 18620521, upload-time = "2025-05-17T21:33:39.139Z" },
    { url = "https://files.pythonhosted.org/packages/6a/fd/e19617b9530b031db51b0926eed5345ce8ddc669bb3bc0044b23e275ebe8/numpy-2.2.6-cp311-cp311-win32.whl", hash = "sha256:0678000bb9ac1475cd454c6b8c799206af8107e310843532b04d49649c717a47", size = 6525866, upload-time = "2025-05-17T21:33:50.273Z" },
    { url = "https://files.pythonhosted.org/packages/31/0a/f354fb7176b81747d870f7991dc763e157a934c717b67b58456bc63da3df/numpy-2.2.6-cp311-cp311-win_amd64.whl", hash = "sha256:e8213002e427c69c45a52bbd94163084025f533a55a59d6f9c5b820774ef3303", size = 12907455, upload-time = "2025-05-17T21:34:09.135Z" },
    { url = "https://files.pythonhosted.org/packages/82/5d/c00588b6cf18e1da539b45d3598d3557084990dcc4331960c15ee776ee41/numpy-2.2.6-cp312-cp312-macosx_10_13_x86_64.whl", hash = "sha256:41c5a21f4a04fa86436124d388f6ed60a9343a6f767fced1a8a71c3fbca038ff", size = 20875348, upload-time = "2025-05-17T21:34:39.648Z" },
    { url = "https://files.pythonhosted.org/packages/66/ee/560deadcdde6c2f90200450d5938f63a34b37e27ebff162810f716f6a230/numpy-2.2.6-cp312-cp312-macosx_11_0_arm64.whl", hash = "sha256:de749064336d37e340f640b05f24e9e3dd678c57318c7289d222a8a2f543e90c", size = 14119362, upload-time = "2025-05-17T21:35:01.241Z" },
    { url = "https://files.pythonhosted.org/packages/3c/65/4baa99f1c53b30adf0acd9a5519078871ddde8d2339dc5a7fde80d9d87da/numpy-2.2.6-cp312-cp312-macosx_14_0_arm64.whl", hash = "sha256:894b3a42502226a1cac872f840030665f33326fc3dac8e57c607905773cdcde3", size = 5084103, upload-time = "2025-05-17T21:35:10.622Z" },
    { url = "https://files.pythonhosted.org/packages/cc/89/e5a34c071a0570cc40c9a54eb472d113eea6d002e9ae12bb3a8407fb912e/numpy-2.2.6-cp312-cp312-macosx_14_0_x86_64.whl", hash = "sha256:71594f7c51a18e728451bb50cc60a3ce4e6538822731b2933209a1f3614e9282", size = 6625382, upload-time = "2025-05-17T21:35:21.414Z" },
    { url = "https://files.pythonhosted.org/packages/f8/35/8c80729f1ff76b3921d5c9487c7ac3de9b2a103b1cd05e905b3090513510/numpy-2.2.6-cp312-cp312-manylinux_2_17_aarch64.manylinux2014_aarch64.whl", hash = "sha256:f2618db89be1b4e05f7a1a847a9c1c0abd63e63a1607d892dd54668dd92faf87", size = 14018462, upload-time = "2025-05-17T21:35:42.174Z" },
    { url = "https://files.pythonhosted.org/packages/8c/3d/1e1db36cfd41f895d266b103df00ca5b3cbe965184df824dec5c08c6b803/numpy-2.2.6-cp312-cp312-manylinux_2_17_x86_64.manylinux2014_x86_64.whl", hash = "sha256:fd83c01228a688733f1ded5201c678f0c53ecc1006ffbc404db9f7a899ac6249", size = 16527618, upload-time = "2025-05-17T21:36:06.711Z" },
    { url = "https://files.pythonhosted.org/packages/61/c6/03ed30992602c85aa3cd95b9070a514f8b3c33e31124694438d88809ae36/numpy-2.2.6-cp312-cp312-musllinux_1_2_aarch64.whl", hash = "sha256:37c0ca431f82cd5fa716eca9506aefcabc247fb27ba69c5062a6d3ade8cf8f49", size = 15505511, upload-time = "2025-05-17T21:36:29.965Z" },
    { url = "https://files.pythonhosted.org/packages/b7/25/5761d832a81df431e260719ec45de696414266613c9ee268394dd5ad8236/numpy-2.2.6-cp312-cp312-musllinux_1_2_x86_64.whl", hash = "sha256:fe27749d33bb772c80dcd84ae7e8df2adc920ae8297400dabec45f0dedb3f6de", size = 18313783, upload-time = "2025-05-17T21:36:56.883Z" },
    { url = "https://files.pythonhosted.org/packages/57/0a/72d5a3527c5ebffcd47bde9162c39fae1f90138c961e5296491ce778e682/numpy-2.2.6-cp312-cp312-win32.whl", hash = "sha256:4eeaae00d789f66c7a25ac5f34b71a7035bb474e679f410e5e1a94deb24cf2d4", size = 6246506, upload-time = "2025-05-17T21:37:07.368Z" },
    { url = "https://files.pythonhosted.org/packages/36/fa/8c9210162ca1b88529ab76b41ba02d433fd54fecaf6feb70ef9f124683f1/numpy-2.2.6-cp312-cp312-win_amd64.whl", hash = "sha256:c1f9540be57940698ed329904db803cf7a402f3fc200bfe599334c9bd84a40b2", size = 12614190, upload-time = "2025-05-17T21:37:26.213Z" },
    { url = "https://files.pythonhosted.org/packages/f9/5c/6657823f4f594f72b5471f1db1ab12e26e890bb2e41897522d134d2a3e81/numpy-2.2.6-cp313-cp313-macosx_10_13_x86_64.whl", hash = "sha256:0811bb762109d9708cca4d0b13c4f67146e3c3b7cf8d34018c722adb2d957c84", size = 20867828, upload-time = "2025-05-17T21:37:56.699Z" },
    { url = "https://files.pythonhosted.org/packages/dc/9e/14520dc3dadf3c803473bd07e9b2bd1b69bc583cb2497b47000fed2fa92f/numpy-2.2.6-cp313-cp313-macosx_11_0_arm64.whl", hash = "sha256:287cc3162b6f01463ccd86be154f284d0893d2b3ed7292439ea97eafa8170e0b", size = 14143006, upload-time = "2025-05-17T21:38:18.291Z" },
    { url = "https://files.pythonhosted.org/packages/4f/06/7e96c57d90bebdce9918412087fc22ca9851cceaf5567a45c1f404480e9e/numpy-2.2.6-cp313-cp313-macosx_14_0_arm64.whl", hash = "sha256:f1372f041402e37e5e633e586f62aa53de2eac8d98cbfb822806ce4bbefcb74d", size = 5076765, upload-time = "2025-05-17T21:38:27.319Z" },
    { url = "https://files.pythonhosted.org/packages/73/ed/63d920c23b4289fdac96ddbdd6132e9427790977d5457cd132f18e76eae0/numpy-2.2.6-cp313-cp313-macosx_14_0_x86_64.whl", hash = "sha256:55a4d33fa519660d69614a9fad433be87e5252f4b03850642f88993f7b2ca566", size = 6617736, upload-time = "2025-05-17T21:38:38.141Z" },
    { url = "https://files.pythonhosted.org/packages/85/c5/e19c8f99d83fd377ec8c7e0cf627a8049746da54afc24ef0a0cb73d5dfb5/numpy-2.2.6-cp313-cp313-manylinux_2_17_aarch64.manylinux2014_aarch64.whl", hash = "sha256:f92729c95468a2f4f15e9bb94c432a9229d0d50de67304399627a943201baa2f", size = 14010719, upload-time = "2025-05-17T21:38:58.433Z" },
    { url = "https://files.pythonhosted.org/packages/19/49/4df9123aafa7b539317bf6d342cb6d227e49f7a35b99c287a6109b13dd93/numpy-2.2.6-cp313-cp313-manylinux_2_17_x86_64.manylinux2014_x86_64.whl", hash = "sha256:1bc23a79bfabc5d056d106f9befb8d50c31ced2fbc70eedb8155aec74a45798f", size = 16526072, upload-time = "2025-05-17T21:39:22.638Z" },
    { url = "https://files.pythonhosted.org/packages/b2/6c/04b5f47f4f32f7c2b0e7260442a8cbcf8168b0e1a41ff1495da42f42a14f/numpy-2.2.6-cp313-cp313-musllinux_1_2_aarch64.whl", hash = "sha256:e3143e4451880bed956e706a3220b4e5cf6172ef05fcc397f6f36a550b1dd868", size = 15503213, upload-time = "2025-05-17T21:39:45.865Z" },
    { url = "https://files.pythonhosted.org/packages/17/0a/5cd92e352c1307640d5b6fec1b2ffb06cd0dabe7d7b8227f97933d378422/numpy-2.2.6-cp313-cp313-musllinux_1_2_x86_64.whl", hash = "sha256:b4f13750ce79751586ae2eb824ba7e1e8dba64784086c98cdbbcc6a42112ce0d", size = 18316632, upload-time = "2025-05-17T21:40:13.331Z" },
    { url = "https://files.pythonhosted.org/packages/f0/3b/5cba2b1d88760ef86596ad0f3d484b1cbff7c115ae2429678465057c5155/numpy-2.2.6-cp313-cp313-win32.whl", hash = "sha256:5beb72339d9d4fa36522fc63802f469b13cdbe4fdab4a288f0c441b74272ebfd", size = 6244532, upload-time = "2025-05-17T21:43:46.099Z" },
    { url = "https://files.pythonhosted.org/packages/cb/3b/d58c12eafcb298d4e6d0d40216866ab15f59e55d148a5658bb3132311fcf/numpy-2.2.6-cp313-cp313-win_amd64.whl", hash = "sha256:b0544343a702fa80c95ad5d3d608ea3599dd54d4632df855e4c8d24eb6ecfa1c", size = 12610885, upload-time = "2025-05-17T21:44:05.145Z" },
    { url = "https://files.pythonhosted.org/packages/6b/9e/4bf918b818e516322db999ac25d00c75788ddfd2d2ade4fa66f1f38097e1/numpy-2.2.6-cp313-cp313t-macosx_10_13_x86_64.whl", hash = "sha256:0bca768cd85ae743b2affdc762d617eddf3bcf8724435498a1e80132d04879e6", size = 20963467, upload-time = "2025-05-17T21:40:44Z" },
    { url = "https://files.pythonhosted.org/packages/61/66/d2de6b291507517ff2e438e13ff7b1e2cdbdb7cb40b3ed475377aece69f9/numpy-2.2.6-cp313-cp313t-macosx_11_0_arm64.whl", hash = "sha256:fc0c5673685c508a142ca65209b4e79ed6740a4ed6b2267dbba90f34b0b3cfda", size = 14225144, upload-time = "2025-05-17T21:41:05.695Z" },
    { url = "https://files.pythonhosted.org/packages/e4/25/480387655407ead912e28ba3a820bc69af9adf13bcbe40b299d454ec011f/numpy-2.2.6-cp313-cp313t-macosx_14_0_arm64.whl", hash = "sha256:5bd4fc3ac8926b3819797a7c0e2631eb889b4118a9898c84f585a54d475b7e40", size = 5200217, upload-time = "2025-05-17T21:41:15.903Z" },
    { url = "https://files.pythonhosted.org/packages/aa/4a/6e313b5108f53dcbf3aca0c0f3e9c92f4c10ce57a0a721851f9785872895/numpy-2.2.6-cp313-cp313t-macosx_14_0_x86_64.whl", hash = "sha256:fee4236c876c4e8369388054d02d0e9bb84821feb1a64dd59e137e6511a551f8", size = 6712014, upload-time = "2025-05-17T21:41:27.321Z" },
    { url = "https://files.pythonhosted.org/packages/b7/30/172c2d5c4be71fdf476e9de553443cf8e25feddbe185e0bd88b096915bcc/numpy-2.2.6-cp313-cp313t-manylinux_2_17_aarch64.manylinux2014_aarch64.whl", hash = "sha256:e1dda9c7e08dc141e0247a5b8f49cf05984955246a327d4c48bda16821947b2f", size = 14077935, upload-time = "2025-05-17T21:41:49.738Z" },
    { url = "https://files.pythonhosted.org/packages/12/fb/9e743f8d4e4d3c710902cf87af3512082ae3d43b945d5d16563f26ec251d/numpy-2.2.6-cp313-cp313t-manylinux_2_17_x86_64.manylinux2014_x86_64.whl", hash = "sha256:f447e6acb680fd307f40d3da4852208af94afdfab89cf850986c3ca00562f4fa", size = 16600122, upload-time = "2025-05-17T21:42:14.046Z" },
    { url = "https://files.pythonhosted.org/packages/12/75/ee20da0e58d3a66f204f38916757e01e33a9737d0b22373b3eb5a27358f9/numpy-2.2.6-cp313-cp313t-musllinux_1_2_aarch64.whl", hash = "sha256:389d771b1623ec92636b0786bc4ae56abafad4a4c513d36a55dce14bd9ce8571", size = 15586143, upload-time = "2025-05-17T21:42:37.464Z" },
    { url = "https://files.pythonhosted.org/packages/76/95/bef5b37f29fc5e739947e9ce5179ad402875633308504a52d188302319c8/numpy-2.2.6-cp313-cp313t-musllinux_1_2_x86_64.whl", hash = "sha256:8e9ace4a37db23421249ed236fdcdd457d671e25146786dfc96835cd951aa7c1", size = 18385260, upload-time = "2025-05-17T21:43:05.189Z" },
    { url = "https://files.pythonhosted.org/packages/09/04/f2f83279d287407cf36a7a8053a5abe7be3622a4363337338f2585e4afda/numpy-2.2.6-cp313-cp313t-win32.whl", hash = "sha256:038613e9fb8c72b0a41f025a7e4c3f0b7a1b5d768ece4796b674c8f3fe13efff", size = 6377225, upload-time = "2025-05-17T21:43:16.254Z" },
    { url = "https://files.pythonhosted.org/packages/67/0e/35082d13c09c02c011cf21570543d202ad929d961c02a147493cb0c2bdf5/numpy-2.2.6-cp313-cp313t-win_amd64.whl", hash = "sha256:6031dd6dfecc0cf9f668681a37648373bddd6421fff6c66ec1624eed0180ee06", size = 12771374, upload-time = "2025-05-17T21:43:35.479Z" },
    { url = "https://files.pythonhosted.org/packages/9e/3b/d94a75f4dbf1ef5d321523ecac21ef23a3cd2ac8b78ae2aac40873590229/numpy-2.2.6-pp310-pypy310_pp73-macosx_10_15_x86_64.whl", hash = "sha256:0b605b275d7bd0c640cad4e5d30fa701a8d59302e127e5f79138ad62762c3e3d", size = 21040391, upload-time = "2025-05-17T21:44:35.948Z" },
    { url = "https://files.pythonhosted.org/packages/17/f4/09b2fa1b58f0fb4f7c7963a1649c64c4d315752240377ed74d9cd878f7b5/numpy-2.2.6-pp310-pypy310_pp73-macosx_14_0_x86_64.whl", hash = "sha256:7befc596a7dc9da8a337f79802ee8adb30a552a94f792b9c9d18c840055907db", size = 6786754, upload-time = "2025-05-17T21:44:47.446Z" },
    { url = "https://files.pythonhosted.org/packages/af/30/feba75f143bdc868a1cc3f44ccfa6c4b9ec522b36458e738cd00f67b573f/numpy-2.2.6-pp310-pypy310_pp73-manylinux_2_17_x86_64.manylinux2014_x86_64.whl", hash = "sha256:ce47521a4754c8f4593837384bd3424880629f718d87c5d44f8ed763edd63543", size = 16643476, upload-time = "2025-05-17T21:45:11.871Z" },
    { url = "https://files.pythonhosted.org/packages/37/48/ac2a9584402fb6c0cd5b5d1a91dcf176b15760130dd386bbafdbfe3640bf/numpy-2.2.6-pp310-pypy310_pp73-win_amd64.whl", hash = "sha256:d042d24c90c41b54fd506da306759e06e568864df8ec17ccc17e9e884634fd00", size = 12812666, upload-time = "2025-05-17T21:45:31.426Z" },
]

[[package]]
name = "numpy"
version = "2.3.2"
source = { registry = "https://pypi.org/simple" }
resolution-markers = [
    "python_full_version >= '3.13'",
    "python_full_version >= '3.11' and python_full_version < '3.13'",
]
sdist = { url = "https://files.pythonhosted.org/packages/37/7d/3fec4199c5ffb892bed55cff901e4f39a58c81df9c44c280499e92cad264/numpy-2.3.2.tar.gz", hash = "sha256:e0486a11ec30cdecb53f184d496d1c6a20786c81e55e41640270130056f8ee48", size = 20489306, upload-time = "2025-07-24T21:32:07.553Z" }
wheels = [
    { url = "https://files.pythonhosted.org/packages/96/26/1320083986108998bd487e2931eed2aeedf914b6e8905431487543ec911d/numpy-2.3.2-cp311-cp311-macosx_10_9_x86_64.whl", hash = "sha256:852ae5bed3478b92f093e30f785c98e0cb62fa0a939ed057c31716e18a7a22b9", size = 21259016, upload-time = "2025-07-24T20:24:35.214Z" },
    { url = "https://files.pythonhosted.org/packages/c4/2b/792b341463fa93fc7e55abbdbe87dac316c5b8cb5e94fb7a59fb6fa0cda5/numpy-2.3.2-cp311-cp311-macosx_11_0_arm64.whl", hash = "sha256:7a0e27186e781a69959d0230dd9909b5e26024f8da10683bd6344baea1885168", size = 14451158, upload-time = "2025-07-24T20:24:58.397Z" },
    { url = "https://files.pythonhosted.org/packages/b7/13/e792d7209261afb0c9f4759ffef6135b35c77c6349a151f488f531d13595/numpy-2.3.2-cp311-cp311-macosx_14_0_arm64.whl", hash = "sha256:f0a1a8476ad77a228e41619af2fa9505cf69df928e9aaa165746584ea17fed2b", size = 5379817, upload-time = "2025-07-24T20:25:07.746Z" },
    { url = "https://files.pythonhosted.org/packages/49/ce/055274fcba4107c022b2113a213c7287346563f48d62e8d2a5176ad93217/numpy-2.3.2-cp311-cp311-macosx_14_0_x86_64.whl", hash = "sha256:cbc95b3813920145032412f7e33d12080f11dc776262df1712e1638207dde9e8", size = 6913606, upload-time = "2025-07-24T20:25:18.84Z" },
    { url = "https://files.pythonhosted.org/packages/17/f2/e4d72e6bc5ff01e2ab613dc198d560714971900c03674b41947e38606502/numpy-2.3.2-cp311-cp311-manylinux_2_27_aarch64.manylinux_2_28_aarch64.whl", hash = "sha256:f75018be4980a7324edc5930fe39aa391d5734531b1926968605416ff58c332d", size = 14589652, upload-time = "2025-07-24T20:25:40.356Z" },
    { url = "https://files.pythonhosted.org/packages/c8/b0/fbeee3000a51ebf7222016e2939b5c5ecf8000a19555d04a18f1e02521b8/numpy-2.3.2-cp311-cp311-manylinux_2_27_x86_64.manylinux_2_28_x86_64.whl", hash = "sha256:20b8200721840f5621b7bd03f8dcd78de33ec522fc40dc2641aa09537df010c3", size = 16938816, upload-time = "2025-07-24T20:26:05.721Z" },
    { url = "https://files.pythonhosted.org/packages/a9/ec/2f6c45c3484cc159621ea8fc000ac5a86f1575f090cac78ac27193ce82cd/numpy-2.3.2-cp311-cp311-musllinux_1_2_aarch64.whl", hash = "sha256:1f91e5c028504660d606340a084db4b216567ded1056ea2b4be4f9d10b67197f", size = 16370512, upload-time = "2025-07-24T20:26:30.545Z" },
    { url = "https://files.pythonhosted.org/packages/b5/01/dd67cf511850bd7aefd6347aaae0956ed415abea741ae107834aae7d6d4e/numpy-2.3.2-cp311-cp311-musllinux_1_2_x86_64.whl", hash = "sha256:fb1752a3bb9a3ad2d6b090b88a9a0ae1cd6f004ef95f75825e2f382c183b2097", size = 18884947, upload-time = "2025-07-24T20:26:58.24Z" },
    { url = "https://files.pythonhosted.org/packages/a7/17/2cf60fd3e6a61d006778735edf67a222787a8c1a7842aed43ef96d777446/numpy-2.3.2-cp311-cp311-win32.whl", hash = "sha256:4ae6863868aaee2f57503c7a5052b3a2807cf7a3914475e637a0ecd366ced220", size = 6599494, upload-time = "2025-07-24T20:27:09.786Z" },
    { url = "https://files.pythonhosted.org/packages/d5/03/0eade211c504bda872a594f045f98ddcc6caef2b7c63610946845e304d3f/numpy-2.3.2-cp311-cp311-win_amd64.whl", hash = "sha256:240259d6564f1c65424bcd10f435145a7644a65a6811cfc3201c4a429ba79170", size = 13087889, upload-time = "2025-07-24T20:27:29.558Z" },
    { url = "https://files.pythonhosted.org/packages/13/32/2c7979d39dafb2a25087e12310fc7f3b9d3c7d960df4f4bc97955ae0ce1d/numpy-2.3.2-cp311-cp311-win_arm64.whl", hash = "sha256:4209f874d45f921bde2cff1ffcd8a3695f545ad2ffbef6d3d3c6768162efab89", size = 10459560, upload-time = "2025-07-24T20:27:46.803Z" },
    { url = "https://files.pythonhosted.org/packages/00/6d/745dd1c1c5c284d17725e5c802ca4d45cfc6803519d777f087b71c9f4069/numpy-2.3.2-cp312-cp312-macosx_10_13_x86_64.whl", hash = "sha256:bc3186bea41fae9d8e90c2b4fb5f0a1f5a690682da79b92574d63f56b529080b", size = 20956420, upload-time = "2025-07-24T20:28:18.002Z" },
    { url = "https://files.pythonhosted.org/packages/bc/96/e7b533ea5740641dd62b07a790af5d9d8fec36000b8e2d0472bd7574105f/numpy-2.3.2-cp312-cp312-macosx_11_0_arm64.whl", hash = "sha256:2f4f0215edb189048a3c03bd5b19345bdfa7b45a7a6f72ae5945d2a28272727f", size = 14184660, upload-time = "2025-07-24T20:28:39.522Z" },
    { url = "https://files.pythonhosted.org/packages/2b/53/102c6122db45a62aa20d1b18c9986f67e6b97e0d6fbc1ae13e3e4c84430c/numpy-2.3.2-cp312-cp312-macosx_14_0_arm64.whl", hash = "sha256:8b1224a734cd509f70816455c3cffe13a4f599b1bf7130f913ba0e2c0b2006c0", size = 5113382, upload-time = "2025-07-24T20:28:48.544Z" },
    { url = "https://files.pythonhosted.org/packages/2b/21/376257efcbf63e624250717e82b4fae93d60178f09eb03ed766dbb48ec9c/numpy-2.3.2-cp312-cp312-macosx_14_0_x86_64.whl", hash = "sha256:3dcf02866b977a38ba3ec10215220609ab9667378a9e2150615673f3ffd6c73b", size = 6647258, upload-time = "2025-07-24T20:28:59.104Z" },
    { url = "https://files.pythonhosted.org/packages/91/ba/f4ebf257f08affa464fe6036e13f2bf9d4642a40228781dc1235da81be9f/numpy-2.3.2-cp312-cp312-manylinux_2_27_aarch64.manylinux_2_28_aarch64.whl", hash = "sha256:572d5512df5470f50ada8d1972c5f1082d9a0b7aa5944db8084077570cf98370", size = 14281409, upload-time = "2025-07-24T20:40:30.298Z" },
    { url = "https://files.pythonhosted.org/packages/59/ef/f96536f1df42c668cbacb727a8c6da7afc9c05ece6d558927fb1722693e1/numpy-2.3.2-cp312-cp312-manylinux_2_27_x86_64.manylinux_2_28_x86_64.whl", hash = "sha256:8145dd6d10df13c559d1e4314df29695613575183fa2e2d11fac4c208c8a1f73", size = 16641317, upload-time = "2025-07-24T20:40:56.625Z" },
    { url = "https://files.pythonhosted.org/packages/f6/a7/af813a7b4f9a42f498dde8a4c6fcbff8100eed00182cc91dbaf095645f38/numpy-2.3.2-cp312-cp312-musllinux_1_2_aarch64.whl", hash = "sha256:103ea7063fa624af04a791c39f97070bf93b96d7af7eb23530cd087dc8dbe9dc", size = 16056262, upload-time = "2025-07-24T20:41:20.797Z" },
    { url = "https://files.pythonhosted.org/packages/8b/5d/41c4ef8404caaa7f05ed1cfb06afe16a25895260eacbd29b4d84dff2920b/numpy-2.3.2-cp312-cp312-musllinux_1_2_x86_64.whl", hash = "sha256:fc927d7f289d14f5e037be917539620603294454130b6de200091e23d27dc9be", size = 18579342, upload-time = "2025-07-24T20:41:50.753Z" },
    { url = "https://files.pythonhosted.org/packages/a1/4f/9950e44c5a11636f4a3af6e825ec23003475cc9a466edb7a759ed3ea63bd/numpy-2.3.2-cp312-cp312-win32.whl", hash = "sha256:d95f59afe7f808c103be692175008bab926b59309ade3e6d25009e9a171f7036", size = 6320610, upload-time = "2025-07-24T20:42:01.551Z" },
    { url = "https://files.pythonhosted.org/packages/7c/2f/244643a5ce54a94f0a9a2ab578189c061e4a87c002e037b0829dd77293b6/numpy-2.3.2-cp312-cp312-win_amd64.whl", hash = "sha256:9e196ade2400c0c737d93465327d1ae7c06c7cb8a1756121ebf54b06ca183c7f", size = 12786292, upload-time = "2025-07-24T20:42:20.738Z" },
    { url = "https://files.pythonhosted.org/packages/54/cd/7b5f49d5d78db7badab22d8323c1b6ae458fbf86c4fdfa194ab3cd4eb39b/numpy-2.3.2-cp312-cp312-win_arm64.whl", hash = "sha256:ee807923782faaf60d0d7331f5e86da7d5e3079e28b291973c545476c2b00d07", size = 10194071, upload-time = "2025-07-24T20:42:36.657Z" },
    { url = "https://files.pythonhosted.org/packages/1c/c0/c6bb172c916b00700ed3bf71cb56175fd1f7dbecebf8353545d0b5519f6c/numpy-2.3.2-cp313-cp313-macosx_10_13_x86_64.whl", hash = "sha256:c8d9727f5316a256425892b043736d63e89ed15bbfe6556c5ff4d9d4448ff3b3", size = 20949074, upload-time = "2025-07-24T20:43:07.813Z" },
    { url = "https://files.pythonhosted.org/packages/20/4e/c116466d22acaf4573e58421c956c6076dc526e24a6be0903219775d862e/numpy-2.3.2-cp313-cp313-macosx_11_0_arm64.whl", hash = "sha256:efc81393f25f14d11c9d161e46e6ee348637c0a1e8a54bf9dedc472a3fae993b", size = 14177311, upload-time = "2025-07-24T20:43:29.335Z" },
    { url = "https://files.pythonhosted.org/packages/78/45/d4698c182895af189c463fc91d70805d455a227261d950e4e0f1310c2550/numpy-2.3.2-cp313-cp313-macosx_14_0_arm64.whl", hash = "sha256:dd937f088a2df683cbb79dda9a772b62a3e5a8a7e76690612c2737f38c6ef1b6", size = 5106022, upload-time = "2025-07-24T20:43:37.999Z" },
    { url = "https://files.pythonhosted.org/packages/9f/76/3e6880fef4420179309dba72a8c11f6166c431cf6dee54c577af8906f914/numpy-2.3.2-cp313-cp313-macosx_14_0_x86_64.whl", hash = "sha256:11e58218c0c46c80509186e460d79fbdc9ca1eb8d8aee39d8f2dc768eb781089", size = 6640135, upload-time = "2025-07-24T20:43:49.28Z" },
    { url = "https://files.pythonhosted.org/packages/34/fa/87ff7f25b3c4ce9085a62554460b7db686fef1e0207e8977795c7b7d7ba1/numpy-2.3.2-cp313-cp313-manylinux_2_27_aarch64.manylinux_2_28_aarch64.whl", hash = "sha256:5ad4ebcb683a1f99f4f392cc522ee20a18b2bb12a2c1c42c3d48d5a1adc9d3d2", size = 14278147, upload-time = "2025-07-24T20:44:10.328Z" },
    { url = "https://files.pythonhosted.org/packages/1d/0f/571b2c7a3833ae419fe69ff7b479a78d313581785203cc70a8db90121b9a/numpy-2.3.2-cp313-cp313-manylinux_2_27_x86_64.manylinux_2_28_x86_64.whl", hash = "sha256:938065908d1d869c7d75d8ec45f735a034771c6ea07088867f713d1cd3bbbe4f", size = 16635989, upload-time = "2025-07-24T20:44:34.88Z" },
    { url = "https://files.pythonhosted.org/packages/24/5a/84ae8dca9c9a4c592fe11340b36a86ffa9fd3e40513198daf8a97839345c/numpy-2.3.2-cp313-cp313-musllinux_1_2_aarch64.whl", hash = "sha256:66459dccc65d8ec98cc7df61307b64bf9e08101f9598755d42d8ae65d9a7a6ee", size = 16053052, upload-time = "2025-07-24T20:44:58.872Z" },
    { url = "https://files.pythonhosted.org/packages/57/7c/e5725d99a9133b9813fcf148d3f858df98511686e853169dbaf63aec6097/numpy-2.3.2-cp313-cp313-musllinux_1_2_x86_64.whl", hash = "sha256:a7af9ed2aa9ec5950daf05bb11abc4076a108bd3c7db9aa7251d5f107079b6a6", size = 18577955, upload-time = "2025-07-24T20:45:26.714Z" },
    { url = "https://files.pythonhosted.org/packages/ae/11/7c546fcf42145f29b71e4d6f429e96d8d68e5a7ba1830b2e68d7418f0bbd/numpy-2.3.2-cp313-cp313-win32.whl", hash = "sha256:906a30249315f9c8e17b085cc5f87d3f369b35fedd0051d4a84686967bdbbd0b", size = 6311843, upload-time = "2025-07-24T20:49:24.444Z" },
    { url = "https://files.pythonhosted.org/packages/aa/6f/a428fd1cb7ed39b4280d057720fed5121b0d7754fd2a9768640160f5517b/numpy-2.3.2-cp313-cp313-win_amd64.whl", hash = "sha256:c63d95dc9d67b676e9108fe0d2182987ccb0f11933c1e8959f42fa0da8d4fa56", size = 12782876, upload-time = "2025-07-24T20:49:43.227Z" },
    { url = "https://files.pythonhosted.org/packages/65/85/4ea455c9040a12595fb6c43f2c217257c7b52dd0ba332c6a6c1d28b289fe/numpy-2.3.2-cp313-cp313-win_arm64.whl", hash = "sha256:b05a89f2fb84d21235f93de47129dd4f11c16f64c87c33f5e284e6a3a54e43f2", size = 10192786, upload-time = "2025-07-24T20:49:59.443Z" },
    { url = "https://files.pythonhosted.org/packages/80/23/8278f40282d10c3f258ec3ff1b103d4994bcad78b0cba9208317f6bb73da/numpy-2.3.2-cp313-cp313t-macosx_10_13_x86_64.whl", hash = "sha256:4e6ecfeddfa83b02318f4d84acf15fbdbf9ded18e46989a15a8b6995dfbf85ab", size = 21047395, upload-time = "2025-07-24T20:45:58.821Z" },
    { url = "https://files.pythonhosted.org/packages/1f/2d/624f2ce4a5df52628b4ccd16a4f9437b37c35f4f8a50d00e962aae6efd7a/numpy-2.3.2-cp313-cp313t-macosx_11_0_arm64.whl", hash = "sha256:508b0eada3eded10a3b55725b40806a4b855961040180028f52580c4729916a2", size = 14300374, upload-time = "2025-07-24T20:46:20.207Z" },
    { url = "https://files.pythonhosted.org/packages/f6/62/ff1e512cdbb829b80a6bd08318a58698867bca0ca2499d101b4af063ee97/numpy-2.3.2-cp313-cp313t-macosx_14_0_arm64.whl", hash = "sha256:754d6755d9a7588bdc6ac47dc4ee97867271b17cee39cb87aef079574366db0a", size = 5228864, upload-time = "2025-07-24T20:46:30.58Z" },
    { url = "https://files.pythonhosted.org/packages/7d/8e/74bc18078fff03192d4032cfa99d5a5ca937807136d6f5790ce07ca53515/numpy-2.3.2-cp313-cp313t-macosx_14_0_x86_64.whl", hash = "sha256:a9f66e7d2b2d7712410d3bc5684149040ef5f19856f20277cd17ea83e5006286", size = 6737533, upload-time = "2025-07-24T20:46:46.111Z" },
    { url = "https://files.pythonhosted.org/packages/19/ea/0731efe2c9073ccca5698ef6a8c3667c4cf4eea53fcdcd0b50140aba03bc/numpy-2.3.2-cp313-cp313t-manylinux_2_27_aarch64.manylinux_2_28_aarch64.whl", hash = "sha256:de6ea4e5a65d5a90c7d286ddff2b87f3f4ad61faa3db8dabe936b34c2275b6f8", size = 14352007, upload-time = "2025-07-24T20:47:07.1Z" },
    { url = "https://files.pythonhosted.org/packages/cf/90/36be0865f16dfed20f4bc7f75235b963d5939707d4b591f086777412ff7b/numpy-2.3.2-cp313-cp313t-manylinux_2_27_x86_64.manylinux_2_28_x86_64.whl", hash = "sha256:a3ef07ec8cbc8fc9e369c8dcd52019510c12da4de81367d8b20bc692aa07573a", size = 16701914, upload-time = "2025-07-24T20:47:32.459Z" },
    { url = "https://files.pythonhosted.org/packages/94/30/06cd055e24cb6c38e5989a9e747042b4e723535758e6153f11afea88c01b/numpy-2.3.2-cp313-cp313t-musllinux_1_2_aarch64.whl", hash = "sha256:27c9f90e7481275c7800dc9c24b7cc40ace3fdb970ae4d21eaff983a32f70c91", size = 16132708, upload-time = "2025-07-24T20:47:58.129Z" },
    { url = "https://files.pythonhosted.org/packages/9a/14/ecede608ea73e58267fd7cb78f42341b3b37ba576e778a1a06baffbe585c/numpy-2.3.2-cp313-cp313t-musllinux_1_2_x86_64.whl", hash = "sha256:07b62978075b67eee4065b166d000d457c82a1efe726cce608b9db9dd66a73a5", size = 18651678, upload-time = "2025-07-24T20:48:25.402Z" },
    { url = "https://files.pythonhosted.org/packages/40/f3/2fe6066b8d07c3685509bc24d56386534c008b462a488b7f503ba82b8923/numpy-2.3.2-cp313-cp313t-win32.whl", hash = "sha256:c771cfac34a4f2c0de8e8c97312d07d64fd8f8ed45bc9f5726a7e947270152b5", size = 6441832, upload-time = "2025-07-24T20:48:37.181Z" },
    { url = "https://files.pythonhosted.org/packages/0b/ba/0937d66d05204d8f28630c9c60bc3eda68824abde4cf756c4d6aad03b0c6/numpy-2.3.2-cp313-cp313t-win_amd64.whl", hash = "sha256:72dbebb2dcc8305c431b2836bcc66af967df91be793d63a24e3d9b741374c450", size = 12927049, upload-time = "2025-07-24T20:48:56.24Z" },
    { url = "https://files.pythonhosted.org/packages/e9/ed/13542dd59c104d5e654dfa2ac282c199ba64846a74c2c4bcdbc3a0f75df1/numpy-2.3.2-cp313-cp313t-win_arm64.whl", hash = "sha256:72c6df2267e926a6d5286b0a6d556ebe49eae261062059317837fda12ddf0c1a", size = 10262935, upload-time = "2025-07-24T20:49:13.136Z" },
    { url = "https://files.pythonhosted.org/packages/c9/7c/7659048aaf498f7611b783e000c7268fcc4dcf0ce21cd10aad7b2e8f9591/numpy-2.3.2-cp314-cp314-macosx_10_13_x86_64.whl", hash = "sha256:448a66d052d0cf14ce9865d159bfc403282c9bc7bb2a31b03cc18b651eca8b1a", size = 20950906, upload-time = "2025-07-24T20:50:30.346Z" },
    { url = "https://files.pythonhosted.org/packages/80/db/984bea9d4ddf7112a04cfdfb22b1050af5757864cfffe8e09e44b7f11a10/numpy-2.3.2-cp314-cp314-macosx_11_0_arm64.whl", hash = "sha256:546aaf78e81b4081b2eba1d105c3b34064783027a06b3ab20b6eba21fb64132b", size = 14185607, upload-time = "2025-07-24T20:50:51.923Z" },
    { url = "https://files.pythonhosted.org/packages/e4/76/b3d6f414f4eca568f469ac112a3b510938d892bc5a6c190cb883af080b77/numpy-2.3.2-cp314-cp314-macosx_14_0_arm64.whl", hash = "sha256:87c930d52f45df092f7578889711a0768094debf73cfcde105e2d66954358125", size = 5114110, upload-time = "2025-07-24T20:51:01.041Z" },
    { url = "https://files.pythonhosted.org/packages/9e/d2/6f5e6826abd6bca52392ed88fe44a4b52aacb60567ac3bc86c67834c3a56/numpy-2.3.2-cp314-cp314-macosx_14_0_x86_64.whl", hash = "sha256:8dc082ea901a62edb8f59713c6a7e28a85daddcb67454c839de57656478f5b19", size = 6642050, upload-time = "2025-07-24T20:51:11.64Z" },
    { url = "https://files.pythonhosted.org/packages/c4/43/f12b2ade99199e39c73ad182f103f9d9791f48d885c600c8e05927865baf/numpy-2.3.2-cp314-cp314-manylinux_2_27_aarch64.manylinux_2_28_aarch64.whl", hash = "sha256:af58de8745f7fa9ca1c0c7c943616c6fe28e75d0c81f5c295810e3c83b5be92f", size = 14296292, upload-time = "2025-07-24T20:51:33.488Z" },
    { url = "https://files.pythonhosted.org/packages/5d/f9/77c07d94bf110a916b17210fac38680ed8734c236bfed9982fd8524a7b47/numpy-2.3.2-cp314-cp314-manylinux_2_27_x86_64.manylinux_2_28_x86_64.whl", hash = "sha256:fed5527c4cf10f16c6d0b6bee1f89958bccb0ad2522c8cadc2efd318bcd545f5", size = 16638913, upload-time = "2025-07-24T20:51:58.517Z" },
    { url = "https://files.pythonhosted.org/packages/9b/d1/9d9f2c8ea399cc05cfff8a7437453bd4e7d894373a93cdc46361bbb49a7d/numpy-2.3.2-cp314-cp314-musllinux_1_2_aarch64.whl", hash = "sha256:095737ed986e00393ec18ec0b21b47c22889ae4b0cd2d5e88342e08b01141f58", size = 16071180, upload-time = "2025-07-24T20:52:22.827Z" },
    { url = "https://files.pythonhosted.org/packages/4c/41/82e2c68aff2a0c9bf315e47d61951099fed65d8cb2c8d9dc388cb87e947e/numpy-2.3.2-cp314-cp314-musllinux_1_2_x86_64.whl", hash = "sha256:b5e40e80299607f597e1a8a247ff8d71d79c5b52baa11cc1cce30aa92d2da6e0", size = 18576809, upload-time = "2025-07-24T20:52:51.015Z" },
    { url = "https://files.pythonhosted.org/packages/14/14/4b4fd3efb0837ed252d0f583c5c35a75121038a8c4e065f2c259be06d2d8/numpy-2.3.2-cp314-cp314-win32.whl", hash = "sha256:7d6e390423cc1f76e1b8108c9b6889d20a7a1f59d9a60cac4a050fa734d6c1e2", size = 6366410, upload-time = "2025-07-24T20:56:44.949Z" },
    { url = "https://files.pythonhosted.org/packages/11/9e/b4c24a6b8467b61aced5c8dc7dcfce23621baa2e17f661edb2444a418040/numpy-2.3.2-cp314-cp314-win_amd64.whl", hash = "sha256:b9d0878b21e3918d76d2209c924ebb272340da1fb51abc00f986c258cd5e957b", size = 12918821, upload-time = "2025-07-24T20:57:06.479Z" },
    { url = "https://files.pythonhosted.org/packages/0e/0f/0dc44007c70b1007c1cef86b06986a3812dd7106d8f946c09cfa75782556/numpy-2.3.2-cp314-cp314-win_arm64.whl", hash = "sha256:2738534837c6a1d0c39340a190177d7d66fdf432894f469728da901f8f6dc910", size = 10477303, upload-time = "2025-07-24T20:57:22.879Z" },
    { url = "https://files.pythonhosted.org/packages/8b/3e/075752b79140b78ddfc9c0a1634d234cfdbc6f9bbbfa6b7504e445ad7d19/numpy-2.3.2-cp314-cp314t-macosx_10_13_x86_64.whl", hash = "sha256:4d002ecf7c9b53240be3bb69d80f86ddbd34078bae04d87be81c1f58466f264e", size = 21047524, upload-time = "2025-07-24T20:53:22.086Z" },
    { url = "https://files.pythonhosted.org/packages/fe/6d/60e8247564a72426570d0e0ea1151b95ce5bd2f1597bb878a18d32aec855/numpy-2.3.2-cp314-cp314t-macosx_11_0_arm64.whl", hash = "sha256:293b2192c6bcce487dbc6326de5853787f870aeb6c43f8f9c6496db5b1781e45", size = 14300519, upload-time = "2025-07-24T20:53:44.053Z" },
    { url = "https://files.pythonhosted.org/packages/4d/73/d8326c442cd428d47a067070c3ac6cc3b651a6e53613a1668342a12d4479/numpy-2.3.2-cp314-cp314t-macosx_14_0_arm64.whl", hash = "sha256:0a4f2021a6da53a0d580d6ef5db29947025ae8b35b3250141805ea9a32bbe86b", size = 5228972, upload-time = "2025-07-24T20:53:53.81Z" },
    { url = "https://files.pythonhosted.org/packages/34/2e/e71b2d6dad075271e7079db776196829019b90ce3ece5c69639e4f6fdc44/numpy-2.3.2-cp314-cp314t-macosx_14_0_x86_64.whl", hash = "sha256:9c144440db4bf3bb6372d2c3e49834cc0ff7bb4c24975ab33e01199e645416f2", size = 6737439, upload-time = "2025-07-24T20:54:04.742Z" },
    { url = "https://files.pythonhosted.org/packages/15/b0/d004bcd56c2c5e0500ffc65385eb6d569ffd3363cb5e593ae742749b2daa/numpy-2.3.2-cp314-cp314t-manylinux_2_27_aarch64.manylinux_2_28_aarch64.whl", hash = "sha256:f92d6c2a8535dc4fe4419562294ff957f83a16ebdec66df0805e473ffaad8bd0", size = 14352479, upload-time = "2025-07-24T20:54:25.819Z" },
    { url = "https://files.pythonhosted.org/packages/11/e3/285142fcff8721e0c99b51686426165059874c150ea9ab898e12a492e291/numpy-2.3.2-cp314-cp314t-manylinux_2_27_x86_64.manylinux_2_28_x86_64.whl", hash = "sha256:cefc2219baa48e468e3db7e706305fcd0c095534a192a08f31e98d83a7d45fb0", size = 16702805, upload-time = "2025-07-24T20:54:50.814Z" },
    { url = "https://files.pythonhosted.org/packages/33/c3/33b56b0e47e604af2c7cd065edca892d180f5899599b76830652875249a3/numpy-2.3.2-cp314-cp314t-musllinux_1_2_aarch64.whl", hash = "sha256:76c3e9501ceb50b2ff3824c3589d5d1ab4ac857b0ee3f8f49629d0de55ecf7c2", size = 16133830, upload-time = "2025-07-24T20:55:17.306Z" },
    { url = "https://files.pythonhosted.org/packages/6e/ae/7b1476a1f4d6a48bc669b8deb09939c56dd2a439db1ab03017844374fb67/numpy-2.3.2-cp314-cp314t-musllinux_1_2_x86_64.whl", hash = "sha256:122bf5ed9a0221b3419672493878ba4967121514b1d7d4656a7580cd11dddcbf", size = 18652665, upload-time = "2025-07-24T20:55:46.665Z" },
    { url = "https://files.pythonhosted.org/packages/14/ba/5b5c9978c4bb161034148ade2de9db44ec316fab89ce8c400db0e0c81f86/numpy-2.3.2-cp314-cp314t-win32.whl", hash = "sha256:6f1ae3dcb840edccc45af496f312528c15b1f79ac318169d094e85e4bb35fdf1", size = 6514777, upload-time = "2025-07-24T20:55:57.66Z" },
    { url = "https://files.pythonhosted.org/packages/eb/46/3dbaf0ae7c17cdc46b9f662c56da2054887b8d9e737c1476f335c83d33db/numpy-2.3.2-cp314-cp314t-win_amd64.whl", hash = "sha256:087ffc25890d89a43536f75c5fe8770922008758e8eeeef61733957041ed2f9b", size = 13111856, upload-time = "2025-07-24T20:56:17.318Z" },
    { url = "https://files.pythonhosted.org/packages/c1/9e/1652778bce745a67b5fe05adde60ed362d38eb17d919a540e813d30f6874/numpy-2.3.2-cp314-cp314t-win_arm64.whl", hash = "sha256:092aeb3449833ea9c0bf0089d70c29ae480685dd2377ec9cdbbb620257f84631", size = 10544226, upload-time = "2025-07-24T20:56:34.509Z" },
    { url = "https://files.pythonhosted.org/packages/cf/ea/50ebc91d28b275b23b7128ef25c3d08152bc4068f42742867e07a870a42a/numpy-2.3.2-pp311-pypy311_pp73-macosx_10_15_x86_64.whl", hash = "sha256:14a91ebac98813a49bc6aa1a0dfc09513dcec1d97eaf31ca21a87221a1cdcb15", size = 21130338, upload-time = "2025-07-24T20:57:54.37Z" },
    { url = "https://files.pythonhosted.org/packages/9f/57/cdd5eac00dd5f137277355c318a955c0d8fb8aa486020c22afd305f8b88f/numpy-2.3.2-pp311-pypy311_pp73-macosx_11_0_arm64.whl", hash = "sha256:71669b5daae692189540cffc4c439468d35a3f84f0c88b078ecd94337f6cb0ec", size = 14375776, upload-time = "2025-07-24T20:58:16.303Z" },
    { url = "https://files.pythonhosted.org/packages/83/85/27280c7f34fcd305c2209c0cdca4d70775e4859a9eaa92f850087f8dea50/numpy-2.3.2-pp311-pypy311_pp73-macosx_14_0_arm64.whl", hash = "sha256:69779198d9caee6e547adb933941ed7520f896fd9656834c300bdf4dd8642712", size = 5304882, upload-time = "2025-07-24T20:58:26.199Z" },
    { url = "https://files.pythonhosted.org/packages/48/b4/6500b24d278e15dd796f43824e69939d00981d37d9779e32499e823aa0aa/numpy-2.3.2-pp311-pypy311_pp73-macosx_14_0_x86_64.whl", hash = "sha256:2c3271cc4097beb5a60f010bcc1cc204b300bb3eafb4399376418a83a1c6373c", size = 6818405, upload-time = "2025-07-24T20:58:37.341Z" },
    { url = "https://files.pythonhosted.org/packages/9b/c9/142c1e03f199d202da8e980c2496213509291b6024fd2735ad28ae7065c7/numpy-2.3.2-pp311-pypy311_pp73-manylinux_2_27_aarch64.manylinux_2_28_aarch64.whl", hash = "sha256:8446acd11fe3dc1830568c941d44449fd5cb83068e5c70bd5a470d323d448296", size = 14419651, upload-time = "2025-07-24T20:58:59.048Z" },
    { url = "https://files.pythonhosted.org/packages/8b/95/8023e87cbea31a750a6c00ff9427d65ebc5fef104a136bfa69f76266d614/numpy-2.3.2-pp311-pypy311_pp73-manylinux_2_27_x86_64.manylinux_2_28_x86_64.whl", hash = "sha256:aa098a5ab53fa407fded5870865c6275a5cd4101cfdef8d6fafc48286a96e981", size = 16760166, upload-time = "2025-07-24T21:28:56.38Z" },
    { url = "https://files.pythonhosted.org/packages/78/e3/6690b3f85a05506733c7e90b577e4762517404ea78bab2ca3a5cb1aeb78d/numpy-2.3.2-pp311-pypy311_pp73-win_amd64.whl", hash = "sha256:6936aff90dda378c09bea075af0d9c675fe3a977a9d2402f95a87f440f59f619", size = 12977811, upload-time = "2025-07-24T21:29:18.234Z" },
]

[[package]]
name = "openai"
version = "1.99.7"
source = { registry = "https://pypi.org/simple" }
dependencies = [
    { name = "anyio" },
    { name = "distro" },
    { name = "httpx" },
    { name = "jiter" },
    { name = "pydantic" },
    { name = "sniffio" },
    { name = "tqdm" },
    { name = "typing-extensions" },
]
sdist = { url = "https://files.pythonhosted.org/packages/d8/e3/14812e91dee4d7a1d6aa365ec722b9f2c7ecca3b4f1fb5c56c2c1d83de82/openai-1.99.7.tar.gz", hash = "sha256:d2f4211642b9dbcd8e3cc6e6ef1180ac149f80d2e5ab1ee7f5afdd8d34c9b33b", size = 505598, upload-time = "2025-08-11T15:13:10.693Z" }
wheels = [
    { url = "https://files.pythonhosted.org/packages/64/2d/a41c49550a69374111647be22b587e3311a6fc31fc7370e14448e78018bc/openai-1.99.7-py3-none-any.whl", hash = "sha256:ef4165cc4f8872dd4a967d109f12b0b9c98a1e20ae05940c28701729c2883891", size = 786809, upload-time = "2025-08-11T15:13:08.537Z" },
]

[[package]]
name = "opentelemetry-api"
version = "1.36.0"
source = { registry = "https://pypi.org/simple" }
dependencies = [
    { name = "importlib-metadata" },
    { name = "typing-extensions" },
]
sdist = { url = "https://files.pythonhosted.org/packages/27/d2/c782c88b8afbf961d6972428821c302bd1e9e7bc361352172f0ca31296e2/opentelemetry_api-1.36.0.tar.gz", hash = "sha256:9a72572b9c416d004d492cbc6e61962c0501eaf945ece9b5a0f56597d8348aa0", size = 64780, upload-time = "2025-07-29T15:12:06.02Z" }
wheels = [
    { url = "https://files.pythonhosted.org/packages/bb/ee/6b08dde0a022c463b88f55ae81149584b125a42183407dc1045c486cc870/opentelemetry_api-1.36.0-py3-none-any.whl", hash = "sha256:02f20bcacf666e1333b6b1f04e647dc1d5111f86b8e510238fcc56d7762cda8c", size = 65564, upload-time = "2025-07-29T15:11:47.998Z" },
]

[[package]]
name = "opentelemetry-exporter-otlp-proto-common"
version = "1.36.0"
source = { registry = "https://pypi.org/simple" }
dependencies = [
    { name = "opentelemetry-proto" },
]
sdist = { url = "https://files.pythonhosted.org/packages/34/da/7747e57eb341c59886052d733072bc878424bf20f1d8cf203d508bbece5b/opentelemetry_exporter_otlp_proto_common-1.36.0.tar.gz", hash = "sha256:6c496ccbcbe26b04653cecadd92f73659b814c6e3579af157d8716e5f9f25cbf", size = 20302, upload-time = "2025-07-29T15:12:07.71Z" }
wheels = [
    { url = "https://files.pythonhosted.org/packages/d0/ed/22290dca7db78eb32e0101738366b5bbda00d0407f00feffb9bf8c3fdf87/opentelemetry_exporter_otlp_proto_common-1.36.0-py3-none-any.whl", hash = "sha256:0fc002a6ed63eac235ada9aa7056e5492e9a71728214a61745f6ad04b923f840", size = 18349, upload-time = "2025-07-29T15:11:51.327Z" },
]

[[package]]
name = "opentelemetry-exporter-otlp-proto-http"
version = "1.36.0"
source = { registry = "https://pypi.org/simple" }
dependencies = [
    { name = "googleapis-common-protos" },
    { name = "opentelemetry-api" },
    { name = "opentelemetry-exporter-otlp-proto-common" },
    { name = "opentelemetry-proto" },
    { name = "opentelemetry-sdk" },
    { name = "requests" },
    { name = "typing-extensions" },
]
sdist = { url = "https://files.pythonhosted.org/packages/25/85/6632e7e5700ba1ce5b8a065315f92c1e6d787ccc4fb2bdab15139eaefc82/opentelemetry_exporter_otlp_proto_http-1.36.0.tar.gz", hash = "sha256:dd3637f72f774b9fc9608ab1ac479f8b44d09b6fb5b2f3df68a24ad1da7d356e", size = 16213, upload-time = "2025-07-29T15:12:08.932Z" }
wheels = [
    { url = "https://files.pythonhosted.org/packages/7f/41/a680d38b34f8f5ddbd78ed9f0042e1cc712d58ec7531924d71cb1e6c629d/opentelemetry_exporter_otlp_proto_http-1.36.0-py3-none-any.whl", hash = "sha256:3d769f68e2267e7abe4527f70deb6f598f40be3ea34c6adc35789bea94a32902", size = 18752, upload-time = "2025-07-29T15:11:53.164Z" },
]

[[package]]
name = "opentelemetry-proto"
version = "1.36.0"
source = { registry = "https://pypi.org/simple" }
dependencies = [
    { name = "protobuf" },
]
sdist = { url = "https://files.pythonhosted.org/packages/fd/02/f6556142301d136e3b7e95ab8ea6a5d9dc28d879a99f3dd673b5f97dca06/opentelemetry_proto-1.36.0.tar.gz", hash = "sha256:0f10b3c72f74c91e0764a5ec88fd8f1c368ea5d9c64639fb455e2854ef87dd2f", size = 46152, upload-time = "2025-07-29T15:12:15.717Z" }
wheels = [
    { url = "https://files.pythonhosted.org/packages/b3/57/3361e06136225be8180e879199caea520f38026f8071366241ac458beb8d/opentelemetry_proto-1.36.0-py3-none-any.whl", hash = "sha256:151b3bf73a09f94afc658497cf77d45a565606f62ce0c17acb08cd9937ca206e", size = 72537, upload-time = "2025-07-29T15:12:02.243Z" },
]

[[package]]
name = "opentelemetry-sdk"
version = "1.36.0"
source = { registry = "https://pypi.org/simple" }
dependencies = [
    { name = "opentelemetry-api" },
    { name = "opentelemetry-semantic-conventions" },
    { name = "typing-extensions" },
]
sdist = { url = "https://files.pythonhosted.org/packages/4c/85/8567a966b85a2d3f971c4d42f781c305b2b91c043724fa08fd37d158e9dc/opentelemetry_sdk-1.36.0.tar.gz", hash = "sha256:19c8c81599f51b71670661ff7495c905d8fdf6976e41622d5245b791b06fa581", size = 162557, upload-time = "2025-07-29T15:12:16.76Z" }
wheels = [
    { url = "https://files.pythonhosted.org/packages/0b/59/7bed362ad1137ba5886dac8439e84cd2df6d087be7c09574ece47ae9b22c/opentelemetry_sdk-1.36.0-py3-none-any.whl", hash = "sha256:19fe048b42e98c5c1ffe85b569b7073576ad4ce0bcb6e9b4c6a39e890a6c45fb", size = 119995, upload-time = "2025-07-29T15:12:03.181Z" },
]

[[package]]
name = "opentelemetry-semantic-conventions"
version = "0.57b0"
source = { registry = "https://pypi.org/simple" }
dependencies = [
    { name = "opentelemetry-api" },
    { name = "typing-extensions" },
]
sdist = { url = "https://files.pythonhosted.org/packages/7e/31/67dfa252ee88476a29200b0255bda8dfc2cf07b56ad66dc9a6221f7dc787/opentelemetry_semantic_conventions-0.57b0.tar.gz", hash = "sha256:609a4a79c7891b4620d64c7aac6898f872d790d75f22019913a660756f27ff32", size = 124225, upload-time = "2025-07-29T15:12:17.873Z" }
wheels = [
    { url = "https://files.pythonhosted.org/packages/05/75/7d591371c6c39c73de5ce5da5a2cc7b72d1d1cd3f8f4638f553c01c37b11/opentelemetry_semantic_conventions-0.57b0-py3-none-any.whl", hash = "sha256:757f7e76293294f124c827e514c2a3144f191ef175b069ce8d1211e1e38e9e78", size = 201627, upload-time = "2025-07-29T15:12:04.174Z" },
]

[[package]]
name = "packaging"
version = "24.2"
source = { registry = "https://pypi.org/simple" }
sdist = { url = "https://files.pythonhosted.org/packages/d0/63/68dbb6eb2de9cb10ee4c9c14a0148804425e13c4fb20d61cce69f53106da/packaging-24.2.tar.gz", hash = "sha256:c228a6dc5e932d346bc5739379109d49e8853dd8223571c7c5b55260edc0b97f", size = 163950, upload-time = "2024-11-08T09:47:47.202Z" }
wheels = [
    { url = "https://files.pythonhosted.org/packages/88/ef/eb23f262cca3c0c4eb7ab1933c3b1f03d021f2c48f54763065b6f0e321be/packaging-24.2-py3-none-any.whl", hash = "sha256:09abb1bccd265c01f4a3aa3f7a7db064b36514d2cba19a2f694fe6150451a759", size = 65451, upload-time = "2024-11-08T09:47:44.722Z" },
]

[[package]]
name = "pdfminer-six"
version = "20250506"
source = { registry = "https://pypi.org/simple" }
dependencies = [
    { name = "charset-normalizer" },
    { name = "cryptography" },
]
sdist = { url = "https://files.pythonhosted.org/packages/78/46/5223d613ac4963e1f7c07b2660fe0e9e770102ec6bda8c038400113fb215/pdfminer_six-20250506.tar.gz", hash = "sha256:b03cc8df09cf3c7aba8246deae52e0bca7ebb112a38895b5e1d4f5dd2b8ca2e7", size = 7387678, upload-time = "2025-05-06T16:17:00.787Z" }
wheels = [
    { url = "https://files.pythonhosted.org/packages/73/16/7a432c0101fa87457e75cb12c879e1749c5870a786525e2e0f42871d6462/pdfminer_six-20250506-py3-none-any.whl", hash = "sha256:d81ad173f62e5f841b53a8ba63af1a4a355933cfc0ffabd608e568b9193909e3", size = 5620187, upload-time = "2025-05-06T16:16:58.669Z" },
]

[[package]]
name = "pdfplumber"
version = "0.11.7"
source = { registry = "https://pypi.org/simple" }
dependencies = [
    { name = "pdfminer-six" },
    { name = "pillow" },
    { name = "pypdfium2" },
]
sdist = { url = "https://files.pythonhosted.org/packages/6d/0d/4135821aa7b1a0b77a29fac881ef0890b46b0b002290d04915ed7acc0043/pdfplumber-0.11.7.tar.gz", hash = "sha256:fa67773e5e599de1624255e9b75d1409297c5e1d7493b386ce63648637c67368", size = 115518, upload-time = "2025-06-12T11:30:49.864Z" }
wheels = [
    { url = "https://files.pythonhosted.org/packages/db/e0/52b67d4f00e09e497aec4f71bc44d395605e8ebcea52543242ed34c25ef9/pdfplumber-0.11.7-py3-none-any.whl", hash = "sha256:edd2195cca68bd770da479cf528a737e362968ec2351e62a6c0b71ff612ac25e", size = 60029, upload-time = "2025-06-12T11:30:48.89Z" },
]

[[package]]
name = "pgvector"
version = "0.4.1"
source = { registry = "https://pypi.org/simple" }
dependencies = [
    { name = "numpy", version = "2.2.6", source = { registry = "https://pypi.org/simple" }, marker = "python_full_version < '3.11'" },
    { name = "numpy", version = "2.3.2", source = { registry = "https://pypi.org/simple" }, marker = "python_full_version >= '3.11'" },
]
sdist = { url = "https://files.pythonhosted.org/packages/44/43/9a0fb552ab4fd980680c2037962e331820f67585df740bedc4a2b50faf20/pgvector-0.4.1.tar.gz", hash = "sha256:83d3a1c044ff0c2f1e95d13dfb625beb0b65506cfec0941bfe81fd0ad44f4003", size = 30646, upload-time = "2025-04-26T18:56:37.151Z" }
wheels = [
    { url = "https://files.pythonhosted.org/packages/bf/21/b5735d5982892c878ff3d01bb06e018c43fc204428361ee9fc25a1b2125c/pgvector-0.4.1-py3-none-any.whl", hash = "sha256:34bb4e99e1b13d08a2fe82dda9f860f15ddcd0166fbb25bffe15821cbfeb7362", size = 27086, upload-time = "2025-04-26T18:56:35.956Z" },
]

[[package]]
name = "pillow"
version = "10.4.0"
source = { registry = "https://pypi.org/simple" }
sdist = { url = "https://files.pythonhosted.org/packages/cd/74/ad3d526f3bf7b6d3f408b73fde271ec69dfac8b81341a318ce825f2b3812/pillow-10.4.0.tar.gz", hash = "sha256:166c1cd4d24309b30d61f79f4a9114b7b2313d7450912277855ff5dfd7cd4a06", size = 46555059, upload-time = "2024-07-01T09:48:43.583Z" }
wheels = [
    { url = "https://files.pythonhosted.org/packages/0e/69/a31cccd538ca0b5272be2a38347f8839b97a14be104ea08b0db92f749c74/pillow-10.4.0-cp310-cp310-macosx_10_10_x86_64.whl", hash = "sha256:4d9667937cfa347525b319ae34375c37b9ee6b525440f3ef48542fcf66f2731e", size = 3509271, upload-time = "2024-07-01T09:45:22.07Z" },
    { url = "https://files.pythonhosted.org/packages/9a/9e/4143b907be8ea0bce215f2ae4f7480027473f8b61fcedfda9d851082a5d2/pillow-10.4.0-cp310-cp310-macosx_11_0_arm64.whl", hash = "sha256:543f3dc61c18dafb755773efc89aae60d06b6596a63914107f75459cf984164d", size = 3375658, upload-time = "2024-07-01T09:45:25.292Z" },
    { url = "https://files.pythonhosted.org/packages/8a/25/1fc45761955f9359b1169aa75e241551e74ac01a09f487adaaf4c3472d11/pillow-10.4.0-cp310-cp310-manylinux_2_17_aarch64.manylinux2014_aarch64.whl", hash = "sha256:7928ecbf1ece13956b95d9cbcfc77137652b02763ba384d9ab508099a2eca856", size = 4332075, upload-time = "2024-07-01T09:45:27.94Z" },
    { url = "https://files.pythonhosted.org/packages/5e/dd/425b95d0151e1d6c951f45051112394f130df3da67363b6bc75dc4c27aba/pillow-10.4.0-cp310-cp310-manylinux_2_17_x86_64.manylinux2014_x86_64.whl", hash = "sha256:e4d49b85c4348ea0b31ea63bc75a9f3857869174e2bf17e7aba02945cd218e6f", size = 4444808, upload-time = "2024-07-01T09:45:30.305Z" },
    { url = "https://files.pythonhosted.org/packages/b1/84/9a15cc5726cbbfe7f9f90bfb11f5d028586595907cd093815ca6644932e3/pillow-10.4.0-cp310-cp310-manylinux_2_28_aarch64.whl", hash = "sha256:6c762a5b0997f5659a5ef2266abc1d8851ad7749ad9a6a5506eb23d314e4f46b", size = 4356290, upload-time = "2024-07-01T09:45:32.868Z" },
    { url = "https://files.pythonhosted.org/packages/b5/5b/6651c288b08df3b8c1e2f8c1152201e0b25d240e22ddade0f1e242fc9fa0/pillow-10.4.0-cp310-cp310-manylinux_2_28_x86_64.whl", hash = "sha256:a985e028fc183bf12a77a8bbf36318db4238a3ded7fa9df1b9a133f1cb79f8fc", size = 4525163, upload-time = "2024-07-01T09:45:35.279Z" },
    { url = "https://files.pythonhosted.org/packages/07/8b/34854bf11a83c248505c8cb0fcf8d3d0b459a2246c8809b967963b6b12ae/pillow-10.4.0-cp310-cp310-musllinux_1_2_aarch64.whl", hash = "sha256:812f7342b0eee081eaec84d91423d1b4650bb9828eb53d8511bcef8ce5aecf1e", size = 4463100, upload-time = "2024-07-01T09:45:37.74Z" },
    { url = "https://files.pythonhosted.org/packages/78/63/0632aee4e82476d9cbe5200c0cdf9ba41ee04ed77887432845264d81116d/pillow-10.4.0-cp310-cp310-musllinux_1_2_x86_64.whl", hash = "sha256:ac1452d2fbe4978c2eec89fb5a23b8387aba707ac72810d9490118817d9c0b46", size = 4592880, upload-time = "2024-07-01T09:45:39.89Z" },
    { url = "https://files.pythonhosted.org/packages/df/56/b8663d7520671b4398b9d97e1ed9f583d4afcbefbda3c6188325e8c297bd/pillow-10.4.0-cp310-cp310-win32.whl", hash = "sha256:bcd5e41a859bf2e84fdc42f4edb7d9aba0a13d29a2abadccafad99de3feff984", size = 2235218, upload-time = "2024-07-01T09:45:42.771Z" },
    { url = "https://files.pythonhosted.org/packages/f4/72/0203e94a91ddb4a9d5238434ae6c1ca10e610e8487036132ea9bf806ca2a/pillow-10.4.0-cp310-cp310-win_amd64.whl", hash = "sha256:ecd85a8d3e79cd7158dec1c9e5808e821feea088e2f69a974db5edf84dc53141", size = 2554487, upload-time = "2024-07-01T09:45:45.176Z" },
    { url = "https://files.pythonhosted.org/packages/bd/52/7e7e93d7a6e4290543f17dc6f7d3af4bd0b3dd9926e2e8a35ac2282bc5f4/pillow-10.4.0-cp310-cp310-win_arm64.whl", hash = "sha256:ff337c552345e95702c5fde3158acb0625111017d0e5f24bf3acdb9cc16b90d1", size = 2243219, upload-time = "2024-07-01T09:45:47.274Z" },
    { url = "https://files.pythonhosted.org/packages/a7/62/c9449f9c3043c37f73e7487ec4ef0c03eb9c9afc91a92b977a67b3c0bbc5/pillow-10.4.0-cp311-cp311-macosx_10_10_x86_64.whl", hash = "sha256:0a9ec697746f268507404647e531e92889890a087e03681a3606d9b920fbee3c", size = 3509265, upload-time = "2024-07-01T09:45:49.812Z" },
    { url = "https://files.pythonhosted.org/packages/f4/5f/491dafc7bbf5a3cc1845dc0430872e8096eb9e2b6f8161509d124594ec2d/pillow-10.4.0-cp311-cp311-macosx_11_0_arm64.whl", hash = "sha256:dfe91cb65544a1321e631e696759491ae04a2ea11d36715eca01ce07284738be", size = 3375655, upload-time = "2024-07-01T09:45:52.462Z" },
    { url = "https://files.pythonhosted.org/packages/73/d5/c4011a76f4207a3c151134cd22a1415741e42fa5ddecec7c0182887deb3d/pillow-10.4.0-cp311-cp311-manylinux_2_17_aarch64.manylinux2014_aarch64.whl", hash = "sha256:5dc6761a6efc781e6a1544206f22c80c3af4c8cf461206d46a1e6006e4429ff3", size = 4340304, upload-time = "2024-07-01T09:45:55.006Z" },
    { url = "https://files.pythonhosted.org/packages/ac/10/c67e20445a707f7a610699bba4fe050583b688d8cd2d202572b257f46600/pillow-10.4.0-cp311-cp311-manylinux_2_17_x86_64.manylinux2014_x86_64.whl", hash = "sha256:5e84b6cc6a4a3d76c153a6b19270b3526a5a8ed6b09501d3af891daa2a9de7d6", size = 4452804, upload-time = "2024-07-01T09:45:58.437Z" },
    { url = "https://files.pythonhosted.org/packages/a9/83/6523837906d1da2b269dee787e31df3b0acb12e3d08f024965a3e7f64665/pillow-10.4.0-cp311-cp311-manylinux_2_28_aarch64.whl", hash = "sha256:bbc527b519bd3aa9d7f429d152fea69f9ad37c95f0b02aebddff592688998abe", size = 4365126, upload-time = "2024-07-01T09:46:00.713Z" },
    { url = "https://files.pythonhosted.org/packages/ba/e5/8c68ff608a4203085158cff5cc2a3c534ec384536d9438c405ed6370d080/pillow-10.4.0-cp311-cp311-manylinux_2_28_x86_64.whl", hash = "sha256:76a911dfe51a36041f2e756b00f96ed84677cdeb75d25c767f296c1c1eda1319", size = 4533541, upload-time = "2024-07-01T09:46:03.235Z" },
    { url = "https://files.pythonhosted.org/packages/f4/7c/01b8dbdca5bc6785573f4cee96e2358b0918b7b2c7b60d8b6f3abf87a070/pillow-10.4.0-cp311-cp311-musllinux_1_2_aarch64.whl", hash = "sha256:59291fb29317122398786c2d44427bbd1a6d7ff54017075b22be9d21aa59bd8d", size = 4471616, upload-time = "2024-07-01T09:46:05.356Z" },
    { url = "https://files.pythonhosted.org/packages/c8/57/2899b82394a35a0fbfd352e290945440e3b3785655a03365c0ca8279f351/pillow-10.4.0-cp311-cp311-musllinux_1_2_x86_64.whl", hash = "sha256:416d3a5d0e8cfe4f27f574362435bc9bae57f679a7158e0096ad2beb427b8696", size = 4600802, upload-time = "2024-07-01T09:46:08.145Z" },
    { url = "https://files.pythonhosted.org/packages/4d/d7/a44f193d4c26e58ee5d2d9db3d4854b2cfb5b5e08d360a5e03fe987c0086/pillow-10.4.0-cp311-cp311-win32.whl", hash = "sha256:7086cc1d5eebb91ad24ded9f58bec6c688e9f0ed7eb3dbbf1e4800280a896496", size = 2235213, upload-time = "2024-07-01T09:46:10.211Z" },
    { url = "https://files.pythonhosted.org/packages/c1/d0/5866318eec2b801cdb8c82abf190c8343d8a1cd8bf5a0c17444a6f268291/pillow-10.4.0-cp311-cp311-win_amd64.whl", hash = "sha256:cbed61494057c0f83b83eb3a310f0bf774b09513307c434d4366ed64f4128a91", size = 2554498, upload-time = "2024-07-01T09:46:12.685Z" },
    { url = "https://files.pythonhosted.org/packages/d4/c8/310ac16ac2b97e902d9eb438688de0d961660a87703ad1561fd3dfbd2aa0/pillow-10.4.0-cp311-cp311-win_arm64.whl", hash = "sha256:f5f0c3e969c8f12dd2bb7e0b15d5c468b51e5017e01e2e867335c81903046a22", size = 2243219, upload-time = "2024-07-01T09:46:14.83Z" },
    { url = "https://files.pythonhosted.org/packages/05/cb/0353013dc30c02a8be34eb91d25e4e4cf594b59e5a55ea1128fde1e5f8ea/pillow-10.4.0-cp312-cp312-macosx_10_10_x86_64.whl", hash = "sha256:673655af3eadf4df6b5457033f086e90299fdd7a47983a13827acf7459c15d94", size = 3509350, upload-time = "2024-07-01T09:46:17.177Z" },
    { url = "https://files.pythonhosted.org/packages/e7/cf/5c558a0f247e0bf9cec92bff9b46ae6474dd736f6d906315e60e4075f737/pillow-10.4.0-cp312-cp312-macosx_11_0_arm64.whl", hash = "sha256:866b6942a92f56300012f5fbac71f2d610312ee65e22f1aa2609e491284e5597", size = 3374980, upload-time = "2024-07-01T09:46:19.169Z" },
    { url = "https://files.pythonhosted.org/packages/84/48/6e394b86369a4eb68b8a1382c78dc092245af517385c086c5094e3b34428/pillow-10.4.0-cp312-cp312-manylinux_2_17_aarch64.manylinux2014_aarch64.whl", hash = "sha256:29dbdc4207642ea6aad70fbde1a9338753d33fb23ed6956e706936706f52dd80", size = 4343799, upload-time = "2024-07-01T09:46:21.883Z" },
    { url = "https://files.pythonhosted.org/packages/3b/f3/a8c6c11fa84b59b9df0cd5694492da8c039a24cd159f0f6918690105c3be/pillow-10.4.0-cp312-cp312-manylinux_2_17_x86_64.manylinux2014_x86_64.whl", hash = "sha256:bf2342ac639c4cf38799a44950bbc2dfcb685f052b9e262f446482afaf4bffca", size = 4459973, upload-time = "2024-07-01T09:46:24.321Z" },
    { url = "https://files.pythonhosted.org/packages/7d/1b/c14b4197b80150fb64453585247e6fb2e1d93761fa0fa9cf63b102fde822/pillow-10.4.0-cp312-cp312-manylinux_2_28_aarch64.whl", hash = "sha256:f5b92f4d70791b4a67157321c4e8225d60b119c5cc9aee8ecf153aace4aad4ef", size = 4370054, upload-time = "2024-07-01T09:46:26.825Z" },
    { url = "https://files.pythonhosted.org/packages/55/77/40daddf677897a923d5d33329acd52a2144d54a9644f2a5422c028c6bf2d/pillow-10.4.0-cp312-cp312-manylinux_2_28_x86_64.whl", hash = "sha256:86dcb5a1eb778d8b25659d5e4341269e8590ad6b4e8b44d9f4b07f8d136c414a", size = 4539484, upload-time = "2024-07-01T09:46:29.355Z" },
    { url = "https://files.pythonhosted.org/packages/40/54/90de3e4256b1207300fb2b1d7168dd912a2fb4b2401e439ba23c2b2cabde/pillow-10.4.0-cp312-cp312-musllinux_1_2_aarch64.whl", hash = "sha256:780c072c2e11c9b2c7ca37f9a2ee8ba66f44367ac3e5c7832afcfe5104fd6d1b", size = 4477375, upload-time = "2024-07-01T09:46:31.756Z" },
    { url = "https://files.pythonhosted.org/packages/13/24/1bfba52f44193860918ff7c93d03d95e3f8748ca1de3ceaf11157a14cf16/pillow-10.4.0-cp312-cp312-musllinux_1_2_x86_64.whl", hash = "sha256:37fb69d905be665f68f28a8bba3c6d3223c8efe1edf14cc4cfa06c241f8c81d9", size = 4608773, upload-time = "2024-07-01T09:46:33.73Z" },
    { url = "https://files.pythonhosted.org/packages/55/04/5e6de6e6120451ec0c24516c41dbaf80cce1b6451f96561235ef2429da2e/pillow-10.4.0-cp312-cp312-win32.whl", hash = "sha256:7dfecdbad5c301d7b5bde160150b4db4c659cee2b69589705b6f8a0c509d9f42", size = 2235690, upload-time = "2024-07-01T09:46:36.587Z" },
    { url = "https://files.pythonhosted.org/packages/74/0a/d4ce3c44bca8635bd29a2eab5aa181b654a734a29b263ca8efe013beea98/pillow-10.4.0-cp312-cp312-win_amd64.whl", hash = "sha256:1d846aea995ad352d4bdcc847535bd56e0fd88d36829d2c90be880ef1ee4668a", size = 2554951, upload-time = "2024-07-01T09:46:38.777Z" },
    { url = "https://files.pythonhosted.org/packages/b5/ca/184349ee40f2e92439be9b3502ae6cfc43ac4b50bc4fc6b3de7957563894/pillow-10.4.0-cp312-cp312-win_arm64.whl", hash = "sha256:e553cad5179a66ba15bb18b353a19020e73a7921296a7979c4a2b7f6a5cd57f9", size = 2243427, upload-time = "2024-07-01T09:46:43.15Z" },
    { url = "https://files.pythonhosted.org/packages/c3/00/706cebe7c2c12a6318aabe5d354836f54adff7156fd9e1bd6c89f4ba0e98/pillow-10.4.0-cp313-cp313-macosx_10_13_x86_64.whl", hash = "sha256:8bc1a764ed8c957a2e9cacf97c8b2b053b70307cf2996aafd70e91a082e70df3", size = 3525685, upload-time = "2024-07-01T09:46:45.194Z" },
    { url = "https://files.pythonhosted.org/packages/cf/76/f658cbfa49405e5ecbfb9ba42d07074ad9792031267e782d409fd8fe7c69/pillow-10.4.0-cp313-cp313-macosx_11_0_arm64.whl", hash = "sha256:6209bb41dc692ddfee4942517c19ee81b86c864b626dbfca272ec0f7cff5d9fb", size = 3374883, upload-time = "2024-07-01T09:46:47.331Z" },
    { url = "https://files.pythonhosted.org/packages/46/2b/99c28c4379a85e65378211971c0b430d9c7234b1ec4d59b2668f6299e011/pillow-10.4.0-cp313-cp313-manylinux_2_17_aarch64.manylinux2014_aarch64.whl", hash = "sha256:bee197b30783295d2eb680b311af15a20a8b24024a19c3a26431ff83eb8d1f70", size = 4339837, upload-time = "2024-07-01T09:46:49.647Z" },
    { url = "https://files.pythonhosted.org/packages/f1/74/b1ec314f624c0c43711fdf0d8076f82d9d802afd58f1d62c2a86878e8615/pillow-10.4.0-cp313-cp313-manylinux_2_17_x86_64.manylinux2014_x86_64.whl", hash = "sha256:1ef61f5dd14c300786318482456481463b9d6b91ebe5ef12f405afbba77ed0be", size = 4455562, upload-time = "2024-07-01T09:46:51.811Z" },
    { url = "https://files.pythonhosted.org/packages/4a/2a/4b04157cb7b9c74372fa867096a1607e6fedad93a44deeff553ccd307868/pillow-10.4.0-cp313-cp313-manylinux_2_28_aarch64.whl", hash = "sha256:297e388da6e248c98bc4a02e018966af0c5f92dfacf5a5ca22fa01cb3179bca0", size = 4366761, upload-time = "2024-07-01T09:46:53.961Z" },
    { url = "https://files.pythonhosted.org/packages/ac/7b/8f1d815c1a6a268fe90481232c98dd0e5fa8c75e341a75f060037bd5ceae/pillow-10.4.0-cp313-cp313-manylinux_2_28_x86_64.whl", hash = "sha256:e4db64794ccdf6cb83a59d73405f63adbe2a1887012e308828596100a0b2f6cc", size = 4536767, upload-time = "2024-07-01T09:46:56.664Z" },
    { url = "https://files.pythonhosted.org/packages/e5/77/05fa64d1f45d12c22c314e7b97398ffb28ef2813a485465017b7978b3ce7/pillow-10.4.0-cp313-cp313-musllinux_1_2_aarch64.whl", hash = "sha256:bd2880a07482090a3bcb01f4265f1936a903d70bc740bfcb1fd4e8a2ffe5cf5a", size = 4477989, upload-time = "2024-07-01T09:46:58.977Z" },
    { url = "https://files.pythonhosted.org/packages/12/63/b0397cfc2caae05c3fb2f4ed1b4fc4fc878f0243510a7a6034ca59726494/pillow-10.4.0-cp313-cp313-musllinux_1_2_x86_64.whl", hash = "sha256:4b35b21b819ac1dbd1233317adeecd63495f6babf21b7b2512d244ff6c6ce309", size = 4610255, upload-time = "2024-07-01T09:47:01.189Z" },
    { url = "https://files.pythonhosted.org/packages/7b/f9/cfaa5082ca9bc4a6de66ffe1c12c2d90bf09c309a5f52b27759a596900e7/pillow-10.4.0-cp313-cp313-win32.whl", hash = "sha256:551d3fd6e9dc15e4c1eb6fc4ba2b39c0c7933fa113b220057a34f4bb3268a060", size = 2235603, upload-time = "2024-07-01T09:47:03.918Z" },
    { url = "https://files.pythonhosted.org/packages/01/6a/30ff0eef6e0c0e71e55ded56a38d4859bf9d3634a94a88743897b5f96936/pillow-10.4.0-cp313-cp313-win_amd64.whl", hash = "sha256:030abdbe43ee02e0de642aee345efa443740aa4d828bfe8e2eb11922ea6a21ea", size = 2554972, upload-time = "2024-07-01T09:47:06.152Z" },
    { url = "https://files.pythonhosted.org/packages/48/2c/2e0a52890f269435eee38b21c8218e102c621fe8d8df8b9dd06fabf879ba/pillow-10.4.0-cp313-cp313-win_arm64.whl", hash = "sha256:5b001114dd152cfd6b23befeb28d7aee43553e2402c9f159807bf55f33af8a8d", size = 2243375, upload-time = "2024-07-01T09:47:09.065Z" },
    { url = "https://files.pythonhosted.org/packages/38/30/095d4f55f3a053392f75e2eae45eba3228452783bab3d9a920b951ac495c/pillow-10.4.0-pp310-pypy310_pp73-macosx_10_15_x86_64.whl", hash = "sha256:5b4815f2e65b30f5fbae9dfffa8636d992d49705723fe86a3661806e069352d4", size = 3493889, upload-time = "2024-07-01T09:48:04.815Z" },
    { url = "https://files.pythonhosted.org/packages/f3/e8/4ff79788803a5fcd5dc35efdc9386af153569853767bff74540725b45863/pillow-10.4.0-pp310-pypy310_pp73-macosx_11_0_arm64.whl", hash = "sha256:8f0aef4ef59694b12cadee839e2ba6afeab89c0f39a3adc02ed51d109117b8da", size = 3346160, upload-time = "2024-07-01T09:48:07.206Z" },
    { url = "https://files.pythonhosted.org/packages/d7/ac/4184edd511b14f760c73f5bb8a5d6fd85c591c8aff7c2229677a355c4179/pillow-10.4.0-pp310-pypy310_pp73-manylinux_2_17_aarch64.manylinux2014_aarch64.whl", hash = "sha256:9f4727572e2918acaa9077c919cbbeb73bd2b3ebcfe033b72f858fc9fbef0026", size = 3435020, upload-time = "2024-07-01T09:48:09.66Z" },
    { url = "https://files.pythonhosted.org/packages/da/21/1749cd09160149c0a246a81d646e05f35041619ce76f6493d6a96e8d1103/pillow-10.4.0-pp310-pypy310_pp73-manylinux_2_17_x86_64.manylinux2014_x86_64.whl", hash = "sha256:ff25afb18123cea58a591ea0244b92eb1e61a1fd497bf6d6384f09bc3262ec3e", size = 3490539, upload-time = "2024-07-01T09:48:12.529Z" },
    { url = "https://files.pythonhosted.org/packages/b6/f5/f71fe1888b96083b3f6dfa0709101f61fc9e972c0c8d04e9d93ccef2a045/pillow-10.4.0-pp310-pypy310_pp73-manylinux_2_28_aarch64.whl", hash = "sha256:dc3e2db6ba09ffd7d02ae9141cfa0ae23393ee7687248d46a7507b75d610f4f5", size = 3476125, upload-time = "2024-07-01T09:48:14.891Z" },
    { url = "https://files.pythonhosted.org/packages/96/b9/c0362c54290a31866c3526848583a2f45a535aa9d725fd31e25d318c805f/pillow-10.4.0-pp310-pypy310_pp73-manylinux_2_28_x86_64.whl", hash = "sha256:02a2be69f9c9b8c1e97cf2713e789d4e398c751ecfd9967c18d0ce304efbf885", size = 3579373, upload-time = "2024-07-01T09:48:17.601Z" },
    { url = "https://files.pythonhosted.org/packages/52/3b/ce7a01026a7cf46e5452afa86f97a5e88ca97f562cafa76570178ab56d8d/pillow-10.4.0-pp310-pypy310_pp73-win_amd64.whl", hash = "sha256:0755ffd4a0c6f267cccbae2e9903d95477ca2f77c4fcf3a3a09570001856c8a5", size = 2554661, upload-time = "2024-07-01T09:48:20.293Z" },
]

[[package]]
name = "platformdirs"
version = "4.3.8"
source = { registry = "https://pypi.org/simple" }
sdist = { url = "https://files.pythonhosted.org/packages/fe/8b/3c73abc9c759ecd3f1f7ceff6685840859e8070c4d947c93fae71f6a0bf2/platformdirs-4.3.8.tar.gz", hash = "sha256:3d512d96e16bcb959a814c9f348431070822a6496326a4be0911c40b5a74c2bc", size = 21362, upload-time = "2025-05-07T22:47:42.121Z" }
wheels = [
    { url = "https://files.pythonhosted.org/packages/fe/39/979e8e21520d4e47a0bbe349e2713c0aac6f3d853d0e5b34d76206c439aa/platformdirs-4.3.8-py3-none-any.whl", hash = "sha256:ff7059bb7eb1179e2685604f4aaf157cfd9535242bd23742eadc3c13542139b4", size = 18567, upload-time = "2025-05-07T22:47:40.376Z" },
]

[[package]]
name = "pluggy"
version = "1.6.0"
source = { registry = "https://pypi.org/simple" }
sdist = { url = "https://files.pythonhosted.org/packages/f9/e2/3e91f31a7d2b083fe6ef3fa267035b518369d9511ffab804f839851d2779/pluggy-1.6.0.tar.gz", hash = "sha256:7dcc130b76258d33b90f61b658791dede3486c3e6bfb003ee5c9bfb396dd22f3", size = 69412, upload-time = "2025-05-15T12:30:07.975Z" }
wheels = [
    { url = "https://files.pythonhosted.org/packages/54/20/4d324d65cc6d9205fabedc306948156824eb9f0ee1633355a8f7ec5c66bf/pluggy-1.6.0-py3-none-any.whl", hash = "sha256:e920276dd6813095e9377c0bc5566d94c932c33b27a3e3945d8389c374dd4746", size = 20538, upload-time = "2025-05-15T12:30:06.134Z" },
]

[[package]]
name = "pre-commit"
version = "4.2.0"
source = { registry = "https://pypi.org/simple" }
dependencies = [
    { name = "cfgv" },
    { name = "identify" },
    { name = "nodeenv" },
    { name = "pyyaml" },
    { name = "virtualenv" },
]
sdist = { url = "https://files.pythonhosted.org/packages/08/39/679ca9b26c7bb2999ff122d50faa301e49af82ca9c066ec061cfbc0c6784/pre_commit-4.2.0.tar.gz", hash = "sha256:601283b9757afd87d40c4c4a9b2b5de9637a8ea02eaff7adc2d0fb4e04841146", size = 193424, upload-time = "2025-03-18T21:35:20.987Z" }
wheels = [
    { url = "https://files.pythonhosted.org/packages/88/74/a88bf1b1efeae488a0c0b7bdf71429c313722d1fc0f377537fbe554e6180/pre_commit-4.2.0-py2.py3-none-any.whl", hash = "sha256:a009ca7205f1eb497d10b845e52c838a98b6cdd2102a6c8e4540e94ee75c58bd", size = 220707, upload-time = "2025-03-18T21:35:19.343Z" },
]

[[package]]
name = "prometheus-client"
version = "0.23.1"
source = { registry = "https://pypi.org/simple" }
sdist = { url = "https://files.pythonhosted.org/packages/23/53/3edb5d68ecf6b38fcbcc1ad28391117d2a322d9a1a3eff04bfdb184d8c3b/prometheus_client-0.23.1.tar.gz", hash = "sha256:6ae8f9081eaaaf153a2e959d2e6c4f4fb57b12ef76c8c7980202f1e57b48b2ce", size = 80481, upload-time = "2025-09-18T20:47:25.043Z" }
wheels = [
    { url = "https://files.pythonhosted.org/packages/b8/db/14bafcb4af2139e046d03fd00dea7873e48eafe18b7d2797e73d6681f210/prometheus_client-0.23.1-py3-none-any.whl", hash = "sha256:dd1913e6e76b59cfe44e7a4b83e01afc9873c1bdfd2ed8739f1e76aeca115f99", size = 61145, upload-time = "2025-09-18T20:47:23.875Z" },
]

[[package]]
name = "protobuf"
version = "5.29.5"
source = { registry = "https://pypi.org/simple" }
sdist = { url = "https://files.pythonhosted.org/packages/43/29/d09e70352e4e88c9c7a198d5645d7277811448d76c23b00345670f7c8a38/protobuf-5.29.5.tar.gz", hash = "sha256:bc1463bafd4b0929216c35f437a8e28731a2b7fe3d98bb77a600efced5a15c84", size = 425226, upload-time = "2025-05-28T23:51:59.82Z" }
wheels = [
    { url = "https://files.pythonhosted.org/packages/5f/11/6e40e9fc5bba02988a214c07cf324595789ca7820160bfd1f8be96e48539/protobuf-5.29.5-cp310-abi3-win32.whl", hash = "sha256:3f1c6468a2cfd102ff4703976138844f78ebd1fb45f49011afc5139e9e283079", size = 422963, upload-time = "2025-05-28T23:51:41.204Z" },
    { url = "https://files.pythonhosted.org/packages/81/7f/73cefb093e1a2a7c3ffd839e6f9fcafb7a427d300c7f8aef9c64405d8ac6/protobuf-5.29.5-cp310-abi3-win_amd64.whl", hash = "sha256:3f76e3a3675b4a4d867b52e4a5f5b78a2ef9565549d4037e06cf7b0942b1d3fc", size = 434818, upload-time = "2025-05-28T23:51:44.297Z" },
    { url = "https://files.pythonhosted.org/packages/dd/73/10e1661c21f139f2c6ad9b23040ff36fee624310dc28fba20d33fdae124c/protobuf-5.29.5-cp38-abi3-macosx_10_9_universal2.whl", hash = "sha256:e38c5add5a311f2a6eb0340716ef9b039c1dfa428b28f25a7838ac329204a671", size = 418091, upload-time = "2025-05-28T23:51:45.907Z" },
    { url = "https://files.pythonhosted.org/packages/6c/04/98f6f8cf5b07ab1294c13f34b4e69b3722bb609c5b701d6c169828f9f8aa/protobuf-5.29.5-cp38-abi3-manylinux2014_aarch64.whl", hash = "sha256:fa18533a299d7ab6c55a238bf8629311439995f2e7eca5caaff08663606e9015", size = 319824, upload-time = "2025-05-28T23:51:47.545Z" },
    { url = "https://files.pythonhosted.org/packages/85/e4/07c80521879c2d15f321465ac24c70efe2381378c00bf5e56a0f4fbac8cd/protobuf-5.29.5-cp38-abi3-manylinux2014_x86_64.whl", hash = "sha256:63848923da3325e1bf7e9003d680ce6e14b07e55d0473253a690c3a8b8fd6e61", size = 319942, upload-time = "2025-05-28T23:51:49.11Z" },
    { url = "https://files.pythonhosted.org/packages/7e/cc/7e77861000a0691aeea8f4566e5d3aa716f2b1dece4a24439437e41d3d25/protobuf-5.29.5-py3-none-any.whl", hash = "sha256:6cf42630262c59b2d8de33954443d94b746c952b01434fc58a417fdbd2e84bd5", size = 172823, upload-time = "2025-05-28T23:51:58.157Z" },
]

[[package]]
name = "psycopg"
version = "3.2.9"
source = { registry = "https://pypi.org/simple" }
dependencies = [
    { name = "typing-extensions", marker = "python_full_version < '3.13'" },
    { name = "tzdata", marker = "sys_platform == 'win32'" },
]
sdist = { url = "https://files.pythonhosted.org/packages/27/4a/93a6ab570a8d1a4ad171a1f4256e205ce48d828781312c0bbaff36380ecb/psycopg-3.2.9.tar.gz", hash = "sha256:2fbb46fcd17bc81f993f28c47f1ebea38d66ae97cc2dbc3cad73b37cefbff700", size = 158122, upload-time = "2025-05-13T16:11:15.533Z" }
wheels = [
    { url = "https://files.pythonhosted.org/packages/44/b0/a73c195a56eb6b92e937a5ca58521a5c3346fb233345adc80fd3e2f542e2/psycopg-3.2.9-py3-none-any.whl", hash = "sha256:01a8dadccdaac2123c916208c96e06631641c0566b22005493f09663c7a8d3b6", size = 202705, upload-time = "2025-05-13T16:06:26.584Z" },
]

[package.optional-dependencies]
binary = [
    { name = "psycopg-binary", marker = "implementation_name != 'pypy'" },
]

[[package]]
name = "psycopg-binary"
version = "3.2.9"
source = { registry = "https://pypi.org/simple" }
wheels = [
    { url = "https://files.pythonhosted.org/packages/b6/ce/d677bc51f9b180986e5515268603519cee682eb6b5e765ae46cdb8526579/psycopg_binary-3.2.9-cp310-cp310-macosx_10_9_x86_64.whl", hash = "sha256:528239bbf55728ba0eacbd20632342867590273a9bacedac7538ebff890f1093", size = 4033081, upload-time = "2025-05-13T16:06:29.666Z" },
    { url = "https://files.pythonhosted.org/packages/de/f4/b56263eb20dc36d71d7188622872098400536928edf86895736e28546b3c/psycopg_binary-3.2.9-cp310-cp310-macosx_11_0_arm64.whl", hash = "sha256:e4978c01ca4c208c9d6376bd585e2c0771986b76ff7ea518f6d2b51faece75e8", size = 4082141, upload-time = "2025-05-13T16:06:33.81Z" },
    { url = "https://files.pythonhosted.org/packages/68/47/5316c3b0a2b1ff5f1d440a27638250569994534874a2ce88bf24f5c51c0f/psycopg_binary-3.2.9-cp310-cp310-manylinux_2_17_aarch64.manylinux2014_aarch64.whl", hash = "sha256:1ed2bab85b505d13e66a914d0f8cdfa9475c16d3491cf81394e0748b77729af2", size = 4678993, upload-time = "2025-05-13T16:06:36.309Z" },
    { url = "https://files.pythonhosted.org/packages/53/24/b2c667b59f07fd7d7805c0c2074351bf2b98a336c5030d961db316512ffb/psycopg_binary-3.2.9-cp310-cp310-manylinux_2_17_i686.manylinux2014_i686.whl", hash = "sha256:799fa1179ab8a58d1557a95df28b492874c8f4135101b55133ec9c55fc9ae9d7", size = 4500117, upload-time = "2025-05-13T16:06:38.847Z" },
    { url = "https://files.pythonhosted.org/packages/ae/91/a08f8878b0fe0b34b083c149df950bce168bc1b18b2fe849fa42bf4378d4/psycopg_binary-3.2.9-cp310-cp310-manylinux_2_17_ppc64le.manylinux2014_ppc64le.whl", hash = "sha256:bb37ac3955d19e4996c3534abfa4f23181333974963826db9e0f00731274b695", size = 4766985, upload-time = "2025-05-13T16:06:42.502Z" },
    { url = "https://files.pythonhosted.org/packages/10/be/3a45d5b7d8f4c4332fd42465f2170b5aef4d28a7c79e79ac7e5e1dac74d7/psycopg_binary-3.2.9-cp310-cp310-manylinux_2_17_x86_64.manylinux2014_x86_64.whl", hash = "sha256:001e986656f7e06c273dd4104e27f4b4e0614092e544d950c7c938d822b1a894", size = 4461990, upload-time = "2025-05-13T16:06:45.971Z" },
    { url = "https://files.pythonhosted.org/packages/03/ce/20682b9a4fc270d8dc644a0b16c1978732146c6ff0abbc48fbab2f4a70aa/psycopg_binary-3.2.9-cp310-cp310-musllinux_1_2_aarch64.whl", hash = "sha256:fa5c80d8b4cbf23f338db88a7251cef8bb4b68e0f91cf8b6ddfa93884fdbb0c1", size = 3777947, upload-time = "2025-05-13T16:06:49.134Z" },
    { url = "https://files.pythonhosted.org/packages/07/5c/f6d486e00bcd8709908ccdd436b2a190d390dfd61e318de4060bc6ee2a1e/psycopg_binary-3.2.9-cp310-cp310-musllinux_1_2_i686.whl", hash = "sha256:39a127e0cf9b55bd4734a8008adf3e01d1fd1cb36339c6a9e2b2cbb6007c50ee", size = 3337502, upload-time = "2025-05-13T16:06:51.378Z" },
    { url = "https://files.pythonhosted.org/packages/0b/a1/086508e929c0123a7f532840bb0a0c8a1ebd7e06aef3ee7fa44a3589bcdf/psycopg_binary-3.2.9-cp310-cp310-musllinux_1_2_ppc64le.whl", hash = "sha256:fb7599e436b586e265bea956751453ad32eb98be6a6e694252f4691c31b16edb", size = 3440809, upload-time = "2025-05-13T16:06:54.552Z" },
    { url = "https://files.pythonhosted.org/packages/40/f2/3a347a0f894355a6b173fca2202eca279b6197727b24e4896cf83f4263ee/psycopg_binary-3.2.9-cp310-cp310-musllinux_1_2_x86_64.whl", hash = "sha256:5d2c9fe14fe42b3575a0b4e09b081713e83b762c8dc38a3771dd3265f8f110e7", size = 3497231, upload-time = "2025-05-13T16:06:58.858Z" },
    { url = "https://files.pythonhosted.org/packages/18/31/0845a385eb6f4521b398793293b5f746a101e80d5c43792990442d26bc2e/psycopg_binary-3.2.9-cp310-cp310-win_amd64.whl", hash = "sha256:7e4660fad2807612bb200de7262c88773c3483e85d981324b3c647176e41fdc8", size = 2936845, upload-time = "2025-05-13T16:07:02.712Z" },
    { url = "https://files.pythonhosted.org/packages/b6/84/259ea58aca48e03c3c793b4ccfe39ed63db7b8081ef784d039330d9eed96/psycopg_binary-3.2.9-cp311-cp311-macosx_10_9_x86_64.whl", hash = "sha256:2504e9fd94eabe545d20cddcc2ff0da86ee55d76329e1ab92ecfcc6c0a8156c4", size = 4040785, upload-time = "2025-05-13T16:07:07.569Z" },
    { url = "https://files.pythonhosted.org/packages/25/22/ce58ffda2b7e36e45042b4d67f1bbd4dd2ccf4cfd2649696685c61046475/psycopg_binary-3.2.9-cp311-cp311-macosx_11_0_arm64.whl", hash = "sha256:093a0c079dd6228a7f3c3d82b906b41964eaa062a9a8c19f45ab4984bf4e872b", size = 4087601, upload-time = "2025-05-13T16:07:11.75Z" },
    { url = "https://files.pythonhosted.org/packages/c6/4f/b043e85268650c245025e80039b79663d8986f857bc3d3a72b1de67f3550/psycopg_binary-3.2.9-cp311-cp311-manylinux_2_17_aarch64.manylinux2014_aarch64.whl", hash = "sha256:387c87b51d72442708e7a853e7e7642717e704d59571da2f3b29e748be58c78a", size = 4676524, upload-time = "2025-05-13T16:07:17.038Z" },
    { url = "https://files.pythonhosted.org/packages/da/29/7afbfbd3740ea52fda488db190ef2ef2a9ff7379b85501a2142fb9f7dd56/psycopg_binary-3.2.9-cp311-cp311-manylinux_2_17_i686.manylinux2014_i686.whl", hash = "sha256:d9ac10a2ebe93a102a326415b330fff7512f01a9401406896e78a81d75d6eddc", size = 4495671, upload-time = "2025-05-13T16:07:21.709Z" },
    { url = "https://files.pythonhosted.org/packages/ea/eb/df69112d18a938cbb74efa1573082248437fa663ba66baf2cdba8a95a2d0/psycopg_binary-3.2.9-cp311-cp311-manylinux_2_17_ppc64le.manylinux2014_ppc64le.whl", hash = "sha256:72fdbda5b4c2a6a72320857ef503a6589f56d46821592d4377c8c8604810342b", size = 4768132, upload-time = "2025-05-13T16:07:25.818Z" },
    { url = "https://files.pythonhosted.org/packages/76/fe/4803b20220c04f508f50afee9169268553f46d6eed99640a08c8c1e76409/psycopg_binary-3.2.9-cp311-cp311-manylinux_2_17_x86_64.manylinux2014_x86_64.whl", hash = "sha256:f34e88940833d46108f949fdc1fcfb74d6b5ae076550cd67ab59ef47555dba95", size = 4458394, upload-time = "2025-05-13T16:07:29.148Z" },
    { url = "https://files.pythonhosted.org/packages/0f/0f/5ecc64607ef6f62b04e610b7837b1a802ca6f7cb7211339f5d166d55f1dd/psycopg_binary-3.2.9-cp311-cp311-musllinux_1_2_aarch64.whl", hash = "sha256:a3e0f89fe35cb03ff1646ab663dabf496477bab2a072315192dbaa6928862891", size = 3776879, upload-time = "2025-05-13T16:07:32.503Z" },
    { url = "https://files.pythonhosted.org/packages/c8/d8/1c3d6e99b7db67946d0eac2cd15d10a79aa7b1e3222ce4aa8e7df72027f5/psycopg_binary-3.2.9-cp311-cp311-musllinux_1_2_i686.whl", hash = "sha256:6afb3e62f2a3456f2180a4eef6b03177788df7ce938036ff7f09b696d418d186", size = 3333329, upload-time = "2025-05-13T16:07:35.555Z" },
    { url = "https://files.pythonhosted.org/packages/d7/02/a4e82099816559f558ccaf2b6945097973624dc58d5d1c91eb1e54e5a8e9/psycopg_binary-3.2.9-cp311-cp311-musllinux_1_2_ppc64le.whl", hash = "sha256:cc19ed5c7afca3f6b298bfc35a6baa27adb2019670d15c32d0bb8f780f7d560d", size = 3435683, upload-time = "2025-05-13T16:07:37.863Z" },
    { url = "https://files.pythonhosted.org/packages/91/e4/f27055290d58e8818bed8a297162a096ef7f8ecdf01d98772d4b02af46c4/psycopg_binary-3.2.9-cp311-cp311-musllinux_1_2_x86_64.whl", hash = "sha256:bc75f63653ce4ec764c8f8c8b0ad9423e23021e1c34a84eb5f4ecac8538a4a4a", size = 3497124, upload-time = "2025-05-13T16:07:40.567Z" },
    { url = "https://files.pythonhosted.org/packages/67/3d/17ed07579625529534605eeaeba34f0536754a5667dbf20ea2624fc80614/psycopg_binary-3.2.9-cp311-cp311-win_amd64.whl", hash = "sha256:3db3ba3c470801e94836ad78bf11fd5fab22e71b0c77343a1ee95d693879937a", size = 2939520, upload-time = "2025-05-13T16:07:45.467Z" },
    { url = "https://files.pythonhosted.org/packages/29/6f/ec9957e37a606cd7564412e03f41f1b3c3637a5be018d0849914cb06e674/psycopg_binary-3.2.9-cp312-cp312-macosx_10_13_x86_64.whl", hash = "sha256:be7d650a434921a6b1ebe3fff324dbc2364393eb29d7672e638ce3e21076974e", size = 4022205, upload-time = "2025-05-13T16:07:48.195Z" },
    { url = "https://files.pythonhosted.org/packages/6b/ba/497b8bea72b20a862ac95a94386967b745a472d9ddc88bc3f32d5d5f0d43/psycopg_binary-3.2.9-cp312-cp312-macosx_11_0_arm64.whl", hash = "sha256:6a76b4722a529390683c0304501f238b365a46b1e5fb6b7249dbc0ad6fea51a0", size = 4083795, upload-time = "2025-05-13T16:07:50.917Z" },
    { url = "https://files.pythonhosted.org/packages/42/07/af9503e8e8bdad3911fd88e10e6a29240f9feaa99f57d6fac4a18b16f5a0/psycopg_binary-3.2.9-cp312-cp312-manylinux_2_17_aarch64.manylinux2014_aarch64.whl", hash = "sha256:96a551e4683f1c307cfc3d9a05fec62c00a7264f320c9962a67a543e3ce0d8ff", size = 4655043, upload-time = "2025-05-13T16:07:54.857Z" },
    { url = "https://files.pythonhosted.org/packages/28/ed/aff8c9850df1648cc6a5cc7a381f11ee78d98a6b807edd4a5ae276ad60ad/psycopg_binary-3.2.9-cp312-cp312-manylinux_2_17_i686.manylinux2014_i686.whl", hash = "sha256:61d0a6ceed8f08c75a395bc28cb648a81cf8dee75ba4650093ad1a24a51c8724", size = 4477972, upload-time = "2025-05-13T16:07:57.925Z" },
    { url = "https://files.pythonhosted.org/packages/5c/bd/8e9d1b77ec1a632818fe2f457c3a65af83c68710c4c162d6866947d08cc5/psycopg_binary-3.2.9-cp312-cp312-manylinux_2_17_ppc64le.manylinux2014_ppc64le.whl", hash = "sha256:ad280bbd409bf598683dda82232f5215cfc5f2b1bf0854e409b4d0c44a113b1d", size = 4737516, upload-time = "2025-05-13T16:08:01.616Z" },
    { url = "https://files.pythonhosted.org/packages/46/ec/222238f774cd5a0881f3f3b18fb86daceae89cc410f91ef6a9fb4556f236/psycopg_binary-3.2.9-cp312-cp312-manylinux_2_17_x86_64.manylinux2014_x86_64.whl", hash = "sha256:76eddaf7fef1d0994e3d536ad48aa75034663d3a07f6f7e3e601105ae73aeff6", size = 4436160, upload-time = "2025-05-13T16:08:04.278Z" },
    { url = "https://files.pythonhosted.org/packages/37/78/af5af2a1b296eeca54ea7592cd19284739a844974c9747e516707e7b3b39/psycopg_binary-3.2.9-cp312-cp312-musllinux_1_2_aarch64.whl", hash = "sha256:52e239cd66c4158e412318fbe028cd94b0ef21b0707f56dcb4bdc250ee58fd40", size = 3753518, upload-time = "2025-05-13T16:08:07.567Z" },
    { url = "https://files.pythonhosted.org/packages/ec/ac/8a3ed39ea069402e9e6e6a2f79d81a71879708b31cc3454283314994b1ae/psycopg_binary-3.2.9-cp312-cp312-musllinux_1_2_i686.whl", hash = "sha256:08bf9d5eabba160dd4f6ad247cf12f229cc19d2458511cab2eb9647f42fa6795", size = 3313598, upload-time = "2025-05-13T16:08:09.999Z" },
    { url = "https://files.pythonhosted.org/packages/da/43/26549af068347c808fbfe5f07d2fa8cef747cfff7c695136172991d2378b/psycopg_binary-3.2.9-cp312-cp312-musllinux_1_2_ppc64le.whl", hash = "sha256:1b2cf018168cad87580e67bdde38ff5e51511112f1ce6ce9a8336871f465c19a", size = 3407289, upload-time = "2025-05-13T16:08:12.66Z" },
    { url = "https://files.pythonhosted.org/packages/67/55/ea8d227c77df8e8aec880ded398316735add8fda5eb4ff5cc96fac11e964/psycopg_binary-3.2.9-cp312-cp312-musllinux_1_2_x86_64.whl", hash = "sha256:14f64d1ac6942ff089fc7e926440f7a5ced062e2ed0949d7d2d680dc5c00e2d4", size = 3472493, upload-time = "2025-05-13T16:08:15.672Z" },
    { url = "https://files.pythonhosted.org/packages/3c/02/6ff2a5bc53c3cd653d281666728e29121149179c73fddefb1e437024c192/psycopg_binary-3.2.9-cp312-cp312-win_amd64.whl", hash = "sha256:7a838852e5afb6b4126f93eb409516a8c02a49b788f4df8b6469a40c2157fa21", size = 2927400, upload-time = "2025-05-13T16:08:18.652Z" },
    { url = "https://files.pythonhosted.org/packages/28/0b/f61ff4e9f23396aca674ed4d5c9a5b7323738021d5d72d36d8b865b3deaf/psycopg_binary-3.2.9-cp313-cp313-macosx_10_13_x86_64.whl", hash = "sha256:98bbe35b5ad24a782c7bf267596638d78aa0e87abc7837bdac5b2a2ab954179e", size = 4017127, upload-time = "2025-05-13T16:08:21.391Z" },
    { url = "https://files.pythonhosted.org/packages/bc/00/7e181fb1179fbfc24493738b61efd0453d4b70a0c4b12728e2b82db355fd/psycopg_binary-3.2.9-cp313-cp313-macosx_11_0_arm64.whl", hash = "sha256:72691a1615ebb42da8b636c5ca9f2b71f266be9e172f66209a361c175b7842c5", size = 4080322, upload-time = "2025-05-13T16:08:24.049Z" },
    { url = "https://files.pythonhosted.org/packages/58/fd/94fc267c1d1392c4211e54ccb943be96ea4032e761573cf1047951887494/psycopg_binary-3.2.9-cp313-cp313-manylinux_2_17_aarch64.manylinux2014_aarch64.whl", hash = "sha256:25ab464bfba8c401f5536d5aa95f0ca1dd8257b5202eede04019b4415f491351", size = 4655097, upload-time = "2025-05-13T16:08:27.376Z" },
    { url = "https://files.pythonhosted.org/packages/41/17/31b3acf43de0b2ba83eac5878ff0dea5a608ca2a5c5dd48067999503a9de/psycopg_binary-3.2.9-cp313-cp313-manylinux_2_17_i686.manylinux2014_i686.whl", hash = "sha256:0e8aeefebe752f46e3c4b769e53f1d4ad71208fe1150975ef7662c22cca80fab", size = 4482114, upload-time = "2025-05-13T16:08:30.781Z" },
    { url = "https://files.pythonhosted.org/packages/85/78/b4d75e5fd5a85e17f2beb977abbba3389d11a4536b116205846b0e1cf744/psycopg_binary-3.2.9-cp313-cp313-manylinux_2_17_ppc64le.manylinux2014_ppc64le.whl", hash = "sha256:b7e4e4dd177a8665c9ce86bc9caae2ab3aa9360b7ce7ec01827ea1baea9ff748", size = 4737693, upload-time = "2025-05-13T16:08:34.625Z" },
    { url = "https://files.pythonhosted.org/packages/3b/95/7325a8550e3388b00b5e54f4ced5e7346b531eb4573bf054c3dbbfdc14fe/psycopg_binary-3.2.9-cp313-cp313-manylinux_2_17_x86_64.manylinux2014_x86_64.whl", hash = "sha256:7fc2915949e5c1ea27a851f7a472a7da7d0a40d679f0a31e42f1022f3c562e87", size = 4437423, upload-time = "2025-05-13T16:08:37.444Z" },
    { url = "https://files.pythonhosted.org/packages/1a/db/cef77d08e59910d483df4ee6da8af51c03bb597f500f1fe818f0f3b925d3/psycopg_binary-3.2.9-cp313-cp313-musllinux_1_2_aarch64.whl", hash = "sha256:a1fa38a4687b14f517f049477178093c39c2a10fdcced21116f47c017516498f", size = 3758667, upload-time = "2025-05-13T16:08:40.116Z" },
    { url = "https://files.pythonhosted.org/packages/95/3e/252fcbffb47189aa84d723b54682e1bb6d05c8875fa50ce1ada914ae6e28/psycopg_binary-3.2.9-cp313-cp313-musllinux_1_2_i686.whl", hash = "sha256:5be8292d07a3ab828dc95b5ee6b69ca0a5b2e579a577b39671f4f5b47116dfd2", size = 3320576, upload-time = "2025-05-13T16:08:43.243Z" },
    { url = "https://files.pythonhosted.org/packages/1c/cd/9b5583936515d085a1bec32b45289ceb53b80d9ce1cea0fef4c782dc41a7/psycopg_binary-3.2.9-cp313-cp313-musllinux_1_2_ppc64le.whl", hash = "sha256:778588ca9897b6c6bab39b0d3034efff4c5438f5e3bd52fda3914175498202f9", size = 3411439, upload-time = "2025-05-13T16:08:47.321Z" },
    { url = "https://files.pythonhosted.org/packages/45/6b/6f1164ea1634c87956cdb6db759e0b8c5827f989ee3cdff0f5c70e8331f2/psycopg_binary-3.2.9-cp313-cp313-musllinux_1_2_x86_64.whl", hash = "sha256:f0d5b3af045a187aedbd7ed5fc513bd933a97aaff78e61c3745b330792c4345b", size = 3477477, upload-time = "2025-05-13T16:08:51.166Z" },
    { url = "https://files.pythonhosted.org/packages/7b/1d/bf54cfec79377929da600c16114f0da77a5f1670f45e0c3af9fcd36879bc/psycopg_binary-3.2.9-cp313-cp313-win_amd64.whl", hash = "sha256:2290bc146a1b6a9730350f695e8b670e1d1feb8446597bed0bbe7c3c30e0abcb", size = 2928009, upload-time = "2025-05-13T16:08:53.67Z" },
]

[[package]]
name = "py"
version = "1.11.0"
source = { registry = "https://pypi.org/simple" }
sdist = { url = "https://files.pythonhosted.org/packages/98/ff/fec109ceb715d2a6b4c4a85a61af3b40c723a961e8828319fbcb15b868dc/py-1.11.0.tar.gz", hash = "sha256:51c75c4126074b472f746a24399ad32f6053d1b34b68d2fa41e558e6f4a98719", size = 207796, upload-time = "2021-11-04T17:17:01.377Z" }
wheels = [
    { url = "https://files.pythonhosted.org/packages/f6/f0/10642828a8dfb741e5f3fbaac830550a518a775c7fff6f04a007259b0548/py-1.11.0-py2.py3-none-any.whl", hash = "sha256:607c53218732647dff4acdfcd50cb62615cedf612e72d1724fb1a0cc6405b378", size = 98708, upload-time = "2021-11-04T17:17:00.152Z" },
]

[[package]]
name = "py-spy"
version = "0.4.1"
source = { registry = "https://pypi.org/simple" }
sdist = { url = "https://files.pythonhosted.org/packages/19/e2/ff811a367028b87e86714945bb9ecb5c1cc69114a8039a67b3a862cef921/py_spy-0.4.1.tar.gz", hash = "sha256:e53aa53daa2e47c2eef97dd2455b47bb3a7e7f962796a86cc3e7dbde8e6f4db4", size = 244726, upload-time = "2025-07-31T19:33:25.172Z" }
wheels = [
    { url = "https://files.pythonhosted.org/packages/14/e3/3a32500d845bdd94f6a2b4ed6244982f42ec2bc64602ea8fcfe900678ae7/py_spy-0.4.1-py2.py3-none-macosx_10_12_x86_64.macosx_11_0_arm64.macosx_10_12_universal2.whl", hash = "sha256:809094208c6256c8f4ccadd31e9a513fe2429253f48e20066879239ba12cd8cc", size = 3682508, upload-time = "2025-07-31T19:33:13.753Z" },
    { url = "https://files.pythonhosted.org/packages/4f/bf/e4d280e9e0bec71d39fc646654097027d4bbe8e04af18fb68e49afcff404/py_spy-0.4.1-py2.py3-none-macosx_11_0_arm64.whl", hash = "sha256:1fb8bf71ab8df95a95cc387deed6552934c50feef2cf6456bc06692a5508fd0c", size = 1796395, upload-time = "2025-07-31T19:33:15.325Z" },
    { url = "https://files.pythonhosted.org/packages/df/79/9ed50bb0a9de63ed023aa2db8b6265b04a7760d98c61eb54def6a5fddb68/py_spy-0.4.1-py2.py3-none-manylinux_2_17_aarch64.manylinux2014_aarch64.whl", hash = "sha256:ee776b9d512a011d1ad3907ed53ae32ce2f3d9ff3e1782236554e22103b5c084", size = 2034938, upload-time = "2025-07-31T19:33:17.194Z" },
    { url = "https://files.pythonhosted.org/packages/53/a5/36862e3eea59f729dfb70ee6f9e14b051d8ddce1aa7e70e0b81d9fe18536/py_spy-0.4.1-py2.py3-none-manylinux_2_17_armv7l.manylinux2014_armv7l.whl", hash = "sha256:532d3525538254d1859b49de1fbe9744df6b8865657c9f0e444bf36ce3f19226", size = 2658968, upload-time = "2025-07-31T19:33:18.916Z" },
    { url = "https://files.pythonhosted.org/packages/08/f8/9ea0b586b065a623f591e5e7961282ec944b5fbbdca33186c7c0296645b3/py_spy-0.4.1-py2.py3-none-manylinux_2_5_i686.manylinux1_i686.whl", hash = "sha256:4972c21890b6814017e39ac233c22572c4a61fd874524ebc5ccab0f2237aee0a", size = 2147541, upload-time = "2025-07-31T19:33:20.565Z" },
    { url = "https://files.pythonhosted.org/packages/68/fb/bc7f639aed026bca6e7beb1e33f6951e16b7d315594e7635a4f7d21d63f4/py_spy-0.4.1-py2.py3-none-manylinux_2_5_x86_64.manylinux1_x86_64.whl", hash = "sha256:6a80ec05eb8a6883863a367c6a4d4f2d57de68466f7956b6367d4edd5c61bb29", size = 2763338, upload-time = "2025-07-31T19:33:22.202Z" },
    { url = "https://files.pythonhosted.org/packages/e1/da/fcc9a9fcd4ca946ff402cff20348e838b051d69f50f5d1f5dca4cd3c5eb8/py_spy-0.4.1-py2.py3-none-win_amd64.whl", hash = "sha256:d92e522bd40e9bf7d87c204033ce5bb5c828fca45fa28d970f58d71128069fdc", size = 1818784, upload-time = "2025-07-31T19:33:23.802Z" },
]

[[package]]
name = "pyasn1"
version = "0.6.1"
source = { registry = "https://pypi.org/simple" }
sdist = { url = "https://files.pythonhosted.org/packages/ba/e9/01f1a64245b89f039897cb0130016d79f77d52669aae6ee7b159a6c4c018/pyasn1-0.6.1.tar.gz", hash = "sha256:6f580d2bdd84365380830acf45550f2511469f673cb4a5ae3857a3170128b034", size = 145322, upload-time = "2024-09-10T22:41:42.55Z" }
wheels = [
    { url = "https://files.pythonhosted.org/packages/c8/f1/d6a797abb14f6283c0ddff96bbdd46937f64122b8c925cab503dd37f8214/pyasn1-0.6.1-py3-none-any.whl", hash = "sha256:0d632f46f2ba09143da3a8afe9e33fb6f92fa2320ab7e886e2d0f7672af84629", size = 83135, upload-time = "2024-09-11T16:00:36.122Z" },
]

[[package]]
name = "pyasn1-modules"
version = "0.4.2"
source = { registry = "https://pypi.org/simple" }
dependencies = [
    { name = "pyasn1" },
]
sdist = { url = "https://files.pythonhosted.org/packages/e9/e6/78ebbb10a8c8e4b61a59249394a4a594c1a7af95593dc933a349c8d00964/pyasn1_modules-0.4.2.tar.gz", hash = "sha256:677091de870a80aae844b1ca6134f54652fa2c8c5a52aa396440ac3106e941e6", size = 307892, upload-time = "2025-03-28T02:41:22.17Z" }
wheels = [
    { url = "https://files.pythonhosted.org/packages/47/8d/d529b5d697919ba8c11ad626e835d4039be708a35b0d22de83a269a6682c/pyasn1_modules-0.4.2-py3-none-any.whl", hash = "sha256:29253a9207ce32b64c3ac6600edc75368f98473906e8fd1043bd6b5b1de2c14a", size = 181259, upload-time = "2025-03-28T02:41:19.028Z" },
]

[[package]]
name = "pycparser"
version = "2.22"
source = { registry = "https://pypi.org/simple" }
sdist = { url = "https://files.pythonhosted.org/packages/1d/b2/31537cf4b1ca988837256c910a668b553fceb8f069bedc4b1c826024b52c/pycparser-2.22.tar.gz", hash = "sha256:491c8be9c040f5390f5bf44a5b07752bd07f56edf992381b05c701439eec10f6", size = 172736, upload-time = "2024-03-30T13:22:22.564Z" }
wheels = [
    { url = "https://files.pythonhosted.org/packages/13/a3/a812df4e2dd5696d1f351d58b8fe16a405b234ad2886a0dab9183fb78109/pycparser-2.22-py3-none-any.whl", hash = "sha256:c3702b6d3dd8c7abc1afa565d7e63d53a1d0bd86cdc24edd75470f4de499cfcc", size = 117552, upload-time = "2024-03-30T13:22:20.476Z" },
]

[[package]]
name = "pydantic"
version = "2.11.7"
source = { registry = "https://pypi.org/simple" }
dependencies = [
    { name = "annotated-types" },
    { name = "pydantic-core" },
    { name = "typing-extensions" },
    { name = "typing-inspection" },
]
sdist = { url = "https://files.pythonhosted.org/packages/00/dd/4325abf92c39ba8623b5af936ddb36ffcfe0beae70405d456ab1fb2f5b8c/pydantic-2.11.7.tar.gz", hash = "sha256:d989c3c6cb79469287b1569f7447a17848c998458d49ebe294e975b9baf0f0db", size = 788350, upload-time = "2025-06-14T08:33:17.137Z" }
wheels = [
    { url = "https://files.pythonhosted.org/packages/6a/c0/ec2b1c8712ca690e5d61979dee872603e92b8a32f94cc1b72d53beab008a/pydantic-2.11.7-py3-none-any.whl", hash = "sha256:dde5df002701f6de26248661f6835bbe296a47bf73990135c7d07ce741b9623b", size = 444782, upload-time = "2025-06-14T08:33:14.905Z" },
]

[package.optional-dependencies]
email = [
    { name = "email-validator" },
]

[[package]]
name = "pydantic-core"
version = "2.33.2"
source = { registry = "https://pypi.org/simple" }
dependencies = [
    { name = "typing-extensions" },
]
sdist = { url = "https://files.pythonhosted.org/packages/ad/88/5f2260bdfae97aabf98f1778d43f69574390ad787afb646292a638c923d4/pydantic_core-2.33.2.tar.gz", hash = "sha256:7cb8bc3605c29176e1b105350d2e6474142d7c1bd1d9327c4a9bdb46bf827acc", size = 435195, upload-time = "2025-04-23T18:33:52.104Z" }
wheels = [
    { url = "https://files.pythonhosted.org/packages/e5/92/b31726561b5dae176c2d2c2dc43a9c5bfba5d32f96f8b4c0a600dd492447/pydantic_core-2.33.2-cp310-cp310-macosx_10_12_x86_64.whl", hash = "sha256:2b3d326aaef0c0399d9afffeb6367d5e26ddc24d351dbc9c636840ac355dc5d8", size = 2028817, upload-time = "2025-04-23T18:30:43.919Z" },
    { url = "https://files.pythonhosted.org/packages/a3/44/3f0b95fafdaca04a483c4e685fe437c6891001bf3ce8b2fded82b9ea3aa1/pydantic_core-2.33.2-cp310-cp310-macosx_11_0_arm64.whl", hash = "sha256:0e5b2671f05ba48b94cb90ce55d8bdcaaedb8ba00cc5359f6810fc918713983d", size = 1861357, upload-time = "2025-04-23T18:30:46.372Z" },
    { url = "https://files.pythonhosted.org/packages/30/97/e8f13b55766234caae05372826e8e4b3b96e7b248be3157f53237682e43c/pydantic_core-2.33.2-cp310-cp310-manylinux_2_17_aarch64.manylinux2014_aarch64.whl", hash = "sha256:0069c9acc3f3981b9ff4cdfaf088e98d83440a4c7ea1bc07460af3d4dc22e72d", size = 1898011, upload-time = "2025-04-23T18:30:47.591Z" },
    { url = "https://files.pythonhosted.org/packages/9b/a3/99c48cf7bafc991cc3ee66fd544c0aae8dc907b752f1dad2d79b1b5a471f/pydantic_core-2.33.2-cp310-cp310-manylinux_2_17_armv7l.manylinux2014_armv7l.whl", hash = "sha256:d53b22f2032c42eaaf025f7c40c2e3b94568ae077a606f006d206a463bc69572", size = 1982730, upload-time = "2025-04-23T18:30:49.328Z" },
    { url = "https://files.pythonhosted.org/packages/de/8e/a5b882ec4307010a840fb8b58bd9bf65d1840c92eae7534c7441709bf54b/pydantic_core-2.33.2-cp310-cp310-manylinux_2_17_ppc64le.manylinux2014_ppc64le.whl", hash = "sha256:0405262705a123b7ce9f0b92f123334d67b70fd1f20a9372b907ce1080c7ba02", size = 2136178, upload-time = "2025-04-23T18:30:50.907Z" },
    { url = "https://files.pythonhosted.org/packages/e4/bb/71e35fc3ed05af6834e890edb75968e2802fe98778971ab5cba20a162315/pydantic_core-2.33.2-cp310-cp310-manylinux_2_17_s390x.manylinux2014_s390x.whl", hash = "sha256:4b25d91e288e2c4e0662b8038a28c6a07eaac3e196cfc4ff69de4ea3db992a1b", size = 2736462, upload-time = "2025-04-23T18:30:52.083Z" },
    { url = "https://files.pythonhosted.org/packages/31/0d/c8f7593e6bc7066289bbc366f2235701dcbebcd1ff0ef8e64f6f239fb47d/pydantic_core-2.33.2-cp310-cp310-manylinux_2_17_x86_64.manylinux2014_x86_64.whl", hash = "sha256:6bdfe4b3789761f3bcb4b1ddf33355a71079858958e3a552f16d5af19768fef2", size = 2005652, upload-time = "2025-04-23T18:30:53.389Z" },
    { url = "https://files.pythonhosted.org/packages/d2/7a/996d8bd75f3eda405e3dd219ff5ff0a283cd8e34add39d8ef9157e722867/pydantic_core-2.33.2-cp310-cp310-manylinux_2_5_i686.manylinux1_i686.whl", hash = "sha256:efec8db3266b76ef9607c2c4c419bdb06bf335ae433b80816089ea7585816f6a", size = 2113306, upload-time = "2025-04-23T18:30:54.661Z" },
    { url = "https://files.pythonhosted.org/packages/ff/84/daf2a6fb2db40ffda6578a7e8c5a6e9c8affb251a05c233ae37098118788/pydantic_core-2.33.2-cp310-cp310-musllinux_1_1_aarch64.whl", hash = "sha256:031c57d67ca86902726e0fae2214ce6770bbe2f710dc33063187a68744a5ecac", size = 2073720, upload-time = "2025-04-23T18:30:56.11Z" },
    { url = "https://files.pythonhosted.org/packages/77/fb/2258da019f4825128445ae79456a5499c032b55849dbd5bed78c95ccf163/pydantic_core-2.33.2-cp310-cp310-musllinux_1_1_armv7l.whl", hash = "sha256:f8de619080e944347f5f20de29a975c2d815d9ddd8be9b9b7268e2e3ef68605a", size = 2244915, upload-time = "2025-04-23T18:30:57.501Z" },
    { url = "https://files.pythonhosted.org/packages/d8/7a/925ff73756031289468326e355b6fa8316960d0d65f8b5d6b3a3e7866de7/pydantic_core-2.33.2-cp310-cp310-musllinux_1_1_x86_64.whl", hash = "sha256:73662edf539e72a9440129f231ed3757faab89630d291b784ca99237fb94db2b", size = 2241884, upload-time = "2025-04-23T18:30:58.867Z" },
    { url = "https://files.pythonhosted.org/packages/0b/b0/249ee6d2646f1cdadcb813805fe76265745c4010cf20a8eba7b0e639d9b2/pydantic_core-2.33.2-cp310-cp310-win32.whl", hash = "sha256:0a39979dcbb70998b0e505fb1556a1d550a0781463ce84ebf915ba293ccb7e22", size = 1910496, upload-time = "2025-04-23T18:31:00.078Z" },
    { url = "https://files.pythonhosted.org/packages/66/ff/172ba8f12a42d4b552917aa65d1f2328990d3ccfc01d5b7c943ec084299f/pydantic_core-2.33.2-cp310-cp310-win_amd64.whl", hash = "sha256:b0379a2b24882fef529ec3b4987cb5d003b9cda32256024e6fe1586ac45fc640", size = 1955019, upload-time = "2025-04-23T18:31:01.335Z" },
    { url = "https://files.pythonhosted.org/packages/3f/8d/71db63483d518cbbf290261a1fc2839d17ff89fce7089e08cad07ccfce67/pydantic_core-2.33.2-cp311-cp311-macosx_10_12_x86_64.whl", hash = "sha256:4c5b0a576fb381edd6d27f0a85915c6daf2f8138dc5c267a57c08a62900758c7", size = 2028584, upload-time = "2025-04-23T18:31:03.106Z" },
    { url = "https://files.pythonhosted.org/packages/24/2f/3cfa7244ae292dd850989f328722d2aef313f74ffc471184dc509e1e4e5a/pydantic_core-2.33.2-cp311-cp311-macosx_11_0_arm64.whl", hash = "sha256:e799c050df38a639db758c617ec771fd8fb7a5f8eaaa4b27b101f266b216a246", size = 1855071, upload-time = "2025-04-23T18:31:04.621Z" },
    { url = "https://files.pythonhosted.org/packages/b3/d3/4ae42d33f5e3f50dd467761304be2fa0a9417fbf09735bc2cce003480f2a/pydantic_core-2.33.2-cp311-cp311-manylinux_2_17_aarch64.manylinux2014_aarch64.whl", hash = "sha256:dc46a01bf8d62f227d5ecee74178ffc448ff4e5197c756331f71efcc66dc980f", size = 1897823, upload-time = "2025-04-23T18:31:06.377Z" },
    { url = "https://files.pythonhosted.org/packages/f4/f3/aa5976e8352b7695ff808599794b1fba2a9ae2ee954a3426855935799488/pydantic_core-2.33.2-cp311-cp311-manylinux_2_17_armv7l.manylinux2014_armv7l.whl", hash = "sha256:a144d4f717285c6d9234a66778059f33a89096dfb9b39117663fd8413d582dcc", size = 1983792, upload-time = "2025-04-23T18:31:07.93Z" },
    { url = "https://files.pythonhosted.org/packages/d5/7a/cda9b5a23c552037717f2b2a5257e9b2bfe45e687386df9591eff7b46d28/pydantic_core-2.33.2-cp311-cp311-manylinux_2_17_ppc64le.manylinux2014_ppc64le.whl", hash = "sha256:73cf6373c21bc80b2e0dc88444f41ae60b2f070ed02095754eb5a01df12256de", size = 2136338, upload-time = "2025-04-23T18:31:09.283Z" },
    { url = "https://files.pythonhosted.org/packages/2b/9f/b8f9ec8dd1417eb9da784e91e1667d58a2a4a7b7b34cf4af765ef663a7e5/pydantic_core-2.33.2-cp311-cp311-manylinux_2_17_s390x.manylinux2014_s390x.whl", hash = "sha256:3dc625f4aa79713512d1976fe9f0bc99f706a9dee21dfd1810b4bbbf228d0e8a", size = 2730998, upload-time = "2025-04-23T18:31:11.7Z" },
    { url = "https://files.pythonhosted.org/packages/47/bc/cd720e078576bdb8255d5032c5d63ee5c0bf4b7173dd955185a1d658c456/pydantic_core-2.33.2-cp311-cp311-manylinux_2_17_x86_64.manylinux2014_x86_64.whl", hash = "sha256:881b21b5549499972441da4758d662aeea93f1923f953e9cbaff14b8b9565aef", size = 2003200, upload-time = "2025-04-23T18:31:13.536Z" },
    { url = "https://files.pythonhosted.org/packages/ca/22/3602b895ee2cd29d11a2b349372446ae9727c32e78a94b3d588a40fdf187/pydantic_core-2.33.2-cp311-cp311-manylinux_2_5_i686.manylinux1_i686.whl", hash = "sha256:bdc25f3681f7b78572699569514036afe3c243bc3059d3942624e936ec93450e", size = 2113890, upload-time = "2025-04-23T18:31:15.011Z" },
    { url = "https://files.pythonhosted.org/packages/ff/e6/e3c5908c03cf00d629eb38393a98fccc38ee0ce8ecce32f69fc7d7b558a7/pydantic_core-2.33.2-cp311-cp311-musllinux_1_1_aarch64.whl", hash = "sha256:fe5b32187cbc0c862ee201ad66c30cf218e5ed468ec8dc1cf49dec66e160cc4d", size = 2073359, upload-time = "2025-04-23T18:31:16.393Z" },
    { url = "https://files.pythonhosted.org/packages/12/e7/6a36a07c59ebefc8777d1ffdaf5ae71b06b21952582e4b07eba88a421c79/pydantic_core-2.33.2-cp311-cp311-musllinux_1_1_armv7l.whl", hash = "sha256:bc7aee6f634a6f4a95676fcb5d6559a2c2a390330098dba5e5a5f28a2e4ada30", size = 2245883, upload-time = "2025-04-23T18:31:17.892Z" },
    { url = "https://files.pythonhosted.org/packages/16/3f/59b3187aaa6cc0c1e6616e8045b284de2b6a87b027cce2ffcea073adf1d2/pydantic_core-2.33.2-cp311-cp311-musllinux_1_1_x86_64.whl", hash = "sha256:235f45e5dbcccf6bd99f9f472858849f73d11120d76ea8707115415f8e5ebebf", size = 2241074, upload-time = "2025-04-23T18:31:19.205Z" },
    { url = "https://files.pythonhosted.org/packages/e0/ed/55532bb88f674d5d8f67ab121a2a13c385df382de2a1677f30ad385f7438/pydantic_core-2.33.2-cp311-cp311-win32.whl", hash = "sha256:6368900c2d3ef09b69cb0b913f9f8263b03786e5b2a387706c5afb66800efd51", size = 1910538, upload-time = "2025-04-23T18:31:20.541Z" },
    { url = "https://files.pythonhosted.org/packages/fe/1b/25b7cccd4519c0b23c2dd636ad39d381abf113085ce4f7bec2b0dc755eb1/pydantic_core-2.33.2-cp311-cp311-win_amd64.whl", hash = "sha256:1e063337ef9e9820c77acc768546325ebe04ee38b08703244c1309cccc4f1bab", size = 1952909, upload-time = "2025-04-23T18:31:22.371Z" },
    { url = "https://files.pythonhosted.org/packages/49/a9/d809358e49126438055884c4366a1f6227f0f84f635a9014e2deb9b9de54/pydantic_core-2.33.2-cp311-cp311-win_arm64.whl", hash = "sha256:6b99022f1d19bc32a4c2a0d544fc9a76e3be90f0b3f4af413f87d38749300e65", size = 1897786, upload-time = "2025-04-23T18:31:24.161Z" },
    { url = "https://files.pythonhosted.org/packages/18/8a/2b41c97f554ec8c71f2a8a5f85cb56a8b0956addfe8b0efb5b3d77e8bdc3/pydantic_core-2.33.2-cp312-cp312-macosx_10_12_x86_64.whl", hash = "sha256:a7ec89dc587667f22b6a0b6579c249fca9026ce7c333fc142ba42411fa243cdc", size = 2009000, upload-time = "2025-04-23T18:31:25.863Z" },
    { url = "https://files.pythonhosted.org/packages/a1/02/6224312aacb3c8ecbaa959897af57181fb6cf3a3d7917fd44d0f2917e6f2/pydantic_core-2.33.2-cp312-cp312-macosx_11_0_arm64.whl", hash = "sha256:3c6db6e52c6d70aa0d00d45cdb9b40f0433b96380071ea80b09277dba021ddf7", size = 1847996, upload-time = "2025-04-23T18:31:27.341Z" },
    { url = "https://files.pythonhosted.org/packages/d6/46/6dcdf084a523dbe0a0be59d054734b86a981726f221f4562aed313dbcb49/pydantic_core-2.33.2-cp312-cp312-manylinux_2_17_aarch64.manylinux2014_aarch64.whl", hash = "sha256:4e61206137cbc65e6d5256e1166f88331d3b6238e082d9f74613b9b765fb9025", size = 1880957, upload-time = "2025-04-23T18:31:28.956Z" },
    { url = "https://files.pythonhosted.org/packages/ec/6b/1ec2c03837ac00886ba8160ce041ce4e325b41d06a034adbef11339ae422/pydantic_core-2.33.2-cp312-cp312-manylinux_2_17_armv7l.manylinux2014_armv7l.whl", hash = "sha256:eb8c529b2819c37140eb51b914153063d27ed88e3bdc31b71198a198e921e011", size = 1964199, upload-time = "2025-04-23T18:31:31.025Z" },
    { url = "https://files.pythonhosted.org/packages/2d/1d/6bf34d6adb9debd9136bd197ca72642203ce9aaaa85cfcbfcf20f9696e83/pydantic_core-2.33.2-cp312-cp312-manylinux_2_17_ppc64le.manylinux2014_ppc64le.whl", hash = "sha256:c52b02ad8b4e2cf14ca7b3d918f3eb0ee91e63b3167c32591e57c4317e134f8f", size = 2120296, upload-time = "2025-04-23T18:31:32.514Z" },
    { url = "https://files.pythonhosted.org/packages/e0/94/2bd0aaf5a591e974b32a9f7123f16637776c304471a0ab33cf263cf5591a/pydantic_core-2.33.2-cp312-cp312-manylinux_2_17_s390x.manylinux2014_s390x.whl", hash = "sha256:96081f1605125ba0855dfda83f6f3df5ec90c61195421ba72223de35ccfb2f88", size = 2676109, upload-time = "2025-04-23T18:31:33.958Z" },
    { url = "https://files.pythonhosted.org/packages/f9/41/4b043778cf9c4285d59742281a769eac371b9e47e35f98ad321349cc5d61/pydantic_core-2.33.2-cp312-cp312-manylinux_2_17_x86_64.manylinux2014_x86_64.whl", hash = "sha256:8f57a69461af2a5fa6e6bbd7a5f60d3b7e6cebb687f55106933188e79ad155c1", size = 2002028, upload-time = "2025-04-23T18:31:39.095Z" },
    { url = "https://files.pythonhosted.org/packages/cb/d5/7bb781bf2748ce3d03af04d5c969fa1308880e1dca35a9bd94e1a96a922e/pydantic_core-2.33.2-cp312-cp312-manylinux_2_5_i686.manylinux1_i686.whl", hash = "sha256:572c7e6c8bb4774d2ac88929e3d1f12bc45714ae5ee6d9a788a9fb35e60bb04b", size = 2100044, upload-time = "2025-04-23T18:31:41.034Z" },
    { url = "https://files.pythonhosted.org/packages/fe/36/def5e53e1eb0ad896785702a5bbfd25eed546cdcf4087ad285021a90ed53/pydantic_core-2.33.2-cp312-cp312-musllinux_1_1_aarch64.whl", hash = "sha256:db4b41f9bd95fbe5acd76d89920336ba96f03e149097365afe1cb092fceb89a1", size = 2058881, upload-time = "2025-04-23T18:31:42.757Z" },
    { url = "https://files.pythonhosted.org/packages/01/6c/57f8d70b2ee57fc3dc8b9610315949837fa8c11d86927b9bb044f8705419/pydantic_core-2.33.2-cp312-cp312-musllinux_1_1_armv7l.whl", hash = "sha256:fa854f5cf7e33842a892e5c73f45327760bc7bc516339fda888c75ae60edaeb6", size = 2227034, upload-time = "2025-04-23T18:31:44.304Z" },
    { url = "https://files.pythonhosted.org/packages/27/b9/9c17f0396a82b3d5cbea4c24d742083422639e7bb1d5bf600e12cb176a13/pydantic_core-2.33.2-cp312-cp312-musllinux_1_1_x86_64.whl", hash = "sha256:5f483cfb75ff703095c59e365360cb73e00185e01aaea067cd19acffd2ab20ea", size = 2234187, upload-time = "2025-04-23T18:31:45.891Z" },
    { url = "https://files.pythonhosted.org/packages/b0/6a/adf5734ffd52bf86d865093ad70b2ce543415e0e356f6cacabbc0d9ad910/pydantic_core-2.33.2-cp312-cp312-win32.whl", hash = "sha256:9cb1da0f5a471435a7bc7e439b8a728e8b61e59784b2af70d7c169f8dd8ae290", size = 1892628, upload-time = "2025-04-23T18:31:47.819Z" },
    { url = "https://files.pythonhosted.org/packages/43/e4/5479fecb3606c1368d496a825d8411e126133c41224c1e7238be58b87d7e/pydantic_core-2.33.2-cp312-cp312-win_amd64.whl", hash = "sha256:f941635f2a3d96b2973e867144fde513665c87f13fe0e193c158ac51bfaaa7b2", size = 1955866, upload-time = "2025-04-23T18:31:49.635Z" },
    { url = "https://files.pythonhosted.org/packages/0d/24/8b11e8b3e2be9dd82df4b11408a67c61bb4dc4f8e11b5b0fc888b38118b5/pydantic_core-2.33.2-cp312-cp312-win_arm64.whl", hash = "sha256:cca3868ddfaccfbc4bfb1d608e2ccaaebe0ae628e1416aeb9c4d88c001bb45ab", size = 1888894, upload-time = "2025-04-23T18:31:51.609Z" },
    { url = "https://files.pythonhosted.org/packages/46/8c/99040727b41f56616573a28771b1bfa08a3d3fe74d3d513f01251f79f172/pydantic_core-2.33.2-cp313-cp313-macosx_10_12_x86_64.whl", hash = "sha256:1082dd3e2d7109ad8b7da48e1d4710c8d06c253cbc4a27c1cff4fbcaa97a9e3f", size = 2015688, upload-time = "2025-04-23T18:31:53.175Z" },
    { url = "https://files.pythonhosted.org/packages/3a/cc/5999d1eb705a6cefc31f0b4a90e9f7fc400539b1a1030529700cc1b51838/pydantic_core-2.33.2-cp313-cp313-macosx_11_0_arm64.whl", hash = "sha256:f517ca031dfc037a9c07e748cefd8d96235088b83b4f4ba8939105d20fa1dcd6", size = 1844808, upload-time = "2025-04-23T18:31:54.79Z" },
    { url = "https://files.pythonhosted.org/packages/6f/5e/a0a7b8885c98889a18b6e376f344da1ef323d270b44edf8174d6bce4d622/pydantic_core-2.33.2-cp313-cp313-manylinux_2_17_aarch64.manylinux2014_aarch64.whl", hash = "sha256:0a9f2c9dd19656823cb8250b0724ee9c60a82f3cdf68a080979d13092a3b0fef", size = 1885580, upload-time = "2025-04-23T18:31:57.393Z" },
    { url = "https://files.pythonhosted.org/packages/3b/2a/953581f343c7d11a304581156618c3f592435523dd9d79865903272c256a/pydantic_core-2.33.2-cp313-cp313-manylinux_2_17_armv7l.manylinux2014_armv7l.whl", hash = "sha256:2b0a451c263b01acebe51895bfb0e1cc842a5c666efe06cdf13846c7418caa9a", size = 1973859, upload-time = "2025-04-23T18:31:59.065Z" },
    { url = "https://files.pythonhosted.org/packages/e6/55/f1a813904771c03a3f97f676c62cca0c0a4138654107c1b61f19c644868b/pydantic_core-2.33.2-cp313-cp313-manylinux_2_17_ppc64le.manylinux2014_ppc64le.whl", hash = "sha256:1ea40a64d23faa25e62a70ad163571c0b342b8bf66d5fa612ac0dec4f069d916", size = 2120810, upload-time = "2025-04-23T18:32:00.78Z" },
    { url = "https://files.pythonhosted.org/packages/aa/c3/053389835a996e18853ba107a63caae0b9deb4a276c6b472931ea9ae6e48/pydantic_core-2.33.2-cp313-cp313-manylinux_2_17_s390x.manylinux2014_s390x.whl", hash = "sha256:0fb2d542b4d66f9470e8065c5469ec676978d625a8b7a363f07d9a501a9cb36a", size = 2676498, upload-time = "2025-04-23T18:32:02.418Z" },
    { url = "https://files.pythonhosted.org/packages/eb/3c/f4abd740877a35abade05e437245b192f9d0ffb48bbbbd708df33d3cda37/pydantic_core-2.33.2-cp313-cp313-manylinux_2_17_x86_64.manylinux2014_x86_64.whl", hash = "sha256:9fdac5d6ffa1b5a83bca06ffe7583f5576555e6c8b3a91fbd25ea7780f825f7d", size = 2000611, upload-time = "2025-04-23T18:32:04.152Z" },
    { url = "https://files.pythonhosted.org/packages/59/a7/63ef2fed1837d1121a894d0ce88439fe3e3b3e48c7543b2a4479eb99c2bd/pydantic_core-2.33.2-cp313-cp313-manylinux_2_5_i686.manylinux1_i686.whl", hash = "sha256:04a1a413977ab517154eebb2d326da71638271477d6ad87a769102f7c2488c56", size = 2107924, upload-time = "2025-04-23T18:32:06.129Z" },
    { url = "https://files.pythonhosted.org/packages/04/8f/2551964ef045669801675f1cfc3b0d74147f4901c3ffa42be2ddb1f0efc4/pydantic_core-2.33.2-cp313-cp313-musllinux_1_1_aarch64.whl", hash = "sha256:c8e7af2f4e0194c22b5b37205bfb293d166a7344a5b0d0eaccebc376546d77d5", size = 2063196, upload-time = "2025-04-23T18:32:08.178Z" },
    { url = "https://files.pythonhosted.org/packages/26/bd/d9602777e77fc6dbb0c7db9ad356e9a985825547dce5ad1d30ee04903918/pydantic_core-2.33.2-cp313-cp313-musllinux_1_1_armv7l.whl", hash = "sha256:5c92edd15cd58b3c2d34873597a1e20f13094f59cf88068adb18947df5455b4e", size = 2236389, upload-time = "2025-04-23T18:32:10.242Z" },
    { url = "https://files.pythonhosted.org/packages/42/db/0e950daa7e2230423ab342ae918a794964b053bec24ba8af013fc7c94846/pydantic_core-2.33.2-cp313-cp313-musllinux_1_1_x86_64.whl", hash = "sha256:65132b7b4a1c0beded5e057324b7e16e10910c106d43675d9bd87d4f38dde162", size = 2239223, upload-time = "2025-04-23T18:32:12.382Z" },
    { url = "https://files.pythonhosted.org/packages/58/4d/4f937099c545a8a17eb52cb67fe0447fd9a373b348ccfa9a87f141eeb00f/pydantic_core-2.33.2-cp313-cp313-win32.whl", hash = "sha256:52fb90784e0a242bb96ec53f42196a17278855b0f31ac7c3cc6f5c1ec4811849", size = 1900473, upload-time = "2025-04-23T18:32:14.034Z" },
    { url = "https://files.pythonhosted.org/packages/a0/75/4a0a9bac998d78d889def5e4ef2b065acba8cae8c93696906c3a91f310ca/pydantic_core-2.33.2-cp313-cp313-win_amd64.whl", hash = "sha256:c083a3bdd5a93dfe480f1125926afcdbf2917ae714bdb80b36d34318b2bec5d9", size = 1955269, upload-time = "2025-04-23T18:32:15.783Z" },
    { url = "https://files.pythonhosted.org/packages/f9/86/1beda0576969592f1497b4ce8e7bc8cbdf614c352426271b1b10d5f0aa64/pydantic_core-2.33.2-cp313-cp313-win_arm64.whl", hash = "sha256:e80b087132752f6b3d714f041ccf74403799d3b23a72722ea2e6ba2e892555b9", size = 1893921, upload-time = "2025-04-23T18:32:18.473Z" },
    { url = "https://files.pythonhosted.org/packages/a4/7d/e09391c2eebeab681df2b74bfe6c43422fffede8dc74187b2b0bf6fd7571/pydantic_core-2.33.2-cp313-cp313t-macosx_11_0_arm64.whl", hash = "sha256:61c18fba8e5e9db3ab908620af374db0ac1baa69f0f32df4f61ae23f15e586ac", size = 1806162, upload-time = "2025-04-23T18:32:20.188Z" },
    { url = "https://files.pythonhosted.org/packages/f1/3d/847b6b1fed9f8ed3bb95a9ad04fbd0b212e832d4f0f50ff4d9ee5a9f15cf/pydantic_core-2.33.2-cp313-cp313t-manylinux_2_17_x86_64.manylinux2014_x86_64.whl", hash = "sha256:95237e53bb015f67b63c91af7518a62a8660376a6a0db19b89acc77a4d6199f5", size = 1981560, upload-time = "2025-04-23T18:32:22.354Z" },
    { url = "https://files.pythonhosted.org/packages/6f/9a/e73262f6c6656262b5fdd723ad90f518f579b7bc8622e43a942eec53c938/pydantic_core-2.33.2-cp313-cp313t-win_amd64.whl", hash = "sha256:c2fc0a768ef76c15ab9238afa6da7f69895bb5d1ee83aeea2e3509af4472d0b9", size = 1935777, upload-time = "2025-04-23T18:32:25.088Z" },
    { url = "https://files.pythonhosted.org/packages/30/68/373d55e58b7e83ce371691f6eaa7175e3a24b956c44628eb25d7da007917/pydantic_core-2.33.2-pp310-pypy310_pp73-macosx_10_12_x86_64.whl", hash = "sha256:5c4aa4e82353f65e548c476b37e64189783aa5384903bfea4f41580f255fddfa", size = 2023982, upload-time = "2025-04-23T18:32:53.14Z" },
    { url = "https://files.pythonhosted.org/packages/a4/16/145f54ac08c96a63d8ed6442f9dec17b2773d19920b627b18d4f10a061ea/pydantic_core-2.33.2-pp310-pypy310_pp73-macosx_11_0_arm64.whl", hash = "sha256:d946c8bf0d5c24bf4fe333af284c59a19358aa3ec18cb3dc4370080da1e8ad29", size = 1858412, upload-time = "2025-04-23T18:32:55.52Z" },
    { url = "https://files.pythonhosted.org/packages/41/b1/c6dc6c3e2de4516c0bb2c46f6a373b91b5660312342a0cf5826e38ad82fa/pydantic_core-2.33.2-pp310-pypy310_pp73-manylinux_2_17_aarch64.manylinux2014_aarch64.whl", hash = "sha256:87b31b6846e361ef83fedb187bb5b4372d0da3f7e28d85415efa92d6125d6e6d", size = 1892749, upload-time = "2025-04-23T18:32:57.546Z" },
    { url = "https://files.pythonhosted.org/packages/12/73/8cd57e20afba760b21b742106f9dbdfa6697f1570b189c7457a1af4cd8a0/pydantic_core-2.33.2-pp310-pypy310_pp73-manylinux_2_17_x86_64.manylinux2014_x86_64.whl", hash = "sha256:aa9d91b338f2df0508606f7009fde642391425189bba6d8c653afd80fd6bb64e", size = 2067527, upload-time = "2025-04-23T18:32:59.771Z" },
    { url = "https://files.pythonhosted.org/packages/e3/d5/0bb5d988cc019b3cba4a78f2d4b3854427fc47ee8ec8e9eaabf787da239c/pydantic_core-2.33.2-pp310-pypy310_pp73-manylinux_2_5_i686.manylinux1_i686.whl", hash = "sha256:2058a32994f1fde4ca0480ab9d1e75a0e8c87c22b53a3ae66554f9af78f2fe8c", size = 2108225, upload-time = "2025-04-23T18:33:04.51Z" },
    { url = "https://files.pythonhosted.org/packages/f1/c5/00c02d1571913d496aabf146106ad8239dc132485ee22efe08085084ff7c/pydantic_core-2.33.2-pp310-pypy310_pp73-musllinux_1_1_aarch64.whl", hash = "sha256:0e03262ab796d986f978f79c943fc5f620381be7287148b8010b4097f79a39ec", size = 2069490, upload-time = "2025-04-23T18:33:06.391Z" },
    { url = "https://files.pythonhosted.org/packages/22/a8/dccc38768274d3ed3a59b5d06f59ccb845778687652daa71df0cab4040d7/pydantic_core-2.33.2-pp310-pypy310_pp73-musllinux_1_1_armv7l.whl", hash = "sha256:1a8695a8d00c73e50bff9dfda4d540b7dee29ff9b8053e38380426a85ef10052", size = 2237525, upload-time = "2025-04-23T18:33:08.44Z" },
    { url = "https://files.pythonhosted.org/packages/d4/e7/4f98c0b125dda7cf7ccd14ba936218397b44f50a56dd8c16a3091df116c3/pydantic_core-2.33.2-pp310-pypy310_pp73-musllinux_1_1_x86_64.whl", hash = "sha256:fa754d1850735a0b0e03bcffd9d4b4343eb417e47196e4485d9cca326073a42c", size = 2238446, upload-time = "2025-04-23T18:33:10.313Z" },
    { url = "https://files.pythonhosted.org/packages/ce/91/2ec36480fdb0b783cd9ef6795753c1dea13882f2e68e73bce76ae8c21e6a/pydantic_core-2.33.2-pp310-pypy310_pp73-win_amd64.whl", hash = "sha256:a11c8d26a50bfab49002947d3d237abe4d9e4b5bdc8846a63537b6488e197808", size = 2066678, upload-time = "2025-04-23T18:33:12.224Z" },
    { url = "https://files.pythonhosted.org/packages/7b/27/d4ae6487d73948d6f20dddcd94be4ea43e74349b56eba82e9bdee2d7494c/pydantic_core-2.33.2-pp311-pypy311_pp73-macosx_10_12_x86_64.whl", hash = "sha256:dd14041875d09cc0f9308e37a6f8b65f5585cf2598a53aa0123df8b129d481f8", size = 2025200, upload-time = "2025-04-23T18:33:14.199Z" },
    { url = "https://files.pythonhosted.org/packages/f1/b8/b3cb95375f05d33801024079b9392a5ab45267a63400bf1866e7ce0f0de4/pydantic_core-2.33.2-pp311-pypy311_pp73-macosx_11_0_arm64.whl", hash = "sha256:d87c561733f66531dced0da6e864f44ebf89a8fba55f31407b00c2f7f9449593", size = 1859123, upload-time = "2025-04-23T18:33:16.555Z" },
    { url = "https://files.pythonhosted.org/packages/05/bc/0d0b5adeda59a261cd30a1235a445bf55c7e46ae44aea28f7bd6ed46e091/pydantic_core-2.33.2-pp311-pypy311_pp73-manylinux_2_17_aarch64.manylinux2014_aarch64.whl", hash = "sha256:2f82865531efd18d6e07a04a17331af02cb7a651583c418df8266f17a63c6612", size = 1892852, upload-time = "2025-04-23T18:33:18.513Z" },
    { url = "https://files.pythonhosted.org/packages/3e/11/d37bdebbda2e449cb3f519f6ce950927b56d62f0b84fd9cb9e372a26a3d5/pydantic_core-2.33.2-pp311-pypy311_pp73-manylinux_2_17_x86_64.manylinux2014_x86_64.whl", hash = "sha256:2bfb5112df54209d820d7bf9317c7a6c9025ea52e49f46b6a2060104bba37de7", size = 2067484, upload-time = "2025-04-23T18:33:20.475Z" },
    { url = "https://files.pythonhosted.org/packages/8c/55/1f95f0a05ce72ecb02a8a8a1c3be0579bbc29b1d5ab68f1378b7bebc5057/pydantic_core-2.33.2-pp311-pypy311_pp73-manylinux_2_5_i686.manylinux1_i686.whl", hash = "sha256:64632ff9d614e5eecfb495796ad51b0ed98c453e447a76bcbeeb69615079fc7e", size = 2108896, upload-time = "2025-04-23T18:33:22.501Z" },
    { url = "https://files.pythonhosted.org/packages/53/89/2b2de6c81fa131f423246a9109d7b2a375e83968ad0800d6e57d0574629b/pydantic_core-2.33.2-pp311-pypy311_pp73-musllinux_1_1_aarch64.whl", hash = "sha256:f889f7a40498cc077332c7ab6b4608d296d852182211787d4f3ee377aaae66e8", size = 2069475, upload-time = "2025-04-23T18:33:24.528Z" },
    { url = "https://files.pythonhosted.org/packages/b8/e9/1f7efbe20d0b2b10f6718944b5d8ece9152390904f29a78e68d4e7961159/pydantic_core-2.33.2-pp311-pypy311_pp73-musllinux_1_1_armv7l.whl", hash = "sha256:de4b83bb311557e439b9e186f733f6c645b9417c84e2eb8203f3f820a4b988bf", size = 2239013, upload-time = "2025-04-23T18:33:26.621Z" },
    { url = "https://files.pythonhosted.org/packages/3c/b2/5309c905a93811524a49b4e031e9851a6b00ff0fb668794472ea7746b448/pydantic_core-2.33.2-pp311-pypy311_pp73-musllinux_1_1_x86_64.whl", hash = "sha256:82f68293f055f51b51ea42fafc74b6aad03e70e191799430b90c13d643059ebb", size = 2238715, upload-time = "2025-04-23T18:33:28.656Z" },
    { url = "https://files.pythonhosted.org/packages/32/56/8a7ca5d2cd2cda1d245d34b1c9a942920a718082ae8e54e5f3e5a58b7add/pydantic_core-2.33.2-pp311-pypy311_pp73-win_amd64.whl", hash = "sha256:329467cecfb529c925cf2bbd4d60d2c509bc2fb52a20c1045bf09bb70971a9c1", size = 2066757, upload-time = "2025-04-23T18:33:30.645Z" },
]

[[package]]
name = "pydantic-settings"
version = "2.10.1"
source = { registry = "https://pypi.org/simple" }
dependencies = [
    { name = "pydantic" },
    { name = "python-dotenv" },
    { name = "typing-inspection" },
]
sdist = { url = "https://files.pythonhosted.org/packages/68/85/1ea668bbab3c50071ca613c6ab30047fb36ab0da1b92fa8f17bbc38fd36c/pydantic_settings-2.10.1.tar.gz", hash = "sha256:06f0062169818d0f5524420a360d632d5857b83cffd4d42fe29597807a1614ee", size = 172583, upload-time = "2025-06-24T13:26:46.841Z" }
wheels = [
    { url = "https://files.pythonhosted.org/packages/58/f0/427018098906416f580e3cf1366d3b1abfb408a0652e9f31600c24a1903c/pydantic_settings-2.10.1-py3-none-any.whl", hash = "sha256:a60952460b99cf661dc25c29c0ef171721f98bfcb52ef8d9ea4c943d7c8cc796", size = 45235, upload-time = "2025-06-24T13:26:45.485Z" },
]

[[package]]
name = "pygments"
version = "2.19.2"
source = { registry = "https://pypi.org/simple" }
sdist = { url = "https://files.pythonhosted.org/packages/b0/77/a5b8c569bf593b0140bde72ea885a803b82086995367bf2037de0159d924/pygments-2.19.2.tar.gz", hash = "sha256:636cb2477cec7f8952536970bc533bc43743542f70392ae026374600add5b887", size = 4968631, upload-time = "2025-06-21T13:39:12.283Z" }
wheels = [
    { url = "https://files.pythonhosted.org/packages/c7/21/705964c7812476f378728bdf590ca4b771ec72385c533964653c68e86bdc/pygments-2.19.2-py3-none-any.whl", hash = "sha256:86540386c03d588bb81d44bc3928634ff26449851e99741617ecb9037ee5ec0b", size = 1225217, upload-time = "2025-06-21T13:39:07.939Z" },
]

[[package]]
name = "pyjwt"
version = "2.10.1"
source = { registry = "https://pypi.org/simple" }
sdist = { url = "https://files.pythonhosted.org/packages/e7/46/bd74733ff231675599650d3e47f361794b22ef3e3770998dda30d3b63726/pyjwt-2.10.1.tar.gz", hash = "sha256:3cc5772eb20009233caf06e9d8a0577824723b44e6648ee0a2aedb6cf9381953", size = 87785, upload-time = "2024-11-28T03:43:29.933Z" }
wheels = [
    { url = "https://files.pythonhosted.org/packages/61/ad/689f02752eeec26aed679477e80e632ef1b682313be70793d798c1d5fc8f/PyJWT-2.10.1-py3-none-any.whl", hash = "sha256:dcdd193e30abefd5debf142f9adfcdd2b58004e644f25406ffaebd50bd98dacb", size = 22997, upload-time = "2024-11-28T03:43:27.893Z" },
]

[[package]]
name = "pypdfium2"
version = "4.30.0"
source = { registry = "https://pypi.org/simple" }
sdist = { url = "https://files.pythonhosted.org/packages/a1/14/838b3ba247a0ba92e4df5d23f2bea9478edcfd72b78a39d6ca36ccd84ad2/pypdfium2-4.30.0.tar.gz", hash = "sha256:48b5b7e5566665bc1015b9d69c1ebabe21f6aee468b509531c3c8318eeee2e16", size = 140239, upload-time = "2024-05-09T18:33:17.552Z" }
wheels = [
    { url = "https://files.pythonhosted.org/packages/c7/9a/c8ff5cc352c1b60b0b97642ae734f51edbab6e28b45b4fcdfe5306ee3c83/pypdfium2-4.30.0-py3-none-macosx_10_13_x86_64.whl", hash = "sha256:b33ceded0b6ff5b2b93bc1fe0ad4b71aa6b7e7bd5875f1ca0cdfb6ba6ac01aab", size = 2837254, upload-time = "2024-05-09T18:32:48.653Z" },
    { url = "https://files.pythonhosted.org/packages/21/8b/27d4d5409f3c76b985f4ee4afe147b606594411e15ac4dc1c3363c9a9810/pypdfium2-4.30.0-py3-none-macosx_11_0_arm64.whl", hash = "sha256:4e55689f4b06e2d2406203e771f78789bd4f190731b5d57383d05cf611d829de", size = 2707624, upload-time = "2024-05-09T18:32:51.458Z" },
    { url = "https://files.pythonhosted.org/packages/11/63/28a73ca17c24b41a205d658e177d68e198d7dde65a8c99c821d231b6ee3d/pypdfium2-4.30.0-py3-none-manylinux_2_17_aarch64.manylinux2014_aarch64.whl", hash = "sha256:4e6e50f5ce7f65a40a33d7c9edc39f23140c57e37144c2d6d9e9262a2a854854", size = 2793126, upload-time = "2024-05-09T18:32:53.581Z" },
    { url = "https://files.pythonhosted.org/packages/d1/96/53b3ebf0955edbd02ac6da16a818ecc65c939e98fdeb4e0958362bd385c8/pypdfium2-4.30.0-py3-none-manylinux_2_17_armv7l.manylinux2014_armv7l.whl", hash = "sha256:3d0dd3ecaffd0b6dbda3da663220e705cb563918249bda26058c6036752ba3a2", size = 2591077, upload-time = "2024-05-09T18:32:55.99Z" },
    { url = "https://files.pythonhosted.org/packages/ec/ee/0394e56e7cab8b5b21f744d988400948ef71a9a892cbeb0b200d324ab2c7/pypdfium2-4.30.0-py3-none-manylinux_2_17_i686.manylinux2014_i686.whl", hash = "sha256:cc3bf29b0db8c76cdfaac1ec1cde8edf211a7de7390fbf8934ad2aa9b4d6dfad", size = 2864431, upload-time = "2024-05-09T18:32:57.911Z" },
    { url = "https://files.pythonhosted.org/packages/65/cd/3f1edf20a0ef4a212a5e20a5900e64942c5a374473671ac0780eaa08ea80/pypdfium2-4.30.0-py3-none-manylinux_2_17_x86_64.manylinux2014_x86_64.whl", hash = "sha256:f1f78d2189e0ddf9ac2b7a9b9bd4f0c66f54d1389ff6c17e9fd9dc034d06eb3f", size = 2812008, upload-time = "2024-05-09T18:32:59.886Z" },
    { url = "https://files.pythonhosted.org/packages/c8/91/2d517db61845698f41a2a974de90762e50faeb529201c6b3574935969045/pypdfium2-4.30.0-py3-none-musllinux_1_1_aarch64.whl", hash = "sha256:5eda3641a2da7a7a0b2f4dbd71d706401a656fea521b6b6faa0675b15d31a163", size = 6181543, upload-time = "2024-05-09T18:33:02.597Z" },
    { url = "https://files.pythonhosted.org/packages/ba/c4/ed1315143a7a84b2c7616569dfb472473968d628f17c231c39e29ae9d780/pypdfium2-4.30.0-py3-none-musllinux_1_1_i686.whl", hash = "sha256:0dfa61421b5eb68e1188b0b2231e7ba35735aef2d867d86e48ee6cab6975195e", size = 6175911, upload-time = "2024-05-09T18:33:05.376Z" },
    { url = "https://files.pythonhosted.org/packages/7a/c4/9e62d03f414e0e3051c56d5943c3bf42aa9608ede4e19dc96438364e9e03/pypdfium2-4.30.0-py3-none-musllinux_1_1_x86_64.whl", hash = "sha256:f33bd79e7a09d5f7acca3b0b69ff6c8a488869a7fab48fdf400fec6e20b9c8be", size = 6267430, upload-time = "2024-05-09T18:33:08.067Z" },
    { url = "https://files.pythonhosted.org/packages/90/47/eda4904f715fb98561e34012826e883816945934a851745570521ec89520/pypdfium2-4.30.0-py3-none-win32.whl", hash = "sha256:ee2410f15d576d976c2ab2558c93d392a25fb9f6635e8dd0a8a3a5241b275e0e", size = 2775951, upload-time = "2024-05-09T18:33:10.567Z" },
    { url = "https://files.pythonhosted.org/packages/25/bd/56d9ec6b9f0fc4e0d95288759f3179f0fcd34b1a1526b75673d2f6d5196f/pypdfium2-4.30.0-py3-none-win_amd64.whl", hash = "sha256:90dbb2ac07be53219f56be09961eb95cf2473f834d01a42d901d13ccfad64b4c", size = 2892098, upload-time = "2024-05-09T18:33:13.107Z" },
    { url = "https://files.pythonhosted.org/packages/be/7a/097801205b991bc3115e8af1edb850d30aeaf0118520b016354cf5ccd3f6/pypdfium2-4.30.0-py3-none-win_arm64.whl", hash = "sha256:119b2969a6d6b1e8d55e99caaf05290294f2d0fe49c12a3f17102d01c441bd29", size = 2752118, upload-time = "2024-05-09T18:33:15.489Z" },
]

[[package]]
name = "pytest"
version = "8.4.1"
source = { registry = "https://pypi.org/simple" }
dependencies = [
    { name = "colorama", marker = "sys_platform == 'win32'" },
    { name = "exceptiongroup", marker = "python_full_version < '3.11'" },
    { name = "iniconfig" },
    { name = "packaging" },
    { name = "pluggy" },
    { name = "pygments" },
    { name = "tomli", marker = "python_full_version < '3.11'" },
]
sdist = { url = "https://files.pythonhosted.org/packages/08/ba/45911d754e8eba3d5a841a5ce61a65a685ff1798421ac054f85aa8747dfb/pytest-8.4.1.tar.gz", hash = "sha256:7c67fd69174877359ed9371ec3af8a3d2b04741818c51e5e99cc1742251fa93c", size = 1517714, upload-time = "2025-06-18T05:48:06.109Z" }
wheels = [
    { url = "https://files.pythonhosted.org/packages/29/16/c8a903f4c4dffe7a12843191437d7cd8e32751d5de349d45d3fe69544e87/pytest-8.4.1-py3-none-any.whl", hash = "sha256:539c70ba6fcead8e78eebbf1115e8b589e7565830d7d006a8723f19ac8a0afb7", size = 365474, upload-time = "2025-06-18T05:48:03.955Z" },
]

[[package]]
name = "pytest-asyncio"
version = "1.1.0"
source = { registry = "https://pypi.org/simple" }
dependencies = [
    { name = "backports-asyncio-runner", marker = "python_full_version < '3.11'" },
    { name = "pytest" },
]
sdist = { url = "https://files.pythonhosted.org/packages/4e/51/f8794af39eeb870e87a8c8068642fc07bce0c854d6865d7dd0f2a9d338c2/pytest_asyncio-1.1.0.tar.gz", hash = "sha256:796aa822981e01b68c12e4827b8697108f7205020f24b5793b3c41555dab68ea", size = 46652, upload-time = "2025-07-16T04:29:26.393Z" }
wheels = [
    { url = "https://files.pythonhosted.org/packages/c7/9d/bf86eddabf8c6c9cb1ea9a869d6873b46f105a5d292d3a6f7071f5b07935/pytest_asyncio-1.1.0-py3-none-any.whl", hash = "sha256:5fe2d69607b0bd75c656d1211f969cadba035030156745ee09e7d71740e58ecf", size = 15157, upload-time = "2025-07-16T04:29:24.929Z" },
]

[[package]]
name = "pytest-cov"
version = "6.2.1"
source = { registry = "https://pypi.org/simple" }
dependencies = [
    { name = "coverage", extra = ["toml"] },
    { name = "pluggy" },
    { name = "pytest" },
]
sdist = { url = "https://files.pythonhosted.org/packages/18/99/668cade231f434aaa59bbfbf49469068d2ddd945000621d3d165d2e7dd7b/pytest_cov-6.2.1.tar.gz", hash = "sha256:25cc6cc0a5358204b8108ecedc51a9b57b34cc6b8c967cc2c01a4e00d8a67da2", size = 69432, upload-time = "2025-06-12T10:47:47.684Z" }
wheels = [
    { url = "https://files.pythonhosted.org/packages/bc/16/4ea354101abb1287856baa4af2732be351c7bee728065aed451b678153fd/pytest_cov-6.2.1-py3-none-any.whl", hash = "sha256:f5bc4c23f42f1cdd23c70b1dab1bbaef4fc505ba950d53e0081d0730dd7e86d5", size = 24644, upload-time = "2025-06-12T10:47:45.932Z" },
]

[[package]]
name = "python-dotenv"
version = "1.1.1"
source = { registry = "https://pypi.org/simple" }
sdist = { url = "https://files.pythonhosted.org/packages/f6/b0/4bc07ccd3572a2f9df7e6782f52b0c6c90dcbb803ac4a167702d7d0dfe1e/python_dotenv-1.1.1.tar.gz", hash = "sha256:a8a6399716257f45be6a007360200409fce5cda2661e3dec71d23dc15f6189ab", size = 41978, upload-time = "2025-06-24T04:21:07.341Z" }
wheels = [
    { url = "https://files.pythonhosted.org/packages/5f/ed/539768cf28c661b5b068d66d96a2f155c4971a5d55684a514c1a0e0dec2f/python_dotenv-1.1.1-py3-none-any.whl", hash = "sha256:31f23644fe2602f88ff55e1f5c79ba497e01224ee7737937930c448e4d0e24dc", size = 20556, upload-time = "2025-06-24T04:21:06.073Z" },
]

[[package]]
name = "python-multipart"
version = "0.0.20"
source = { registry = "https://pypi.org/simple" }
sdist = { url = "https://files.pythonhosted.org/packages/f3/87/f44d7c9f274c7ee665a29b885ec97089ec5dc034c7f3fafa03da9e39a09e/python_multipart-0.0.20.tar.gz", hash = "sha256:8dd0cab45b8e23064ae09147625994d090fa46f5b0d1e13af944c331a7fa9d13", size = 37158, upload-time = "2024-12-16T19:45:46.972Z" }
wheels = [
    { url = "https://files.pythonhosted.org/packages/45/58/38b5afbc1a800eeea951b9285d3912613f2603bdf897a4ab0f4bd7f405fc/python_multipart-0.0.20-py3-none-any.whl", hash = "sha256:8a62d3a8335e06589fe01f2a3e178cdcc632f3fbe0d492ad9ee0ec35aab1f104", size = 24546, upload-time = "2024-12-16T19:45:44.423Z" },
]

[[package]]
name = "pyyaml"
version = "6.0.2"
source = { registry = "https://pypi.org/simple" }
sdist = { url = "https://files.pythonhosted.org/packages/54/ed/79a089b6be93607fa5cdaedf301d7dfb23af5f25c398d5ead2525b063e17/pyyaml-6.0.2.tar.gz", hash = "sha256:d584d9ec91ad65861cc08d42e834324ef890a082e591037abe114850ff7bbc3e", size = 130631, upload-time = "2024-08-06T20:33:50.674Z" }
wheels = [
    { url = "https://files.pythonhosted.org/packages/9b/95/a3fac87cb7158e231b5a6012e438c647e1a87f09f8e0d123acec8ab8bf71/PyYAML-6.0.2-cp310-cp310-macosx_10_9_x86_64.whl", hash = "sha256:0a9a2848a5b7feac301353437eb7d5957887edbf81d56e903999a75a3d743086", size = 184199, upload-time = "2024-08-06T20:31:40.178Z" },
    { url = "https://files.pythonhosted.org/packages/c7/7a/68bd47624dab8fd4afbfd3c48e3b79efe09098ae941de5b58abcbadff5cb/PyYAML-6.0.2-cp310-cp310-macosx_11_0_arm64.whl", hash = "sha256:29717114e51c84ddfba879543fb232a6ed60086602313ca38cce623c1d62cfbf", size = 171758, upload-time = "2024-08-06T20:31:42.173Z" },
    { url = "https://files.pythonhosted.org/packages/49/ee/14c54df452143b9ee9f0f29074d7ca5516a36edb0b4cc40c3f280131656f/PyYAML-6.0.2-cp310-cp310-manylinux_2_17_aarch64.manylinux2014_aarch64.whl", hash = "sha256:8824b5a04a04a047e72eea5cec3bc266db09e35de6bdfe34c9436ac5ee27d237", size = 718463, upload-time = "2024-08-06T20:31:44.263Z" },
    { url = "https://files.pythonhosted.org/packages/4d/61/de363a97476e766574650d742205be468921a7b532aa2499fcd886b62530/PyYAML-6.0.2-cp310-cp310-manylinux_2_17_s390x.manylinux2014_s390x.whl", hash = "sha256:7c36280e6fb8385e520936c3cb3b8042851904eba0e58d277dca80a5cfed590b", size = 719280, upload-time = "2024-08-06T20:31:50.199Z" },
    { url = "https://files.pythonhosted.org/packages/6b/4e/1523cb902fd98355e2e9ea5e5eb237cbc5f3ad5f3075fa65087aa0ecb669/PyYAML-6.0.2-cp310-cp310-manylinux_2_17_x86_64.manylinux2014_x86_64.whl", hash = "sha256:ec031d5d2feb36d1d1a24380e4db6d43695f3748343d99434e6f5f9156aaa2ed", size = 751239, upload-time = "2024-08-06T20:31:52.292Z" },
    { url = "https://files.pythonhosted.org/packages/b7/33/5504b3a9a4464893c32f118a9cc045190a91637b119a9c881da1cf6b7a72/PyYAML-6.0.2-cp310-cp310-musllinux_1_1_aarch64.whl", hash = "sha256:936d68689298c36b53b29f23c6dbb74de12b4ac12ca6cfe0e047bedceea56180", size = 695802, upload-time = "2024-08-06T20:31:53.836Z" },
    { url = "https://files.pythonhosted.org/packages/5c/20/8347dcabd41ef3a3cdc4f7b7a2aff3d06598c8779faa189cdbf878b626a4/PyYAML-6.0.2-cp310-cp310-musllinux_1_1_x86_64.whl", hash = "sha256:23502f431948090f597378482b4812b0caae32c22213aecf3b55325e049a6c68", size = 720527, upload-time = "2024-08-06T20:31:55.565Z" },
    { url = "https://files.pythonhosted.org/packages/be/aa/5afe99233fb360d0ff37377145a949ae258aaab831bde4792b32650a4378/PyYAML-6.0.2-cp310-cp310-win32.whl", hash = "sha256:2e99c6826ffa974fe6e27cdb5ed0021786b03fc98e5ee3c5bfe1fd5015f42b99", size = 144052, upload-time = "2024-08-06T20:31:56.914Z" },
    { url = "https://files.pythonhosted.org/packages/b5/84/0fa4b06f6d6c958d207620fc60005e241ecedceee58931bb20138e1e5776/PyYAML-6.0.2-cp310-cp310-win_amd64.whl", hash = "sha256:a4d3091415f010369ae4ed1fc6b79def9416358877534caf6a0fdd2146c87a3e", size = 161774, upload-time = "2024-08-06T20:31:58.304Z" },
    { url = "https://files.pythonhosted.org/packages/f8/aa/7af4e81f7acba21a4c6be026da38fd2b872ca46226673c89a758ebdc4fd2/PyYAML-6.0.2-cp311-cp311-macosx_10_9_x86_64.whl", hash = "sha256:cc1c1159b3d456576af7a3e4d1ba7e6924cb39de8f67111c735f6fc832082774", size = 184612, upload-time = "2024-08-06T20:32:03.408Z" },
    { url = "https://files.pythonhosted.org/packages/8b/62/b9faa998fd185f65c1371643678e4d58254add437edb764a08c5a98fb986/PyYAML-6.0.2-cp311-cp311-macosx_11_0_arm64.whl", hash = "sha256:1e2120ef853f59c7419231f3bf4e7021f1b936f6ebd222406c3b60212205d2ee", size = 172040, upload-time = "2024-08-06T20:32:04.926Z" },
    { url = "https://files.pythonhosted.org/packages/ad/0c/c804f5f922a9a6563bab712d8dcc70251e8af811fce4524d57c2c0fd49a4/PyYAML-6.0.2-cp311-cp311-manylinux_2_17_aarch64.manylinux2014_aarch64.whl", hash = "sha256:5d225db5a45f21e78dd9358e58a98702a0302f2659a3c6cd320564b75b86f47c", size = 736829, upload-time = "2024-08-06T20:32:06.459Z" },
    { url = "https://files.pythonhosted.org/packages/51/16/6af8d6a6b210c8e54f1406a6b9481febf9c64a3109c541567e35a49aa2e7/PyYAML-6.0.2-cp311-cp311-manylinux_2_17_s390x.manylinux2014_s390x.whl", hash = "sha256:5ac9328ec4831237bec75defaf839f7d4564be1e6b25ac710bd1a96321cc8317", size = 764167, upload-time = "2024-08-06T20:32:08.338Z" },
    { url = "https://files.pythonhosted.org/packages/75/e4/2c27590dfc9992f73aabbeb9241ae20220bd9452df27483b6e56d3975cc5/PyYAML-6.0.2-cp311-cp311-manylinux_2_17_x86_64.manylinux2014_x86_64.whl", hash = "sha256:3ad2a3decf9aaba3d29c8f537ac4b243e36bef957511b4766cb0057d32b0be85", size = 762952, upload-time = "2024-08-06T20:32:14.124Z" },
    { url = "https://files.pythonhosted.org/packages/9b/97/ecc1abf4a823f5ac61941a9c00fe501b02ac3ab0e373c3857f7d4b83e2b6/PyYAML-6.0.2-cp311-cp311-musllinux_1_1_aarch64.whl", hash = "sha256:ff3824dc5261f50c9b0dfb3be22b4567a6f938ccce4587b38952d85fd9e9afe4", size = 735301, upload-time = "2024-08-06T20:32:16.17Z" },
    { url = "https://files.pythonhosted.org/packages/45/73/0f49dacd6e82c9430e46f4a027baa4ca205e8b0a9dce1397f44edc23559d/PyYAML-6.0.2-cp311-cp311-musllinux_1_1_x86_64.whl", hash = "sha256:797b4f722ffa07cc8d62053e4cff1486fa6dc094105d13fea7b1de7d8bf71c9e", size = 756638, upload-time = "2024-08-06T20:32:18.555Z" },
    { url = "https://files.pythonhosted.org/packages/22/5f/956f0f9fc65223a58fbc14459bf34b4cc48dec52e00535c79b8db361aabd/PyYAML-6.0.2-cp311-cp311-win32.whl", hash = "sha256:11d8f3dd2b9c1207dcaf2ee0bbbfd5991f571186ec9cc78427ba5bd32afae4b5", size = 143850, upload-time = "2024-08-06T20:32:19.889Z" },
    { url = "https://files.pythonhosted.org/packages/ed/23/8da0bbe2ab9dcdd11f4f4557ccaf95c10b9811b13ecced089d43ce59c3c8/PyYAML-6.0.2-cp311-cp311-win_amd64.whl", hash = "sha256:e10ce637b18caea04431ce14fabcf5c64a1c61ec9c56b071a4b7ca131ca52d44", size = 161980, upload-time = "2024-08-06T20:32:21.273Z" },
    { url = "https://files.pythonhosted.org/packages/86/0c/c581167fc46d6d6d7ddcfb8c843a4de25bdd27e4466938109ca68492292c/PyYAML-6.0.2-cp312-cp312-macosx_10_9_x86_64.whl", hash = "sha256:c70c95198c015b85feafc136515252a261a84561b7b1d51e3384e0655ddf25ab", size = 183873, upload-time = "2024-08-06T20:32:25.131Z" },
    { url = "https://files.pythonhosted.org/packages/a8/0c/38374f5bb272c051e2a69281d71cba6fdb983413e6758b84482905e29a5d/PyYAML-6.0.2-cp312-cp312-macosx_11_0_arm64.whl", hash = "sha256:ce826d6ef20b1bc864f0a68340c8b3287705cae2f8b4b1d932177dcc76721725", size = 173302, upload-time = "2024-08-06T20:32:26.511Z" },
    { url = "https://files.pythonhosted.org/packages/c3/93/9916574aa8c00aa06bbac729972eb1071d002b8e158bd0e83a3b9a20a1f7/PyYAML-6.0.2-cp312-cp312-manylinux_2_17_aarch64.manylinux2014_aarch64.whl", hash = "sha256:1f71ea527786de97d1a0cc0eacd1defc0985dcf6b3f17bb77dcfc8c34bec4dc5", size = 739154, upload-time = "2024-08-06T20:32:28.363Z" },
    { url = "https://files.pythonhosted.org/packages/95/0f/b8938f1cbd09739c6da569d172531567dbcc9789e0029aa070856f123984/PyYAML-6.0.2-cp312-cp312-manylinux_2_17_s390x.manylinux2014_s390x.whl", hash = "sha256:9b22676e8097e9e22e36d6b7bda33190d0d400f345f23d4065d48f4ca7ae0425", size = 766223, upload-time = "2024-08-06T20:32:30.058Z" },
    { url = "https://files.pythonhosted.org/packages/b9/2b/614b4752f2e127db5cc206abc23a8c19678e92b23c3db30fc86ab731d3bd/PyYAML-6.0.2-cp312-cp312-manylinux_2_17_x86_64.manylinux2014_x86_64.whl", hash = "sha256:80bab7bfc629882493af4aa31a4cfa43a4c57c83813253626916b8c7ada83476", size = 767542, upload-time = "2024-08-06T20:32:31.881Z" },
    { url = "https://files.pythonhosted.org/packages/d4/00/dd137d5bcc7efea1836d6264f049359861cf548469d18da90cd8216cf05f/PyYAML-6.0.2-cp312-cp312-musllinux_1_1_aarch64.whl", hash = "sha256:0833f8694549e586547b576dcfaba4a6b55b9e96098b36cdc7ebefe667dfed48", size = 731164, upload-time = "2024-08-06T20:32:37.083Z" },
    { url = "https://files.pythonhosted.org/packages/c9/1f/4f998c900485e5c0ef43838363ba4a9723ac0ad73a9dc42068b12aaba4e4/PyYAML-6.0.2-cp312-cp312-musllinux_1_1_x86_64.whl", hash = "sha256:8b9c7197f7cb2738065c481a0461e50ad02f18c78cd75775628afb4d7137fb3b", size = 756611, upload-time = "2024-08-06T20:32:38.898Z" },
    { url = "https://files.pythonhosted.org/packages/df/d1/f5a275fdb252768b7a11ec63585bc38d0e87c9e05668a139fea92b80634c/PyYAML-6.0.2-cp312-cp312-win32.whl", hash = "sha256:ef6107725bd54b262d6dedcc2af448a266975032bc85ef0172c5f059da6325b4", size = 140591, upload-time = "2024-08-06T20:32:40.241Z" },
    { url = "https://files.pythonhosted.org/packages/0c/e8/4f648c598b17c3d06e8753d7d13d57542b30d56e6c2dedf9c331ae56312e/PyYAML-6.0.2-cp312-cp312-win_amd64.whl", hash = "sha256:7e7401d0de89a9a855c839bc697c079a4af81cf878373abd7dc625847d25cbd8", size = 156338, upload-time = "2024-08-06T20:32:41.93Z" },
    { url = "https://files.pythonhosted.org/packages/ef/e3/3af305b830494fa85d95f6d95ef7fa73f2ee1cc8ef5b495c7c3269fb835f/PyYAML-6.0.2-cp313-cp313-macosx_10_13_x86_64.whl", hash = "sha256:efdca5630322a10774e8e98e1af481aad470dd62c3170801852d752aa7a783ba", size = 181309, upload-time = "2024-08-06T20:32:43.4Z" },
    { url = "https://files.pythonhosted.org/packages/45/9f/3b1c20a0b7a3200524eb0076cc027a970d320bd3a6592873c85c92a08731/PyYAML-6.0.2-cp313-cp313-macosx_11_0_arm64.whl", hash = "sha256:50187695423ffe49e2deacb8cd10510bc361faac997de9efef88badc3bb9e2d1", size = 171679, upload-time = "2024-08-06T20:32:44.801Z" },
    { url = "https://files.pythonhosted.org/packages/7c/9a/337322f27005c33bcb656c655fa78325b730324c78620e8328ae28b64d0c/PyYAML-6.0.2-cp313-cp313-manylinux_2_17_aarch64.manylinux2014_aarch64.whl", hash = "sha256:0ffe8360bab4910ef1b9e87fb812d8bc0a308b0d0eef8c8f44e0254ab3b07133", size = 733428, upload-time = "2024-08-06T20:32:46.432Z" },
    { url = "https://files.pythonhosted.org/packages/a3/69/864fbe19e6c18ea3cc196cbe5d392175b4cf3d5d0ac1403ec3f2d237ebb5/PyYAML-6.0.2-cp313-cp313-manylinux_2_17_s390x.manylinux2014_s390x.whl", hash = "sha256:17e311b6c678207928d649faa7cb0d7b4c26a0ba73d41e99c4fff6b6c3276484", size = 763361, upload-time = "2024-08-06T20:32:51.188Z" },
    { url = "https://files.pythonhosted.org/packages/04/24/b7721e4845c2f162d26f50521b825fb061bc0a5afcf9a386840f23ea19fa/PyYAML-6.0.2-cp313-cp313-manylinux_2_17_x86_64.manylinux2014_x86_64.whl", hash = "sha256:70b189594dbe54f75ab3a1acec5f1e3faa7e8cf2f1e08d9b561cb41b845f69d5", size = 759523, upload-time = "2024-08-06T20:32:53.019Z" },
    { url = "https://files.pythonhosted.org/packages/2b/b2/e3234f59ba06559c6ff63c4e10baea10e5e7df868092bf9ab40e5b9c56b6/PyYAML-6.0.2-cp313-cp313-musllinux_1_1_aarch64.whl", hash = "sha256:41e4e3953a79407c794916fa277a82531dd93aad34e29c2a514c2c0c5fe971cc", size = 726660, upload-time = "2024-08-06T20:32:54.708Z" },
    { url = "https://files.pythonhosted.org/packages/fe/0f/25911a9f080464c59fab9027482f822b86bf0608957a5fcc6eaac85aa515/PyYAML-6.0.2-cp313-cp313-musllinux_1_1_x86_64.whl", hash = "sha256:68ccc6023a3400877818152ad9a1033e3db8625d899c72eacb5a668902e4d652", size = 751597, upload-time = "2024-08-06T20:32:56.985Z" },
    { url = "https://files.pythonhosted.org/packages/14/0d/e2c3b43bbce3cf6bd97c840b46088a3031085179e596d4929729d8d68270/PyYAML-6.0.2-cp313-cp313-win32.whl", hash = "sha256:bc2fa7c6b47d6bc618dd7fb02ef6fdedb1090ec036abab80d4681424b84c1183", size = 140527, upload-time = "2024-08-06T20:33:03.001Z" },
    { url = "https://files.pythonhosted.org/packages/fa/de/02b54f42487e3d3c6efb3f89428677074ca7bf43aae402517bc7cca949f3/PyYAML-6.0.2-cp313-cp313-win_amd64.whl", hash = "sha256:8388ee1976c416731879ac16da0aff3f63b286ffdd57cdeb95f3f2e085687563", size = 156446, upload-time = "2024-08-06T20:33:04.33Z" },
]

[[package]]
name = "regex"
version = "2025.7.34"
source = { registry = "https://pypi.org/simple" }
sdist = { url = "https://files.pythonhosted.org/packages/0b/de/e13fa6dc61d78b30ba47481f99933a3b49a57779d625c392d8036770a60d/regex-2025.7.34.tar.gz", hash = "sha256:9ead9765217afd04a86822dfcd4ed2747dfe426e887da413b15ff0ac2457e21a", size = 400714, upload-time = "2025-07-31T00:21:16.262Z" }
wheels = [
    { url = "https://files.pythonhosted.org/packages/50/d2/0a44a9d92370e5e105f16669acf801b215107efea9dea4317fe96e9aad67/regex-2025.7.34-cp310-cp310-macosx_10_9_universal2.whl", hash = "sha256:d856164d25e2b3b07b779bfed813eb4b6b6ce73c2fd818d46f47c1eb5cd79bd6", size = 484591, upload-time = "2025-07-31T00:18:46.675Z" },
    { url = "https://files.pythonhosted.org/packages/2e/b1/00c4f83aa902f1048495de9f2f33638ce970ce1cf9447b477d272a0e22bb/regex-2025.7.34-cp310-cp310-macosx_10_9_x86_64.whl", hash = "sha256:2d15a9da5fad793e35fb7be74eec450d968e05d2e294f3e0e77ab03fa7234a83", size = 289293, upload-time = "2025-07-31T00:18:53.069Z" },
    { url = "https://files.pythonhosted.org/packages/f3/b0/5bc5c8ddc418e8be5530b43ae1f7c9303f43aeff5f40185c4287cf6732f2/regex-2025.7.34-cp310-cp310-macosx_11_0_arm64.whl", hash = "sha256:95b4639c77d414efa93c8de14ce3f7965a94d007e068a94f9d4997bb9bd9c81f", size = 285932, upload-time = "2025-07-31T00:18:54.673Z" },
    { url = "https://files.pythonhosted.org/packages/46/c7/a1a28d050b23665a5e1eeb4d7f13b83ea86f0bc018da7b8f89f86ff7f094/regex-2025.7.34-cp310-cp310-manylinux2014_aarch64.manylinux_2_17_aarch64.manylinux_2_28_aarch64.whl", hash = "sha256:5d7de1ceed5a5f84f342ba4a9f4ae589524adf9744b2ee61b5da884b5b659834", size = 780361, upload-time = "2025-07-31T00:18:56.13Z" },
    { url = "https://files.pythonhosted.org/packages/cb/0d/82e7afe7b2c9fe3d488a6ab6145d1d97e55f822dfb9b4569aba2497e3d09/regex-2025.7.34-cp310-cp310-manylinux2014_ppc64le.manylinux_2_17_ppc64le.manylinux_2_28_ppc64le.whl", hash = "sha256:02e5860a250cd350c4933cf376c3bc9cb28948e2c96a8bc042aee7b985cfa26f", size = 849176, upload-time = "2025-07-31T00:18:57.483Z" },
    { url = "https://files.pythonhosted.org/packages/bf/16/3036e16903d8194f1490af457a7e33b06d9e9edd9576b1fe6c7ac660e9ed/regex-2025.7.34-cp310-cp310-manylinux2014_s390x.manylinux_2_17_s390x.manylinux_2_28_s390x.whl", hash = "sha256:0a5966220b9a1a88691282b7e4350e9599cf65780ca60d914a798cb791aa1177", size = 897222, upload-time = "2025-07-31T00:18:58.721Z" },
    { url = "https://files.pythonhosted.org/packages/5a/c2/010e089ae00d31418e7d2c6601760eea1957cde12be719730c7133b8c165/regex-2025.7.34-cp310-cp310-manylinux2014_x86_64.manylinux_2_17_x86_64.manylinux_2_28_x86_64.whl", hash = "sha256:48fb045bbd4aab2418dc1ba2088a5e32de4bfe64e1457b948bb328a8dc2f1c2e", size = 789831, upload-time = "2025-07-31T00:19:00.436Z" },
    { url = "https://files.pythonhosted.org/packages/dd/86/b312b7bf5c46d21dbd9a3fdc4a80fde56ea93c9c0b89cf401879635e094d/regex-2025.7.34-cp310-cp310-manylinux2014_x86_64.manylinux_2_17_x86_64.whl", hash = "sha256:20ff8433fa45e131f7316594efe24d4679c5449c0ca69d91c2f9d21846fdf064", size = 780665, upload-time = "2025-07-31T00:19:01.828Z" },
    { url = "https://files.pythonhosted.org/packages/40/e5/674b82bfff112c820b09e3c86a423d4a568143ede7f8440fdcbce259e895/regex-2025.7.34-cp310-cp310-musllinux_1_2_aarch64.whl", hash = "sha256:c436fd1e95c04c19039668cfb548450a37c13f051e8659f40aed426e36b3765f", size = 773511, upload-time = "2025-07-31T00:19:03.654Z" },
    { url = "https://files.pythonhosted.org/packages/2d/18/39e7c578eb6cf1454db2b64e4733d7e4f179714867a75d84492ec44fa9b2/regex-2025.7.34-cp310-cp310-musllinux_1_2_ppc64le.whl", hash = "sha256:0b85241d3cfb9f8a13cefdfbd58a2843f208f2ed2c88181bf84e22e0c7fc066d", size = 843990, upload-time = "2025-07-31T00:19:05.61Z" },
    { url = "https://files.pythonhosted.org/packages/b6/d9/522a6715aefe2f463dc60c68924abeeb8ab6893f01adf5720359d94ede8c/regex-2025.7.34-cp310-cp310-musllinux_1_2_s390x.whl", hash = "sha256:075641c94126b064c65ab86e7e71fc3d63e7ff1bea1fb794f0773c97cdad3a03", size = 834676, upload-time = "2025-07-31T00:19:07.023Z" },
    { url = "https://files.pythonhosted.org/packages/59/53/c4d5284cb40543566542e24f1badc9f72af68d01db21e89e36e02292eee0/regex-2025.7.34-cp310-cp310-musllinux_1_2_x86_64.whl", hash = "sha256:70645cad3407d103d1dbcb4841839d2946f7d36cf38acbd40120fee1682151e5", size = 778420, upload-time = "2025-07-31T00:19:08.511Z" },
    { url = "https://files.pythonhosted.org/packages/ea/4a/b779a7707d4a44a7e6ee9d0d98e40b2a4de74d622966080e9c95e25e2d24/regex-2025.7.34-cp310-cp310-win32.whl", hash = "sha256:3b836eb4a95526b263c2a3359308600bd95ce7848ebd3c29af0c37c4f9627cd3", size = 263999, upload-time = "2025-07-31T00:19:10.072Z" },
    { url = "https://files.pythonhosted.org/packages/ef/6e/33c7583f5427aa039c28bff7f4103c2de5b6aa5b9edc330c61ec576b1960/regex-2025.7.34-cp310-cp310-win_amd64.whl", hash = "sha256:cbfaa401d77334613cf434f723c7e8ba585df162be76474bccc53ae4e5520b3a", size = 276023, upload-time = "2025-07-31T00:19:11.34Z" },
    { url = "https://files.pythonhosted.org/packages/9f/fc/00b32e0ac14213d76d806d952826402b49fd06d42bfabacdf5d5d016bc47/regex-2025.7.34-cp310-cp310-win_arm64.whl", hash = "sha256:bca11d3c38a47c621769433c47f364b44e8043e0de8e482c5968b20ab90a3986", size = 268357, upload-time = "2025-07-31T00:19:12.729Z" },
    { url = "https://files.pythonhosted.org/packages/0d/85/f497b91577169472f7c1dc262a5ecc65e39e146fc3a52c571e5daaae4b7d/regex-2025.7.34-cp311-cp311-macosx_10_9_universal2.whl", hash = "sha256:da304313761b8500b8e175eb2040c4394a875837d5635f6256d6fa0377ad32c8", size = 484594, upload-time = "2025-07-31T00:19:13.927Z" },
    { url = "https://files.pythonhosted.org/packages/1c/c5/ad2a5c11ce9e6257fcbfd6cd965d07502f6054aaa19d50a3d7fd991ec5d1/regex-2025.7.34-cp311-cp311-macosx_10_9_x86_64.whl", hash = "sha256:35e43ebf5b18cd751ea81455b19acfdec402e82fe0dc6143edfae4c5c4b3909a", size = 289294, upload-time = "2025-07-31T00:19:15.395Z" },
    { url = "https://files.pythonhosted.org/packages/8e/01/83ffd9641fcf5e018f9b51aa922c3e538ac9439424fda3df540b643ecf4f/regex-2025.7.34-cp311-cp311-macosx_11_0_arm64.whl", hash = "sha256:96bbae4c616726f4661fe7bcad5952e10d25d3c51ddc388189d8864fbc1b3c68", size = 285933, upload-time = "2025-07-31T00:19:16.704Z" },
    { url = "https://files.pythonhosted.org/packages/77/20/5edab2e5766f0259bc1da7381b07ce6eb4401b17b2254d02f492cd8a81a8/regex-2025.7.34-cp311-cp311-manylinux2014_aarch64.manylinux_2_17_aarch64.manylinux_2_28_aarch64.whl", hash = "sha256:9feab78a1ffa4f2b1e27b1bcdaad36f48c2fed4870264ce32f52a393db093c78", size = 792335, upload-time = "2025-07-31T00:19:18.561Z" },
    { url = "https://files.pythonhosted.org/packages/30/bd/744d3ed8777dce8487b2606b94925e207e7c5931d5870f47f5b643a4580a/regex-2025.7.34-cp311-cp311-manylinux2014_ppc64le.manylinux_2_17_ppc64le.manylinux_2_28_ppc64le.whl", hash = "sha256:f14b36e6d4d07f1a5060f28ef3b3561c5d95eb0651741474ce4c0a4c56ba8719", size = 858605, upload-time = "2025-07-31T00:19:20.204Z" },
    { url = "https://files.pythonhosted.org/packages/99/3d/93754176289718d7578c31d151047e7b8acc7a8c20e7706716f23c49e45e/regex-2025.7.34-cp311-cp311-manylinux2014_s390x.manylinux_2_17_s390x.manylinux_2_28_s390x.whl", hash = "sha256:85c3a958ef8b3d5079c763477e1f09e89d13ad22198a37e9d7b26b4b17438b33", size = 905780, upload-time = "2025-07-31T00:19:21.876Z" },
    { url = "https://files.pythonhosted.org/packages/ee/2e/c689f274a92deffa03999a430505ff2aeace408fd681a90eafa92fdd6930/regex-2025.7.34-cp311-cp311-manylinux2014_x86_64.manylinux_2_17_x86_64.manylinux_2_28_x86_64.whl", hash = "sha256:37555e4ae0b93358fa7c2d240a4291d4a4227cc7c607d8f85596cdb08ec0a083", size = 798868, upload-time = "2025-07-31T00:19:23.222Z" },
    { url = "https://files.pythonhosted.org/packages/0d/9e/39673688805d139b33b4a24851a71b9978d61915c4d72b5ffda324d0668a/regex-2025.7.34-cp311-cp311-musllinux_1_2_aarch64.whl", hash = "sha256:ee38926f31f1aa61b0232a3a11b83461f7807661c062df9eb88769d86e6195c3", size = 781784, upload-time = "2025-07-31T00:19:24.59Z" },
    { url = "https://files.pythonhosted.org/packages/18/bd/4c1cab12cfabe14beaa076523056b8ab0c882a8feaf0a6f48b0a75dab9ed/regex-2025.7.34-cp311-cp311-musllinux_1_2_ppc64le.whl", hash = "sha256:a664291c31cae9c4a30589bd8bc2ebb56ef880c9c6264cb7643633831e606a4d", size = 852837, upload-time = "2025-07-31T00:19:25.911Z" },
    { url = "https://files.pythonhosted.org/packages/cb/21/663d983cbb3bba537fc213a579abbd0f263fb28271c514123f3c547ab917/regex-2025.7.34-cp311-cp311-musllinux_1_2_s390x.whl", hash = "sha256:f3e5c1e0925e77ec46ddc736b756a6da50d4df4ee3f69536ffb2373460e2dafd", size = 844240, upload-time = "2025-07-31T00:19:27.688Z" },
    { url = "https://files.pythonhosted.org/packages/8e/2d/9beeeb913bc5d32faa913cf8c47e968da936af61ec20af5d269d0f84a100/regex-2025.7.34-cp311-cp311-musllinux_1_2_x86_64.whl", hash = "sha256:d428fc7731dcbb4e2ffe43aeb8f90775ad155e7db4347a639768bc6cd2df881a", size = 787139, upload-time = "2025-07-31T00:19:29.475Z" },
    { url = "https://files.pythonhosted.org/packages/eb/f5/9b9384415fdc533551be2ba805dd8c4621873e5df69c958f403bfd3b2b6e/regex-2025.7.34-cp311-cp311-win32.whl", hash = "sha256:e154a7ee7fa18333ad90b20e16ef84daaeac61877c8ef942ec8dfa50dc38b7a1", size = 264019, upload-time = "2025-07-31T00:19:31.129Z" },
    { url = "https://files.pythonhosted.org/packages/18/9d/e069ed94debcf4cc9626d652a48040b079ce34c7e4fb174f16874958d485/regex-2025.7.34-cp311-cp311-win_amd64.whl", hash = "sha256:24257953d5c1d6d3c129ab03414c07fc1a47833c9165d49b954190b2b7f21a1a", size = 276047, upload-time = "2025-07-31T00:19:32.497Z" },
    { url = "https://files.pythonhosted.org/packages/fd/cf/3bafbe9d1fd1db77355e7fbbbf0d0cfb34501a8b8e334deca14f94c7b315/regex-2025.7.34-cp311-cp311-win_arm64.whl", hash = "sha256:3157aa512b9e606586900888cd469a444f9b898ecb7f8931996cb715f77477f0", size = 268362, upload-time = "2025-07-31T00:19:34.094Z" },
    { url = "https://files.pythonhosted.org/packages/ff/f0/31d62596c75a33f979317658e8d261574785c6cd8672c06741ce2e2e2070/regex-2025.7.34-cp312-cp312-macosx_10_13_universal2.whl", hash = "sha256:7f7211a746aced993bef487de69307a38c5ddd79257d7be83f7b202cb59ddb50", size = 485492, upload-time = "2025-07-31T00:19:35.57Z" },
    { url = "https://files.pythonhosted.org/packages/d8/16/b818d223f1c9758c3434be89aa1a01aae798e0e0df36c1f143d1963dd1ee/regex-2025.7.34-cp312-cp312-macosx_10_13_x86_64.whl", hash = "sha256:fb31080f2bd0681484b275461b202b5ad182f52c9ec606052020fe13eb13a72f", size = 290000, upload-time = "2025-07-31T00:19:37.175Z" },
    { url = "https://files.pythonhosted.org/packages/cd/70/69506d53397b4bd6954061bae75677ad34deb7f6ca3ba199660d6f728ff5/regex-2025.7.34-cp312-cp312-macosx_11_0_arm64.whl", hash = "sha256:0200a5150c4cf61e407038f4b4d5cdad13e86345dac29ff9dab3d75d905cf130", size = 286072, upload-time = "2025-07-31T00:19:38.612Z" },
    { url = "https://files.pythonhosted.org/packages/b0/73/536a216d5f66084fb577bb0543b5cb7de3272eb70a157f0c3a542f1c2551/regex-2025.7.34-cp312-cp312-manylinux2014_aarch64.manylinux_2_17_aarch64.manylinux_2_28_aarch64.whl", hash = "sha256:739a74970e736df0773788377969c9fea3876c2fc13d0563f98e5503e5185f46", size = 797341, upload-time = "2025-07-31T00:19:40.119Z" },
    { url = "https://files.pythonhosted.org/packages/26/af/733f8168449e56e8f404bb807ea7189f59507cbea1b67a7bbcd92f8bf844/regex-2025.7.34-cp312-cp312-manylinux2014_ppc64le.manylinux_2_17_ppc64le.manylinux_2_28_ppc64le.whl", hash = "sha256:4fef81b2f7ea6a2029161ed6dea9ae13834c28eb5a95b8771828194a026621e4", size = 862556, upload-time = "2025-07-31T00:19:41.556Z" },
    { url = "https://files.pythonhosted.org/packages/19/dd/59c464d58c06c4f7d87de4ab1f590e430821345a40c5d345d449a636d15f/regex-2025.7.34-cp312-cp312-manylinux2014_s390x.manylinux_2_17_s390x.manylinux_2_28_s390x.whl", hash = "sha256:ea74cf81fe61a7e9d77989050d0089a927ab758c29dac4e8e1b6c06fccf3ebf0", size = 910762, upload-time = "2025-07-31T00:19:43Z" },
    { url = "https://files.pythonhosted.org/packages/37/a8/b05ccf33ceca0815a1e253693b2c86544932ebcc0049c16b0fbdf18b688b/regex-2025.7.34-cp312-cp312-manylinux2014_x86_64.manylinux_2_17_x86_64.manylinux_2_28_x86_64.whl", hash = "sha256:e4636a7f3b65a5f340ed9ddf53585c42e3ff37101d383ed321bfe5660481744b", size = 801892, upload-time = "2025-07-31T00:19:44.645Z" },
    { url = "https://files.pythonhosted.org/packages/5f/9a/b993cb2e634cc22810afd1652dba0cae156c40d4864285ff486c73cd1996/regex-2025.7.34-cp312-cp312-musllinux_1_2_aarch64.whl", hash = "sha256:6cef962d7834437fe8d3da6f9bfc6f93f20f218266dcefec0560ed7765f5fe01", size = 786551, upload-time = "2025-07-31T00:19:46.127Z" },
    { url = "https://files.pythonhosted.org/packages/2d/79/7849d67910a0de4e26834b5bb816e028e35473f3d7ae563552ea04f58ca2/regex-2025.7.34-cp312-cp312-musllinux_1_2_ppc64le.whl", hash = "sha256:cbe1698e5b80298dbce8df4d8d1182279fbdaf1044e864cbc9d53c20e4a2be77", size = 856457, upload-time = "2025-07-31T00:19:47.562Z" },
    { url = "https://files.pythonhosted.org/packages/91/c6/de516bc082524b27e45cb4f54e28bd800c01efb26d15646a65b87b13a91e/regex-2025.7.34-cp312-cp312-musllinux_1_2_s390x.whl", hash = "sha256:32b9f9bcf0f605eb094b08e8da72e44badabb63dde6b83bd530580b488d1c6da", size = 848902, upload-time = "2025-07-31T00:19:49.312Z" },
    { url = "https://files.pythonhosted.org/packages/7d/22/519ff8ba15f732db099b126f039586bd372da6cd4efb810d5d66a5daeda1/regex-2025.7.34-cp312-cp312-musllinux_1_2_x86_64.whl", hash = "sha256:524c868ba527eab4e8744a9287809579f54ae8c62fbf07d62aacd89f6026b282", size = 788038, upload-time = "2025-07-31T00:19:50.794Z" },
    { url = "https://files.pythonhosted.org/packages/3f/7d/aabb467d8f57d8149895d133c88eb809a1a6a0fe262c1d508eb9dfabb6f9/regex-2025.7.34-cp312-cp312-win32.whl", hash = "sha256:d600e58ee6d036081c89696d2bdd55d507498a7180df2e19945c6642fac59588", size = 264417, upload-time = "2025-07-31T00:19:52.292Z" },
    { url = "https://files.pythonhosted.org/packages/3b/39/bd922b55a4fc5ad5c13753274e5b536f5b06ec8eb9747675668491c7ab7a/regex-2025.7.34-cp312-cp312-win_amd64.whl", hash = "sha256:9a9ab52a466a9b4b91564437b36417b76033e8778e5af8f36be835d8cb370d62", size = 275387, upload-time = "2025-07-31T00:19:53.593Z" },
    { url = "https://files.pythonhosted.org/packages/f7/3c/c61d2fdcecb754a40475a3d1ef9a000911d3e3fc75c096acf44b0dfb786a/regex-2025.7.34-cp312-cp312-win_arm64.whl", hash = "sha256:c83aec91af9c6fbf7c743274fd952272403ad9a9db05fe9bfc9df8d12b45f176", size = 268482, upload-time = "2025-07-31T00:19:55.183Z" },
    { url = "https://files.pythonhosted.org/packages/15/16/b709b2119975035169a25aa8e4940ca177b1a2e25e14f8d996d09130368e/regex-2025.7.34-cp313-cp313-macosx_10_13_universal2.whl", hash = "sha256:c3c9740a77aeef3f5e3aaab92403946a8d34437db930a0280e7e81ddcada61f5", size = 485334, upload-time = "2025-07-31T00:19:56.58Z" },
    { url = "https://files.pythonhosted.org/packages/94/a6/c09136046be0595f0331bc58a0e5f89c2d324cf734e0b0ec53cf4b12a636/regex-2025.7.34-cp313-cp313-macosx_10_13_x86_64.whl", hash = "sha256:69ed3bc611540f2ea70a4080f853741ec698be556b1df404599f8724690edbcd", size = 289942, upload-time = "2025-07-31T00:19:57.943Z" },
    { url = "https://files.pythonhosted.org/packages/36/91/08fc0fd0f40bdfb0e0df4134ee37cfb16e66a1044ac56d36911fd01c69d2/regex-2025.7.34-cp313-cp313-macosx_11_0_arm64.whl", hash = "sha256:d03c6f9dcd562c56527c42b8530aad93193e0b3254a588be1f2ed378cdfdea1b", size = 285991, upload-time = "2025-07-31T00:19:59.837Z" },
    { url = "https://files.pythonhosted.org/packages/be/2f/99dc8f6f756606f0c214d14c7b6c17270b6bbe26d5c1f05cde9dbb1c551f/regex-2025.7.34-cp313-cp313-manylinux2014_aarch64.manylinux_2_17_aarch64.manylinux_2_28_aarch64.whl", hash = "sha256:6164b1d99dee1dfad33f301f174d8139d4368a9fb50bf0a3603b2eaf579963ad", size = 797415, upload-time = "2025-07-31T00:20:01.668Z" },
    { url = "https://files.pythonhosted.org/packages/62/cf/2fcdca1110495458ba4e95c52ce73b361cf1cafd8a53b5c31542cde9a15b/regex-2025.7.34-cp313-cp313-manylinux2014_ppc64le.manylinux_2_17_ppc64le.manylinux_2_28_ppc64le.whl", hash = "sha256:1e4f4f62599b8142362f164ce776f19d79bdd21273e86920a7b604a4275b4f59", size = 862487, upload-time = "2025-07-31T00:20:03.142Z" },
    { url = "https://files.pythonhosted.org/packages/90/38/899105dd27fed394e3fae45607c1983e138273ec167e47882fc401f112b9/regex-2025.7.34-cp313-cp313-manylinux2014_s390x.manylinux_2_17_s390x.manylinux_2_28_s390x.whl", hash = "sha256:72a26dcc6a59c057b292f39d41465d8233a10fd69121fa24f8f43ec6294e5415", size = 910717, upload-time = "2025-07-31T00:20:04.727Z" },
    { url = "https://files.pythonhosted.org/packages/ee/f6/4716198dbd0bcc9c45625ac4c81a435d1c4d8ad662e8576dac06bab35b17/regex-2025.7.34-cp313-cp313-manylinux2014_x86_64.manylinux_2_17_x86_64.manylinux_2_28_x86_64.whl", hash = "sha256:d5273fddf7a3e602695c92716c420c377599ed3c853ea669c1fe26218867002f", size = 801943, upload-time = "2025-07-31T00:20:07.1Z" },
    { url = "https://files.pythonhosted.org/packages/40/5d/cff8896d27e4e3dd11dd72ac78797c7987eb50fe4debc2c0f2f1682eb06d/regex-2025.7.34-cp313-cp313-musllinux_1_2_aarch64.whl", hash = "sha256:c1844be23cd40135b3a5a4dd298e1e0c0cb36757364dd6cdc6025770363e06c1", size = 786664, upload-time = "2025-07-31T00:20:08.818Z" },
    { url = "https://files.pythonhosted.org/packages/10/29/758bf83cf7b4c34f07ac3423ea03cee3eb3176941641e4ccc05620f6c0b8/regex-2025.7.34-cp313-cp313-musllinux_1_2_ppc64le.whl", hash = "sha256:dde35e2afbbe2272f8abee3b9fe6772d9b5a07d82607b5788e8508974059925c", size = 856457, upload-time = "2025-07-31T00:20:10.328Z" },
    { url = "https://files.pythonhosted.org/packages/d7/30/c19d212b619963c5b460bfed0ea69a092c6a43cba52a973d46c27b3e2975/regex-2025.7.34-cp313-cp313-musllinux_1_2_s390x.whl", hash = "sha256:f3f6e8e7af516a7549412ce57613e859c3be27d55341a894aacaa11703a4c31a", size = 849008, upload-time = "2025-07-31T00:20:11.823Z" },
    { url = "https://files.pythonhosted.org/packages/9e/b8/3c35da3b12c87e3cc00010ef6c3a4ae787cff0bc381aa3d251def219969a/regex-2025.7.34-cp313-cp313-musllinux_1_2_x86_64.whl", hash = "sha256:469142fb94a869beb25b5f18ea87646d21def10fbacb0bcb749224f3509476f0", size = 788101, upload-time = "2025-07-31T00:20:13.729Z" },
    { url = "https://files.pythonhosted.org/packages/47/80/2f46677c0b3c2b723b2c358d19f9346e714113865da0f5f736ca1a883bde/regex-2025.7.34-cp313-cp313-win32.whl", hash = "sha256:da7507d083ee33ccea1310447410c27ca11fb9ef18c95899ca57ff60a7e4d8f1", size = 264401, upload-time = "2025-07-31T00:20:15.233Z" },
    { url = "https://files.pythonhosted.org/packages/be/fa/917d64dd074682606a003cba33585c28138c77d848ef72fc77cbb1183849/regex-2025.7.34-cp313-cp313-win_amd64.whl", hash = "sha256:9d644de5520441e5f7e2db63aec2748948cc39ed4d7a87fd5db578ea4043d997", size = 275368, upload-time = "2025-07-31T00:20:16.711Z" },
    { url = "https://files.pythonhosted.org/packages/65/cd/f94383666704170a2154a5df7b16be28f0c27a266bffcd843e58bc84120f/regex-2025.7.34-cp313-cp313-win_arm64.whl", hash = "sha256:7bf1c5503a9f2cbd2f52d7e260acb3131b07b6273c470abb78568174fe6bde3f", size = 268482, upload-time = "2025-07-31T00:20:18.189Z" },
    { url = "https://files.pythonhosted.org/packages/ac/23/6376f3a23cf2f3c00514b1cdd8c990afb4dfbac3cb4a68b633c6b7e2e307/regex-2025.7.34-cp314-cp314-macosx_10_13_universal2.whl", hash = "sha256:8283afe7042d8270cecf27cca558873168e771183d4d593e3c5fe5f12402212a", size = 485385, upload-time = "2025-07-31T00:20:19.692Z" },
    { url = "https://files.pythonhosted.org/packages/73/5b/6d4d3a0b4d312adbfd6d5694c8dddcf1396708976dd87e4d00af439d962b/regex-2025.7.34-cp314-cp314-macosx_10_13_x86_64.whl", hash = "sha256:6c053f9647e3421dd2f5dff8172eb7b4eec129df9d1d2f7133a4386319b47435", size = 289788, upload-time = "2025-07-31T00:20:21.941Z" },
    { url = "https://files.pythonhosted.org/packages/92/71/5862ac9913746e5054d01cb9fb8125b3d0802c0706ef547cae1e7f4428fa/regex-2025.7.34-cp314-cp314-macosx_11_0_arm64.whl", hash = "sha256:a16dd56bbcb7d10e62861c3cd000290ddff28ea142ffb5eb3470f183628011ac", size = 286136, upload-time = "2025-07-31T00:20:26.146Z" },
    { url = "https://files.pythonhosted.org/packages/27/df/5b505dc447eb71278eba10d5ec940769ca89c1af70f0468bfbcb98035dc2/regex-2025.7.34-cp314-cp314-manylinux2014_aarch64.manylinux_2_17_aarch64.manylinux_2_28_aarch64.whl", hash = "sha256:69c593ff5a24c0d5c1112b0df9b09eae42b33c014bdca7022d6523b210b69f72", size = 797753, upload-time = "2025-07-31T00:20:27.919Z" },
    { url = "https://files.pythonhosted.org/packages/86/38/3e3dc953d13998fa047e9a2414b556201dbd7147034fbac129392363253b/regex-2025.7.34-cp314-cp314-manylinux2014_ppc64le.manylinux_2_17_ppc64le.manylinux_2_28_ppc64le.whl", hash = "sha256:98d0ce170fcde1a03b5df19c5650db22ab58af375aaa6ff07978a85c9f250f0e", size = 863263, upload-time = "2025-07-31T00:20:29.803Z" },
    { url = "https://files.pythonhosted.org/packages/68/e5/3ff66b29dde12f5b874dda2d9dec7245c2051f2528d8c2a797901497f140/regex-2025.7.34-cp314-cp314-manylinux2014_s390x.manylinux_2_17_s390x.manylinux_2_28_s390x.whl", hash = "sha256:d72765a4bff8c43711d5b0f5b452991a9947853dfa471972169b3cc0ba1d0751", size = 910103, upload-time = "2025-07-31T00:20:31.313Z" },
    { url = "https://files.pythonhosted.org/packages/9e/fe/14176f2182125977fba3711adea73f472a11f3f9288c1317c59cd16ad5e6/regex-2025.7.34-cp314-cp314-manylinux2014_x86_64.manylinux_2_17_x86_64.manylinux_2_28_x86_64.whl", hash = "sha256:4494f8fd95a77eb434039ad8460e64d57baa0434f1395b7da44015bef650d0e4", size = 801709, upload-time = "2025-07-31T00:20:33.323Z" },
    { url = "https://files.pythonhosted.org/packages/5a/0d/80d4e66ed24f1ba876a9e8e31b709f9fd22d5c266bf5f3ab3c1afe683d7d/regex-2025.7.34-cp314-cp314-musllinux_1_2_aarch64.whl", hash = "sha256:4f42b522259c66e918a0121a12429b2abcf696c6f967fa37bdc7b72e61469f98", size = 786726, upload-time = "2025-07-31T00:20:35.252Z" },
    { url = "https://files.pythonhosted.org/packages/12/75/c3ebb30e04a56c046f5c85179dc173818551037daae2c0c940c7b19152cb/regex-2025.7.34-cp314-cp314-musllinux_1_2_ppc64le.whl", hash = "sha256:aaef1f056d96a0a5d53ad47d019d5b4c66fe4be2da87016e0d43b7242599ffc7", size = 857306, upload-time = "2025-07-31T00:20:37.12Z" },
    { url = "https://files.pythonhosted.org/packages/b1/b2/a4dc5d8b14f90924f27f0ac4c4c4f5e195b723be98adecc884f6716614b6/regex-2025.7.34-cp314-cp314-musllinux_1_2_s390x.whl", hash = "sha256:656433e5b7dccc9bc0da6312da8eb897b81f5e560321ec413500e5367fcd5d47", size = 848494, upload-time = "2025-07-31T00:20:38.818Z" },
    { url = "https://files.pythonhosted.org/packages/0d/21/9ac6e07a4c5e8646a90b56b61f7e9dac11ae0747c857f91d3d2bc7c241d9/regex-2025.7.34-cp314-cp314-musllinux_1_2_x86_64.whl", hash = "sha256:e91eb2c62c39705e17b4d42d4b86c4e86c884c0d15d9c5a47d0835f8387add8e", size = 787850, upload-time = "2025-07-31T00:20:40.478Z" },
    { url = "https://files.pythonhosted.org/packages/be/6c/d51204e28e7bc54f9a03bb799b04730d7e54ff2718862b8d4e09e7110a6a/regex-2025.7.34-cp314-cp314-win32.whl", hash = "sha256:f978ddfb6216028c8f1d6b0f7ef779949498b64117fc35a939022f67f810bdcb", size = 269730, upload-time = "2025-07-31T00:20:42.253Z" },
    { url = "https://files.pythonhosted.org/packages/74/52/a7e92d02fa1fdef59d113098cb9f02c5d03289a0e9f9e5d4d6acccd10677/regex-2025.7.34-cp314-cp314-win_amd64.whl", hash = "sha256:4b7dc33b9b48fb37ead12ffc7bdb846ac72f99a80373c4da48f64b373a7abeae", size = 278640, upload-time = "2025-07-31T00:20:44.42Z" },
    { url = "https://files.pythonhosted.org/packages/d1/78/a815529b559b1771080faa90c3ab401730661f99d495ab0071649f139ebd/regex-2025.7.34-cp314-cp314-win_arm64.whl", hash = "sha256:4b8c4d39f451e64809912c82392933d80fe2e4a87eeef8859fcc5380d0173c64", size = 271757, upload-time = "2025-07-31T00:20:46.355Z" },
]

[[package]]
name = "requests"
version = "2.32.4"
source = { registry = "https://pypi.org/simple" }
dependencies = [
    { name = "certifi" },
    { name = "charset-normalizer" },
    { name = "idna" },
    { name = "urllib3" },
]
sdist = { url = "https://files.pythonhosted.org/packages/e1/0a/929373653770d8a0d7ea76c37de6e41f11eb07559b103b1c02cafb3f7cf8/requests-2.32.4.tar.gz", hash = "sha256:27d0316682c8a29834d3264820024b62a36942083d52caf2f14c0591336d3422", size = 135258, upload-time = "2025-06-09T16:43:07.34Z" }
wheels = [
    { url = "https://files.pythonhosted.org/packages/7c/e4/56027c4a6b4ae70ca9de302488c5ca95ad4a39e190093d6c1a8ace08341b/requests-2.32.4-py3-none-any.whl", hash = "sha256:27babd3cda2a6d50b30443204ee89830707d396671944c998b5975b031ac2b2c", size = 64847, upload-time = "2025-06-09T16:43:05.728Z" },
]

[[package]]
name = "rich"
version = "14.1.0"
source = { registry = "https://pypi.org/simple" }
dependencies = [
    { name = "markdown-it-py" },
    { name = "pygments" },
]
sdist = { url = "https://files.pythonhosted.org/packages/fe/75/af448d8e52bf1d8fa6a9d089ca6c07ff4453d86c65c145d0a300bb073b9b/rich-14.1.0.tar.gz", hash = "sha256:e497a48b844b0320d45007cdebfeaeed8db2a4f4bcf49f15e455cfc4af11eaa8", size = 224441, upload-time = "2025-07-25T07:32:58.125Z" }
wheels = [
    { url = "https://files.pythonhosted.org/packages/e3/30/3c4d035596d3cf444529e0b2953ad0466f6049528a879d27534700580395/rich-14.1.0-py3-none-any.whl", hash = "sha256:536f5f1785986d6dbdea3c75205c473f970777b4a0d6c6dd1b696aa05a3fa04f", size = 243368, upload-time = "2025-07-25T07:32:56.73Z" },
]

[[package]]
name = "rich-toolkit"
version = "0.14.9"
source = { registry = "https://pypi.org/simple" }
dependencies = [
    { name = "click" },
    { name = "rich" },
    { name = "typing-extensions" },
]
sdist = { url = "https://files.pythonhosted.org/packages/36/4f/ec4addb95da2abe9e988c206436193d3b4e678f3113b40dfd61628a2d7e6/rich_toolkit-0.14.9.tar.gz", hash = "sha256:090b6c3f87261bc1ca4fe7fc9b0d3625b5af917ccdbcd316a26719e5d3ab20b9", size = 111025, upload-time = "2025-07-28T13:25:39.604Z" }
wheels = [
    { url = "https://files.pythonhosted.org/packages/8b/13/39030884b963a602041e4c0c90bd1a58b068f8ec9d33baddd62216eee56c/rich_toolkit-0.14.9-py3-none-any.whl", hash = "sha256:e2404f1f088286f2f9d7f3a1a7591c8057792db466f6fecabfae283fa64126e2", size = 25018, upload-time = "2025-07-28T13:25:38.542Z" },
]

[[package]]
name = "rignore"
version = "0.6.4"
source = { registry = "https://pypi.org/simple" }
sdist = { url = "https://files.pythonhosted.org/packages/73/46/05a94dc55ac03cf931d18e43b86ecee5ee054cb88b7853fffd741e35009c/rignore-0.6.4.tar.gz", hash = "sha256:e893fdd2d7fdcfa9407d0b7600ef2c2e2df97f55e1c45d4a8f54364829ddb0ab", size = 11633, upload-time = "2025-07-19T19:24:46.219Z" }
wheels = [
    { url = "https://files.pythonhosted.org/packages/ff/27/55ec2871e42c0a01669f7741598a5948f04bd32f3975478a0bead9e7e251/rignore-0.6.4-cp310-cp310-macosx_10_12_x86_64.whl", hash = "sha256:c201375cfe76e56e61fcdfe50d0882aafb49544b424bfc828e0508dc9fbc431b", size = 888088, upload-time = "2025-07-19T19:23:50.776Z" },
    { url = "https://files.pythonhosted.org/packages/3d/e0/6be3d7adf91f7d67f08833a29dea4f7c345554b385f9a797c397f6685f29/rignore-0.6.4-cp310-cp310-macosx_11_0_arm64.whl", hash = "sha256:4962d537e377394292c4828e1e9c620618dd8daa49ba746abe533733a89f8644", size = 824159, upload-time = "2025-07-19T19:23:44.395Z" },
    { url = "https://files.pythonhosted.org/packages/99/b7/fbb56b8cfa27971f9a19e87769dae0cb648343226eddda94ded32be2afc3/rignore-0.6.4-cp310-cp310-manylinux_2_17_aarch64.manylinux2014_aarch64.whl", hash = "sha256:8a6dd2f213cff6ca3c4d257fa3f5b0c7d4f6c23fe83bf292425fbe8d0c9c908a", size = 892493, upload-time = "2025-07-19T19:22:32.061Z" },
    { url = "https://files.pythonhosted.org/packages/d5/cf/21f130801c29c1fcf22f00a41d7530cef576819ee1a26c86bdb7bb06a0f2/rignore-0.6.4-cp310-cp310-manylinux_2_17_armv7l.manylinux2014_armv7l.whl", hash = "sha256:64d379193f86a21fc93762783f36651927f54d5eea54c4922fdccb5e37076ed2", size = 872810, upload-time = "2025-07-19T19:22:45.554Z" },
    { url = "https://files.pythonhosted.org/packages/e4/4a/474a627263ef13a0ac28a0ce3a20932fbe41f6043f7280da47c7aca1f586/rignore-0.6.4-cp310-cp310-manylinux_2_17_ppc64le.manylinux2014_ppc64le.whl", hash = "sha256:53c4f8682cf645b7a9160e0f1786af3201ed54a020bb4abd515c970043387127", size = 1160488, upload-time = "2025-07-19T19:22:58.359Z" },
    { url = "https://files.pythonhosted.org/packages/0b/c7/a10c180f77cbb456ab483c28e52efd6166cee787f11d21cb1d369b89e961/rignore-0.6.4-cp310-cp310-manylinux_2_17_s390x.manylinux2014_s390x.whl", hash = "sha256:af1246e672bd835a17d3ae91579b3c235ec55b10924ef22608d3e9ec90fa2699", size = 938780, upload-time = "2025-07-19T19:23:10.604Z" },
    { url = "https://files.pythonhosted.org/packages/32/68/8e67701e8cc9f157f12b3742e14f14e395c7f3a497720c7f6aab7e5cdec4/rignore-0.6.4-cp310-cp310-manylinux_2_17_x86_64.manylinux2014_x86_64.whl", hash = "sha256:82eed48fbc3097af418862e3c5c26fa81aa993e0d8b5f3a0a9a29cc6975eedff", size = 950347, upload-time = "2025-07-19T19:23:33.759Z" },
    { url = "https://files.pythonhosted.org/packages/1e/11/8eef123a2d029ed697b119806a0ca8a99d9457500c40b4d26cd21860eb89/rignore-0.6.4-cp310-cp310-manylinux_2_5_i686.manylinux1_i686.whl", hash = "sha256:df1215a071d42fd857fb6363c13803fbd915d48eaeaa9b103fb2266ba89c8995", size = 976679, upload-time = "2025-07-19T19:23:23.813Z" },
    { url = "https://files.pythonhosted.org/packages/09/7e/9584f4e4b3c1587ae09f286a14dab2376895d782be632289d151cb952432/rignore-0.6.4-cp310-cp310-musllinux_1_2_aarch64.whl", hash = "sha256:82f2d318e66756066ed664015d8ca720078ab1d319377f1f61e3f4d01325faea", size = 1067469, upload-time = "2025-07-19T19:23:57.616Z" },
    { url = "https://files.pythonhosted.org/packages/c3/2c/d3515693b89c47761822219bb519cefd0cd45a38ff82c35a4ccdd8e95deb/rignore-0.6.4-cp310-cp310-musllinux_1_2_armv7l.whl", hash = "sha256:e7d4258fc81051097c4d4c6ad17f0100c40088dbd2c6c31fc3c888a1d5a16190", size = 1136199, upload-time = "2025-07-19T19:24:09.922Z" },
    { url = "https://files.pythonhosted.org/packages/e7/39/94ea41846547ebb87d16527a3e978c8918632a060f77669a492f8a90b8b9/rignore-0.6.4-cp310-cp310-musllinux_1_2_i686.whl", hash = "sha256:a0d0b9ec7929df8fd35ae89cb56619850dc140869139d61a2f4fa2941d2d1878", size = 1111179, upload-time = "2025-07-19T19:24:21.908Z" },
    { url = "https://files.pythonhosted.org/packages/ce/77/9acda68c7cea4d5dd027ef63163e0be30008f635acd75ea801e4c443fcdd/rignore-0.6.4-cp310-cp310-musllinux_1_2_x86_64.whl", hash = "sha256:8883d079b948ffcd56b67572831c9b8949eca7fe2e8f7bdbf7691c7a9388f054", size = 1121143, upload-time = "2025-07-19T19:24:33.958Z" },
    { url = "https://files.pythonhosted.org/packages/05/67/d1489e9224f33b9a87b7f870650bcab582ee3452df286bcb2fbb6a7ba257/rignore-0.6.4-cp310-cp310-win32.whl", hash = "sha256:5aeac5b354e15eb9f7857b02ad2af12ae2c2ed25a61921b0bd7e272774530f77", size = 643131, upload-time = "2025-07-19T19:24:54.437Z" },
    { url = "https://files.pythonhosted.org/packages/5d/d1/7d668bed51d3f0895e875e57c8e42f421635cdbcb96652ab24f297c9c5cf/rignore-0.6.4-cp310-cp310-win_amd64.whl", hash = "sha256:90419f881d05a1febb0578a175aa3e51d149ded1875421ed75a8af4392b7fe56", size = 721109, upload-time = "2025-07-19T19:24:47.458Z" },
    { url = "https://files.pythonhosted.org/packages/be/11/66992d271dbc44eac33f3b6b871855bc17e511b9279a2a0982b44c2b0c01/rignore-0.6.4-cp311-cp311-macosx_10_12_x86_64.whl", hash = "sha256:85f684dfc2c497e35ad34ffd6744a3bcdcac273ec1dbe7d0464bfa20f3331434", size = 888239, upload-time = "2025-07-19T19:23:51.835Z" },
    { url = "https://files.pythonhosted.org/packages/cb/1b/a9bde714e474043f97a06097925cf11e4597f9453adc267427d05ff9f38e/rignore-0.6.4-cp311-cp311-macosx_11_0_arm64.whl", hash = "sha256:23954acc6debc852dbccbffbb70f0e26b12d230239e1ad0638eb5540694d0308", size = 824348, upload-time = "2025-07-19T19:23:45.54Z" },
    { url = "https://files.pythonhosted.org/packages/db/58/dabba227fee6553f9be069f58128419b6d4954c784c4cd566cfe59955c1f/rignore-0.6.4-cp311-cp311-manylinux_2_17_aarch64.manylinux2014_aarch64.whl", hash = "sha256:b2bf793bd58dbf3dee063a758b23ea446b5f037370405ecefc78e1e8923fc658", size = 892419, upload-time = "2025-07-19T19:22:33.763Z" },
    { url = "https://files.pythonhosted.org/packages/2c/fa/e3c16368ee32d6d1146cf219b127fd5c7e6baf22cad7a7a5967782ff3b20/rignore-0.6.4-cp311-cp311-manylinux_2_17_armv7l.manylinux2014_armv7l.whl", hash = "sha256:1eaeaa5a904e098604ea2012383a721de06211c8b4013abf0d41c3cfeb982f4f", size = 873285, upload-time = "2025-07-19T19:22:46.67Z" },
    { url = "https://files.pythonhosted.org/packages/78/9d/ef43d760dc3d18011d8482692b478785a846bba64157844b3068e428739c/rignore-0.6.4-cp311-cp311-manylinux_2_17_ppc64le.manylinux2014_ppc64le.whl", hash = "sha256:a48bdbeb03093e3fac2b40d62a718c59b5bb4f29cfdc8e7cbb360e1ea7bf0056", size = 1160457, upload-time = "2025-07-19T19:22:59.457Z" },
    { url = "https://files.pythonhosted.org/packages/95/de/eca1b035705e0b4e6c630fd1fcec45d14cf354a4acea88cf29ea0a322fea/rignore-0.6.4-cp311-cp311-manylinux_2_17_s390x.manylinux2014_s390x.whl", hash = "sha256:a8c5f9452d116be405f0967160b449c46ac929b50eaf527f33ee4680e3716e39", size = 938833, upload-time = "2025-07-19T19:23:11.657Z" },
    { url = "https://files.pythonhosted.org/packages/d4/2d/58912efa4137e989616d679a5390b53e93d5150be47217dd686ff60cd4cd/rignore-0.6.4-cp311-cp311-manylinux_2_17_x86_64.manylinux2014_x86_64.whl", hash = "sha256:6cf1039bfbdaa0f9710a6fb75436c25ca26d364881ec4d1e66d466bb36a7fb98", size = 950603, upload-time = "2025-07-19T19:23:35.245Z" },
    { url = "https://files.pythonhosted.org/packages/6f/3d/9827cc1c7674d8d884d3d231a224a2db8ea8eae075a1611dfdcd0c301e20/rignore-0.6.4-cp311-cp311-manylinux_2_5_i686.manylinux1_i686.whl", hash = "sha256:136629eb0ec2b6ac6ab34e71ce8065a07106fe615a53eceefc30200d528a4612", size = 976867, upload-time = "2025-07-19T19:23:24.919Z" },
    { url = "https://files.pythonhosted.org/packages/75/47/9dcee35e24897b62d66f7578f127bc91465c942a9d702d516d3fe7dcaa00/rignore-0.6.4-cp311-cp311-musllinux_1_2_aarch64.whl", hash = "sha256:35e3d0ebaf01086e6454c3fecae141e2db74a5ddf4a97c72c69428baeff0b7d4", size = 1067603, upload-time = "2025-07-19T19:23:58.765Z" },
    { url = "https://files.pythonhosted.org/packages/4b/68/f66e7c0b0fc009f3e19ba8e6c3078a227285e3aecd9f6498d39df808cdfd/rignore-0.6.4-cp311-cp311-musllinux_1_2_armv7l.whl", hash = "sha256:7ed1f9010fa1ef5ea0b69803d1dfb4b7355921779e03a30396034c52691658bc", size = 1136289, upload-time = "2025-07-19T19:24:11.136Z" },
    { url = "https://files.pythonhosted.org/packages/a6/b7/6fff161fe3ae5c0e0a0dded9a428e41d31c7fefc4e57c7553b9ffb064139/rignore-0.6.4-cp311-cp311-musllinux_1_2_i686.whl", hash = "sha256:c16e9e898ed0afe2e20fa8d6412e02bd13f039f7e0d964a289368efd4d9ad320", size = 1111566, upload-time = "2025-07-19T19:24:23.065Z" },
    { url = "https://files.pythonhosted.org/packages/1f/c5/a5978ad65074a08dad46233a3333d154ae9cb9339325f3c181002a174746/rignore-0.6.4-cp311-cp311-musllinux_1_2_x86_64.whl", hash = "sha256:7e6bc0bdcd404a7a8268629e8e99967127bb41e02d9eb09a471364c4bc25e215", size = 1121142, upload-time = "2025-07-19T19:24:35.151Z" },
    { url = "https://files.pythonhosted.org/packages/e8/af/91f084374b95dc2477a4bd066957beb3b61b551f2364b4f7f5bc52c9e4c7/rignore-0.6.4-cp311-cp311-win32.whl", hash = "sha256:fdd59bd63d2a49cc6d4f3598f285552ccb1a41e001df1012e0e0345cf2cabf79", size = 643031, upload-time = "2025-07-19T19:24:55.541Z" },
    { url = "https://files.pythonhosted.org/packages/07/3a/31672aa957aebba8903005313697127bbbad9db3afcfc9857150301fab1d/rignore-0.6.4-cp311-cp311-win_amd64.whl", hash = "sha256:7bf5be0e8a01845e57b5faa47ef9c623bb2070aa2f743c2fc73321ffaae45701", size = 721003, upload-time = "2025-07-19T19:24:48.867Z" },
    { url = "https://files.pythonhosted.org/packages/ec/6c/e5af4383cdd7829ef9aa63ac82a6507983e02dbc7c2e7b9aa64b7b8e2c7a/rignore-0.6.4-cp312-cp312-macosx_10_12_x86_64.whl", hash = "sha256:74720d074b79f32449d5d212ce732e0144a294a184246d1f1e7bcc1fc5c83b69", size = 885885, upload-time = "2025-07-19T19:23:53.236Z" },
    { url = "https://files.pythonhosted.org/packages/89/3e/1b02a868830e464769aa417ee195ac352fe71ff818df8ce50c4b998edb9c/rignore-0.6.4-cp312-cp312-macosx_11_0_arm64.whl", hash = "sha256:0a8184fcf567bd6b6d7b85a0c138d98dd40f63054141c96b175844414c5530d7", size = 819736, upload-time = "2025-07-19T19:23:46.565Z" },
    { url = "https://files.pythonhosted.org/packages/e0/75/b9be0c523d97c09f3c6508a67ce376aba4efe41c333c58903a0d7366439a/rignore-0.6.4-cp312-cp312-manylinux_2_17_aarch64.manylinux2014_aarch64.whl", hash = "sha256:bcb0d7d7ecc3fbccf6477bb187c04a091579ea139f15f139abe0b3b48bdfef69", size = 892779, upload-time = "2025-07-19T19:22:35.167Z" },
    { url = "https://files.pythonhosted.org/packages/91/f4/3064b06233697f2993485d132f06fe95061fef71631485da75aed246c4fd/rignore-0.6.4-cp312-cp312-manylinux_2_17_armv7l.manylinux2014_armv7l.whl", hash = "sha256:feac73377a156fb77b3df626c76f7e5893d9b4e9e886ac8c0f9d44f1206a2a91", size = 872116, upload-time = "2025-07-19T19:22:47.828Z" },
    { url = "https://files.pythonhosted.org/packages/99/94/cb8e7af9a3c0a665f10e2366144e0ebc66167cf846aca5f1ac31b3661598/rignore-0.6.4-cp312-cp312-manylinux_2_17_ppc64le.manylinux2014_ppc64le.whl", hash = "sha256:465179bc30beb1f7a3439e428739a2b5777ed26660712b8c4e351b15a7c04483", size = 1163345, upload-time = "2025-07-19T19:23:00.557Z" },
    { url = "https://files.pythonhosted.org/packages/86/6b/49faa7ad85ceb6ccef265df40091d9992232d7f6055fa664fe0a8b13781c/rignore-0.6.4-cp312-cp312-manylinux_2_17_s390x.manylinux2014_s390x.whl", hash = "sha256:4a4877b4dca9cf31a4d09845b300c677c86267657540d0b4d3e6d0ce3110e6e9", size = 939967, upload-time = "2025-07-19T19:23:13.494Z" },
    { url = "https://files.pythonhosted.org/packages/80/c8/b91afda10bd5ca1e3a80463340b899c0dc26a7750a9f3c94f668585c7f40/rignore-0.6.4-cp312-cp312-manylinux_2_17_x86_64.manylinux2014_x86_64.whl", hash = "sha256:456456802b1e77d1e2d149320ee32505b8183e309e228129950b807d204ddd17", size = 949717, upload-time = "2025-07-19T19:23:36.404Z" },
    { url = "https://files.pythonhosted.org/packages/3f/f1/88bfdde58ae3fb1c1a92bb801f492eea8eafcdaf05ab9b75130023a4670b/rignore-0.6.4-cp312-cp312-manylinux_2_5_i686.manylinux1_i686.whl", hash = "sha256:4c1ff2fc223f1d9473d36923160af37bf765548578eb9d47a2f52e90da8ae408", size = 975534, upload-time = "2025-07-19T19:23:25.988Z" },
    { url = "https://files.pythonhosted.org/packages/aa/8f/a80b4a2e48ceba56ba19e096d41263d844757e10aa36ede212571b5d8117/rignore-0.6.4-cp312-cp312-musllinux_1_2_aarch64.whl", hash = "sha256:e445fbc214ae18e0e644a78086ea5d0f579e210229a4fbe86367d11a4cd03c11", size = 1067837, upload-time = "2025-07-19T19:23:59.888Z" },
    { url = "https://files.pythonhosted.org/packages/7d/90/0905597af0e78748909ef58418442a480ddd93e9fc89b0ca9ab170c357c0/rignore-0.6.4-cp312-cp312-musllinux_1_2_armv7l.whl", hash = "sha256:e07d9c5270fc869bc431aadcfb6ed0447f89b8aafaa666914c077435dc76a123", size = 1134959, upload-time = "2025-07-19T19:24:12.396Z" },
    { url = "https://files.pythonhosted.org/packages/cc/7d/0fa29adf9183b61947ce6dc8a1a9779a8ea16573f557be28ec893f6ddbaa/rignore-0.6.4-cp312-cp312-musllinux_1_2_i686.whl", hash = "sha256:7a6ccc0ea83d2c0c6df6b166f2acacedcc220a516436490f41e99a5ae73b6019", size = 1109708, upload-time = "2025-07-19T19:24:24.176Z" },
    { url = "https://files.pythonhosted.org/packages/4e/a7/92892ed86b2e36da403dd3a0187829f2d880414cef75bd612bfdf4dedebc/rignore-0.6.4-cp312-cp312-musllinux_1_2_x86_64.whl", hash = "sha256:536392c5ec91755db48389546c833c4ab1426fe03e5a8522992b54ef8a244e7e", size = 1120546, upload-time = "2025-07-19T19:24:36.377Z" },
    { url = "https://files.pythonhosted.org/packages/31/1b/d29ae1fe901d523741d6d1d3ffe0d630734dd0ed6b047628a69c1e15ea44/rignore-0.6.4-cp312-cp312-win32.whl", hash = "sha256:f5f9dca46fc41c0a1e236767f68be9d63bdd2726db13a0ae3a30f68414472969", size = 642005, upload-time = "2025-07-19T19:24:56.671Z" },
    { url = "https://files.pythonhosted.org/packages/1a/41/a224944824688995374e4525115ce85fecd82442fc85edd5bcd81f4f256d/rignore-0.6.4-cp312-cp312-win_amd64.whl", hash = "sha256:e02eecb9e1b9f9bf7c9030ae73308a777bed3b2486204cc74dfcfbe699ab1497", size = 720358, upload-time = "2025-07-19T19:24:49.959Z" },
    { url = "https://files.pythonhosted.org/packages/db/a3/edd7d0d5cc0720de132b6651cef95ee080ce5fca11c77d8a47db848e5f90/rignore-0.6.4-cp313-cp313-macosx_10_12_x86_64.whl", hash = "sha256:2b3b1e266ce45189240d14dfa1057f8013ea34b9bc8b3b44125ec8d25fdb3985", size = 885304, upload-time = "2025-07-19T19:23:54.268Z" },
    { url = "https://files.pythonhosted.org/packages/93/a1/d8d2fb97a6548307507d049b7e93885d4a0dfa1c907af5983fd9f9362a21/rignore-0.6.4-cp313-cp313-macosx_11_0_arm64.whl", hash = "sha256:45fe803628cc14714df10e8d6cdc23950a47eb9eb37dfea9a4779f4c672d2aa0", size = 818799, upload-time = "2025-07-19T19:23:47.544Z" },
    { url = "https://files.pythonhosted.org/packages/b1/cd/949981fcc180ad5ba7b31c52e78b74b2dea6b7bf744ad4c0c4b212f6da78/rignore-0.6.4-cp313-cp313-manylinux_2_17_aarch64.manylinux2014_aarch64.whl", hash = "sha256:e439f034277a947a4126e2da79dbb43e33d73d7c09d3d72a927e02f8a16f59aa", size = 892024, upload-time = "2025-07-19T19:22:36.18Z" },
    { url = "https://files.pythonhosted.org/packages/b0/d3/9042d701a8062d9c88f87760bbc2695ee2c23b3f002d34486b72a85f8efe/rignore-0.6.4-cp313-cp313-manylinux_2_17_armv7l.manylinux2014_armv7l.whl", hash = "sha256:84b5121650ae24621154c7bdba8b8970b0739d8146505c9f38e0cda9385d1004", size = 871430, upload-time = "2025-07-19T19:22:49.62Z" },
    { url = "https://files.pythonhosted.org/packages/eb/50/3370249b984212b7355f3d9241aa6d02e706067c6d194a2614dfbc0f5b27/rignore-0.6.4-cp313-cp313-manylinux_2_17_ppc64le.manylinux2014_ppc64le.whl", hash = "sha256:52b0957b585ab48a445cf8ac1dbc33a272ab060835e583b4f95aa8c67c23fb2b", size = 1160559, upload-time = "2025-07-19T19:23:01.629Z" },
    { url = "https://files.pythonhosted.org/packages/6c/6f/2ad7f925838091d065524f30a8abda846d1813eee93328febf262b5cda21/rignore-0.6.4-cp313-cp313-manylinux_2_17_s390x.manylinux2014_s390x.whl", hash = "sha256:50359e0d5287b5e2743bd2f2fbf05df619c8282fd3af12f6628ff97b9675551d", size = 939947, upload-time = "2025-07-19T19:23:14.608Z" },
    { url = "https://files.pythonhosted.org/packages/1f/01/626ec94d62475ae7ef8b00ef98cea61cbea52a389a666703c97c4673d406/rignore-0.6.4-cp313-cp313-manylinux_2_17_x86_64.manylinux2014_x86_64.whl", hash = "sha256:efe18096dcb1596757dfe0b412aab6d32564473ae7ee58dea0a8b4be5b1a2e3b", size = 949471, upload-time = "2025-07-19T19:23:37.521Z" },
    { url = "https://files.pythonhosted.org/packages/e8/c3/699c4f03b3c46f4b5c02f17a0a339225da65aad547daa5b03001e7c6a382/rignore-0.6.4-cp313-cp313-manylinux_2_5_i686.manylinux1_i686.whl", hash = "sha256:b79c212d9990a273ad91e8d9765e1766ef6ecedd3be65375d786a252762ba385", size = 974912, upload-time = "2025-07-19T19:23:27.13Z" },
    { url = "https://files.pythonhosted.org/packages/cd/35/04626c12f9f92a9fc789afc2be32838a5d9b23b6fa8b2ad4a8625638d15b/rignore-0.6.4-cp313-cp313-musllinux_1_2_aarch64.whl", hash = "sha256:c6ffa7f2a8894c65aa5dc4e8ac8bbdf39a326c0c6589efd27686cfbb48f0197d", size = 1067281, upload-time = "2025-07-19T19:24:01.016Z" },
    { url = "https://files.pythonhosted.org/packages/fe/9c/8f17baf3b984afea151cb9094716f6f1fb8e8737db97fc6eb6d494bd0780/rignore-0.6.4-cp313-cp313-musllinux_1_2_armv7l.whl", hash = "sha256:a63f5720dffc8d8fb0a4d02fafb8370a4031ebf3f99a4e79f334a91e905b7349", size = 1134414, upload-time = "2025-07-19T19:24:13.534Z" },
    { url = "https://files.pythonhosted.org/packages/10/88/ef84ffa916a96437c12cefcc39d474122da9626d75e3a2ebe09ec5d32f1b/rignore-0.6.4-cp313-cp313-musllinux_1_2_i686.whl", hash = "sha256:ce33982da47ac5dc09d19b04fa8d7c9aa6292fc0bd1ecf33076989faa8886094", size = 1109330, upload-time = "2025-07-19T19:24:25.303Z" },
    { url = "https://files.pythonhosted.org/packages/27/43/2ada5a2ec03b82e903610a1c483f516f78e47700ee6db9823f739e08b3af/rignore-0.6.4-cp313-cp313-musllinux_1_2_x86_64.whl", hash = "sha256:d899621867aa266824fbd9150e298f19d25b93903ef0133c09f70c65a3416eca", size = 1120381, upload-time = "2025-07-19T19:24:37.798Z" },
    { url = "https://files.pythonhosted.org/packages/3b/99/e7bcc643085131cb14dbea772def72bf1f6fe9037171ebe177c4f228abc8/rignore-0.6.4-cp313-cp313-win32.whl", hash = "sha256:d0615a6bf4890ec5a90b5fb83666822088fbd4e8fcd740c386fcce51e2f6feea", size = 641761, upload-time = "2025-07-19T19:24:58.096Z" },
    { url = "https://files.pythonhosted.org/packages/d9/25/7798908044f27dea1a8abdc75c14523e33770137651e5f775a15143f4218/rignore-0.6.4-cp313-cp313-win_amd64.whl", hash = "sha256:145177f0e32716dc2f220b07b3cde2385b994b7ea28d5c96fbec32639e9eac6f", size = 719876, upload-time = "2025-07-19T19:24:51.125Z" },
    { url = "https://files.pythonhosted.org/packages/b4/e3/ae1e30b045bf004ad77bbd1679b9afff2be8edb166520921c6f29420516a/rignore-0.6.4-cp313-cp313t-manylinux_2_17_aarch64.manylinux2014_aarch64.whl", hash = "sha256:e55bf8f9bbd186f58ab646b4a08718c77131d28a9004e477612b0cbbd5202db2", size = 891776, upload-time = "2025-07-19T19:22:37.78Z" },
    { url = "https://files.pythonhosted.org/packages/45/a9/1193e3bc23ca0e6eb4f17cf4b99971237f97cfa6f241d98366dff90a6d09/rignore-0.6.4-cp313-cp313t-manylinux_2_17_armv7l.manylinux2014_armv7l.whl", hash = "sha256:2521f7bf3ee1f2ab22a100a3a4eed39a97b025804e5afe4323528e9ce8f084a5", size = 871442, upload-time = "2025-07-19T19:22:50.972Z" },
    { url = "https://files.pythonhosted.org/packages/20/83/4c52ae429a0b2e1ce667e35b480e9a6846f9468c443baeaed5d775af9485/rignore-0.6.4-cp313-cp313t-manylinux_2_17_ppc64le.manylinux2014_ppc64le.whl", hash = "sha256:0cc35773a8a9c119359ef974d0856988d4601d4daa6f532c05f66b4587cf35bc", size = 1159844, upload-time = "2025-07-19T19:23:02.751Z" },
    { url = "https://files.pythonhosted.org/packages/c1/2f/c740f5751f464c937bfe252dc15a024ae081352cfe80d94aa16d6a617482/rignore-0.6.4-cp313-cp313t-manylinux_2_17_s390x.manylinux2014_s390x.whl", hash = "sha256:b665b1ea14457d7b49e834baabc635a3b8c10cfb5cca5c21161fabdbfc2b850e", size = 939456, upload-time = "2025-07-19T19:23:15.72Z" },
    { url = "https://files.pythonhosted.org/packages/fc/dd/68dbb08ac0edabf44dd144ff546a3fb0253c5af708e066847df39fc9188f/rignore-0.6.4-cp313-cp313t-musllinux_1_2_aarch64.whl", hash = "sha256:c7fd339f344a8548724f289495b835bed7b81174a0bc1c28c6497854bd8855db", size = 1067070, upload-time = "2025-07-19T19:24:02.803Z" },
    { url = "https://files.pythonhosted.org/packages/3b/3a/7e7ea6f0d31d3f5beb0f2cf2c4c362672f5f7f125714458673fc579e2bed/rignore-0.6.4-cp313-cp313t-musllinux_1_2_armv7l.whl", hash = "sha256:91dc94b1cc5af8d6d25ce6edd29e7351830f19b0a03b75cb3adf1f76d00f3007", size = 1134598, upload-time = "2025-07-19T19:24:15.039Z" },
    { url = "https://files.pythonhosted.org/packages/7e/06/1b3307f6437d29bede5a95738aa89e6d910ba68d4054175c9f60d8e2c6b1/rignore-0.6.4-cp313-cp313t-musllinux_1_2_i686.whl", hash = "sha256:4d1918221a249e5342b60fd5fa513bf3d6bf272a8738e66023799f0c82ecd788", size = 1108862, upload-time = "2025-07-19T19:24:26.765Z" },
    { url = "https://files.pythonhosted.org/packages/b0/d5/b37c82519f335f2c472a63fc6215c6f4c51063ecf3166e3acf508011afbd/rignore-0.6.4-cp313-cp313t-musllinux_1_2_x86_64.whl", hash = "sha256:240777332b859dc89dcba59ab6e3f1e062bc8e862ffa3e5f456e93f7fd5cb415", size = 1120002, upload-time = "2025-07-19T19:24:38.952Z" },
    { url = "https://files.pythonhosted.org/packages/ac/72/2f05559ed5e69bdfdb56ea3982b48e6c0017c59f7241f7e1c5cae992b347/rignore-0.6.4-cp314-cp314-manylinux_2_17_x86_64.manylinux2014_x86_64.whl", hash = "sha256:66b0e548753e55cc648f1e7b02d9f74285fe48bb49cec93643d31e563773ab3f", size = 949454, upload-time = "2025-07-19T19:23:38.664Z" },
    { url = "https://files.pythonhosted.org/packages/0b/92/186693c8f838d670510ac1dfb35afbe964320fbffb343ba18f3d24441941/rignore-0.6.4-cp314-cp314-manylinux_2_5_i686.manylinux1_i686.whl", hash = "sha256:6971ac9fdd5a0bd299a181096f091c4f3fd286643adceba98eccc03c688a6637", size = 974663, upload-time = "2025-07-19T19:23:28.24Z" },
    { url = "https://files.pythonhosted.org/packages/85/4d/5a69ea5ae7de78eddf0a0699b6dbd855f87c1436673425461188ea39662f/rignore-0.6.4-pp310-pypy310_pp73-manylinux_2_17_aarch64.manylinux2014_aarch64.whl", hash = "sha256:40f493eef4b191777ba6d16879e3f73836142e04480d2e2f483675d652e6b559", size = 895408, upload-time = "2025-07-19T19:22:42.16Z" },
    { url = "https://files.pythonhosted.org/packages/a3/c3/b6cdf9b676d6774c5de3ca04a5f4dbaffae3bb06bdee395e095be24f098e/rignore-0.6.4-pp310-pypy310_pp73-manylinux_2_17_armv7l.manylinux2014_armv7l.whl", hash = "sha256:6790635e4df35333e27cd9e8b31d1d559826cf8b52f2c374b81ab698ac0140cf", size = 873042, upload-time = "2025-07-19T19:22:54.663Z" },
    { url = "https://files.pythonhosted.org/packages/80/25/61182149b2f2ca86c22c6253b361ec0e983e60e913ca75588a7d559b41eb/rignore-0.6.4-pp310-pypy310_pp73-manylinux_2_17_ppc64le.manylinux2014_ppc64le.whl", hash = "sha256:e326dab28787f07c6987c04686d4ad9d4b1e1caca1a15b85d443f91af2e133d2", size = 1162036, upload-time = "2025-07-19T19:23:06.916Z" },
    { url = "https://files.pythonhosted.org/packages/db/44/7fe55c2b7adc8c90dc8709ef2fac25fa526b0c8bfd1090af4e6b33c2e42f/rignore-0.6.4-pp310-pypy310_pp73-manylinux_2_17_s390x.manylinux2014_s390x.whl", hash = "sha256:bd24cb0f58c6036b0f64ac6fc3f759b7f0de5506fa9f5a65e9d57f8cf44a026d", size = 940381, upload-time = "2025-07-19T19:23:19.364Z" },
    { url = "https://files.pythonhosted.org/packages/3a/a3/8cc0c9a9db980a1589007d0fedcaf41475820e0cd4950a5f6eeb8ebc0ee0/rignore-0.6.4-pp310-pypy310_pp73-manylinux_2_17_x86_64.manylinux2014_x86_64.whl", hash = "sha256:36cb95b0acae3c88b99a39f4246b395fd983848f3ec85ff26531d638b6584a45", size = 951924, upload-time = "2025-07-19T19:23:42.209Z" },
    { url = "https://files.pythonhosted.org/packages/07/f2/4f2c88307c84801d6c772c01e8d856deaa8e85117180b88aaa0f41d4f86f/rignore-0.6.4-pp310-pypy310_pp73-manylinux_2_5_i686.manylinux1_i686.whl", hash = "sha256:dfc954973429ce545d06163d87a6bae0ccea5703adbc957ee3d332c9592a58eb", size = 976515, upload-time = "2025-07-19T19:23:31.524Z" },
    { url = "https://files.pythonhosted.org/packages/a4/bd/f701ddf897cf5e3f394107e6dad147216b3a0d84e9d53d7a5fed7cc97d26/rignore-0.6.4-pp310-pypy310_pp73-musllinux_1_2_aarch64.whl", hash = "sha256:cbed37d7c128b58ab9ade80e131efc4a48b6d045cd0bd1d3254cbb6b4a0ad67e", size = 1069896, upload-time = "2025-07-19T19:24:06.24Z" },
    { url = "https://files.pythonhosted.org/packages/00/52/1ae54afad26aafcfee1b44a36b27bb0dd63f1c23081e1599dbf681368925/rignore-0.6.4-pp310-pypy310_pp73-musllinux_1_2_armv7l.whl", hash = "sha256:a0db910ef867d6ca2d52fefd22d8b6b63b20ec61661e2ad57e5c425a4e39431a", size = 1136337, upload-time = "2025-07-19T19:24:18.529Z" },
    { url = "https://files.pythonhosted.org/packages/85/9a/3b74aabb69ed118d0b493afa62d1aacc3bf12b8f11bf682a3c02174c3068/rignore-0.6.4-pp310-pypy310_pp73-musllinux_1_2_i686.whl", hash = "sha256:d664443a0a71d0a7d669adf32be59c4249bbff8b2810960f1b91d413ee4cf6b8", size = 1111677, upload-time = "2025-07-19T19:24:30.21Z" },
    { url = "https://files.pythonhosted.org/packages/70/7d/bd0f6c1bc89c80b116b526b77cdd5263c0ad218d5416aebf4ca9cce9ca73/rignore-0.6.4-pp310-pypy310_pp73-musllinux_1_2_x86_64.whl", hash = "sha256:b9f6f1d91429b4a6772152848815cf1459663796b7b899a0e15d9198e32c9371", size = 1122823, upload-time = "2025-07-19T19:24:42.476Z" },
    { url = "https://files.pythonhosted.org/packages/33/a1/daaa2df10dfa6d87c896a5783c8407c284530d5a056307d1f55a8ef0c533/rignore-0.6.4-pp311-pypy311_pp73-manylinux_2_17_aarch64.manylinux2014_aarch64.whl", hash = "sha256:9b3da26d5a35ab15525b68d30b7352ad2247321f5201fc7e50ba6d547f78d5ea", size = 895772, upload-time = "2025-07-19T19:22:43.423Z" },
    { url = "https://files.pythonhosted.org/packages/35/e6/65130a50cd3ed11c967034dfd653e160abb7879fb4ee338a1cccaeda7acd/rignore-0.6.4-pp311-pypy311_pp73-manylinux_2_17_armv7l.manylinux2014_armv7l.whl", hash = "sha256:43028f3587558231d9fa68accff58c901dc50fd7bbc5764d3ee3df95290f6ebf", size = 873093, upload-time = "2025-07-19T19:22:55.745Z" },
    { url = "https://files.pythonhosted.org/packages/32/c4/02ead1274ce935c59f2bb3deaaaa339df9194bc40e3c2d8d623e31e47ec4/rignore-0.6.4-pp311-pypy311_pp73-manylinux_2_17_ppc64le.manylinux2014_ppc64le.whl", hash = "sha256:bc56f1fcab7740751b98fead67b98ba64896424d8c834ea22089568db4e36dfa", size = 1162199, upload-time = "2025-07-19T19:23:08.376Z" },
    { url = "https://files.pythonhosted.org/packages/78/0c/94a4edce0e80af69f200cc35d8da4c727c52d28f0c9d819b388849ae8ef6/rignore-0.6.4-pp311-pypy311_pp73-manylinux_2_17_s390x.manylinux2014_s390x.whl", hash = "sha256:6033f2280898535a5f69935e08830a4e49ff1e29ef2c3f9a2b9ced59de06fdbf", size = 940176, upload-time = "2025-07-19T19:23:20.862Z" },
    { url = "https://files.pythonhosted.org/packages/43/92/21ec579c999a3ed4d1b2a5926a9d0edced7c65d8ac353bc9120d49b05a64/rignore-0.6.4-pp311-pypy311_pp73-manylinux_2_17_x86_64.manylinux2014_x86_64.whl", hash = "sha256:8f5ac0c4e6a24be88f3821e101ef4665e9e1dc015f9e45109f32fed71dbcdafa", size = 951632, upload-time = "2025-07-19T19:23:43.32Z" },
    { url = "https://files.pythonhosted.org/packages/67/c4/72e7ba244222b9efdeb18f9974d6f1e30cf5a2289e1b482a1e8b3ebee90f/rignore-0.6.4-pp311-pypy311_pp73-manylinux_2_5_i686.manylinux1_i686.whl", hash = "sha256:8906ac8dd585ece83b1346e0470260a1951058cc0ef5a17542069bde4aa3f42f", size = 976923, upload-time = "2025-07-19T19:23:32.678Z" },
    { url = "https://files.pythonhosted.org/packages/8e/14/e754c12bc953c7fa309687cd30a6ea95e5721168fb0b2a99a34bff24be5c/rignore-0.6.4-pp311-pypy311_pp73-musllinux_1_2_aarch64.whl", hash = "sha256:14d095622969504a2e56f666286202dad583f08d3347b7be2d647ddfd7a9bf47", size = 1069861, upload-time = "2025-07-19T19:24:07.671Z" },
    { url = "https://files.pythonhosted.org/packages/a6/24/ba2bdaf04a19b5331c051b9d480e8daca832bed4aeaa156d6d679044c06c/rignore-0.6.4-pp311-pypy311_pp73-musllinux_1_2_armv7l.whl", hash = "sha256:30f3d688df7eb4850318f1b5864d14f2c5fe5dbf3803ed0fc8329d2a7ad560dc", size = 1136368, upload-time = "2025-07-19T19:24:19.68Z" },
    { url = "https://files.pythonhosted.org/packages/83/48/7cf52353299e02aa629150007fa75f4b91d99b4f2fa536f2e24ead810116/rignore-0.6.4-pp311-pypy311_pp73-musllinux_1_2_i686.whl", hash = "sha256:028f62a7b0a6235bb3f03c9e7f342352e7fa4b3f08c761c72f9de8faee40ed9c", size = 1111714, upload-time = "2025-07-19T19:24:31.717Z" },
    { url = "https://files.pythonhosted.org/packages/84/9c/3881ad34f01942af0cf713e25e476bf851e04e389cc3ff146c3b459ab861/rignore-0.6.4-pp311-pypy311_pp73-musllinux_1_2_x86_64.whl", hash = "sha256:7e6c425603db2c147eace4f752ca3cd4551e7568c9d332175d586c68bcbe3d8d", size = 1122433, upload-time = "2025-07-19T19:24:43.973Z" },
]

[[package]]
name = "rsa"
version = "4.9.1"
source = { registry = "https://pypi.org/simple" }
dependencies = [
    { name = "pyasn1" },
]
sdist = { url = "https://files.pythonhosted.org/packages/da/8a/22b7beea3ee0d44b1916c0c1cb0ee3af23b700b6da9f04991899d0c555d4/rsa-4.9.1.tar.gz", hash = "sha256:e7bdbfdb5497da4c07dfd35530e1a902659db6ff241e39d9953cad06ebd0ae75", size = 29034, upload-time = "2025-04-16T09:51:18.218Z" }
wheels = [
    { url = "https://files.pythonhosted.org/packages/64/8d/0133e4eb4beed9e425d9a98ed6e081a55d195481b7632472be1af08d2f6b/rsa-4.9.1-py3-none-any.whl", hash = "sha256:68635866661c6836b8d39430f97a996acbd61bfa49406748ea243539fe239762", size = 34696, upload-time = "2025-04-16T09:51:17.142Z" },
]

[[package]]
name = "ruff"
version = "0.12.7"
source = { registry = "https://pypi.org/simple" }
sdist = { url = "https://files.pythonhosted.org/packages/a1/81/0bd3594fa0f690466e41bd033bdcdf86cba8288345ac77ad4afbe5ec743a/ruff-0.12.7.tar.gz", hash = "sha256:1fc3193f238bc2d7968772c82831a4ff69252f673be371fb49663f0068b7ec71", size = 5197814, upload-time = "2025-07-29T22:32:35.877Z" }
wheels = [
    { url = "https://files.pythonhosted.org/packages/e1/d2/6cb35e9c85e7a91e8d22ab32ae07ac39cc34a71f1009a6f9e4a2a019e602/ruff-0.12.7-py3-none-linux_armv6l.whl", hash = "sha256:76e4f31529899b8c434c3c1dede98c4483b89590e15fb49f2d46183801565303", size = 11852189, upload-time = "2025-07-29T22:31:41.281Z" },
    { url = "https://files.pythonhosted.org/packages/63/5b/a4136b9921aa84638f1a6be7fb086f8cad0fde538ba76bda3682f2599a2f/ruff-0.12.7-py3-none-macosx_10_12_x86_64.whl", hash = "sha256:789b7a03e72507c54fb3ba6209e4bb36517b90f1a3569ea17084e3fd295500fb", size = 12519389, upload-time = "2025-07-29T22:31:54.265Z" },
    { url = "https://files.pythonhosted.org/packages/a8/c9/3e24a8472484269b6b1821794141f879c54645a111ded4b6f58f9ab0705f/ruff-0.12.7-py3-none-macosx_11_0_arm64.whl", hash = "sha256:2e1c2a3b8626339bb6369116e7030a4cf194ea48f49b64bb505732a7fce4f4e3", size = 11743384, upload-time = "2025-07-29T22:31:59.575Z" },
    { url = "https://files.pythonhosted.org/packages/26/7c/458dd25deeb3452c43eaee853c0b17a1e84169f8021a26d500ead77964fd/ruff-0.12.7-py3-none-manylinux_2_17_aarch64.manylinux2014_aarch64.whl", hash = "sha256:32dec41817623d388e645612ec70d5757a6d9c035f3744a52c7b195a57e03860", size = 11943759, upload-time = "2025-07-29T22:32:01.95Z" },
    { url = "https://files.pythonhosted.org/packages/7f/8b/658798472ef260ca050e400ab96ef7e85c366c39cf3dfbef4d0a46a528b6/ruff-0.12.7-py3-none-manylinux_2_17_armv7l.manylinux2014_armv7l.whl", hash = "sha256:47ef751f722053a5df5fa48d412dbb54d41ab9b17875c6840a58ec63ff0c247c", size = 11654028, upload-time = "2025-07-29T22:32:04.367Z" },
    { url = "https://files.pythonhosted.org/packages/a8/86/9c2336f13b2a3326d06d39178fd3448dcc7025f82514d1b15816fe42bfe8/ruff-0.12.7-py3-none-manylinux_2_17_i686.manylinux2014_i686.whl", hash = "sha256:a828a5fc25a3efd3e1ff7b241fd392686c9386f20e5ac90aa9234a5faa12c423", size = 13225209, upload-time = "2025-07-29T22:32:06.952Z" },
    { url = "https://files.pythonhosted.org/packages/76/69/df73f65f53d6c463b19b6b312fd2391dc36425d926ec237a7ed028a90fc1/ruff-0.12.7-py3-none-manylinux_2_17_ppc64.manylinux2014_ppc64.whl", hash = "sha256:5726f59b171111fa6a69d82aef48f00b56598b03a22f0f4170664ff4d8298efb", size = 14182353, upload-time = "2025-07-29T22:32:10.053Z" },
    { url = "https://files.pythonhosted.org/packages/58/1e/de6cda406d99fea84b66811c189b5ea139814b98125b052424b55d28a41c/ruff-0.12.7-py3-none-manylinux_2_17_ppc64le.manylinux2014_ppc64le.whl", hash = "sha256:74e6f5c04c4dd4aba223f4fe6e7104f79e0eebf7d307e4f9b18c18362124bccd", size = 13631555, upload-time = "2025-07-29T22:32:12.644Z" },
    { url = "https://files.pythonhosted.org/packages/6f/ae/625d46d5164a6cc9261945a5e89df24457dc8262539ace3ac36c40f0b51e/ruff-0.12.7-py3-none-manylinux_2_17_s390x.manylinux2014_s390x.whl", hash = "sha256:5d0bfe4e77fba61bf2ccadf8cf005d6133e3ce08793bbe870dd1c734f2699a3e", size = 12667556, upload-time = "2025-07-29T22:32:15.312Z" },
    { url = "https://files.pythonhosted.org/packages/55/bf/9cb1ea5e3066779e42ade8d0cd3d3b0582a5720a814ae1586f85014656b6/ruff-0.12.7-py3-none-manylinux_2_17_x86_64.manylinux2014_x86_64.whl", hash = "sha256:06bfb01e1623bf7f59ea749a841da56f8f653d641bfd046edee32ede7ff6c606", size = 12939784, upload-time = "2025-07-29T22:32:17.69Z" },
    { url = "https://files.pythonhosted.org/packages/55/7f/7ead2663be5627c04be83754c4f3096603bf5e99ed856c7cd29618c691bd/ruff-0.12.7-py3-none-musllinux_1_2_aarch64.whl", hash = "sha256:e41df94a957d50083fd09b916d6e89e497246698c3f3d5c681c8b3e7b9bb4ac8", size = 11771356, upload-time = "2025-07-29T22:32:20.134Z" },
    { url = "https://files.pythonhosted.org/packages/17/40/a95352ea16edf78cd3a938085dccc55df692a4d8ba1b3af7accbe2c806b0/ruff-0.12.7-py3-none-musllinux_1_2_armv7l.whl", hash = "sha256:4000623300563c709458d0ce170c3d0d788c23a058912f28bbadc6f905d67afa", size = 11612124, upload-time = "2025-07-29T22:32:22.645Z" },
    { url = "https://files.pythonhosted.org/packages/4d/74/633b04871c669e23b8917877e812376827c06df866e1677f15abfadc95cb/ruff-0.12.7-py3-none-musllinux_1_2_i686.whl", hash = "sha256:69ffe0e5f9b2cf2b8e289a3f8945b402a1b19eff24ec389f45f23c42a3dd6fb5", size = 12479945, upload-time = "2025-07-29T22:32:24.765Z" },
    { url = "https://files.pythonhosted.org/packages/be/34/c3ef2d7799c9778b835a76189c6f53c179d3bdebc8c65288c29032e03613/ruff-0.12.7-py3-none-musllinux_1_2_x86_64.whl", hash = "sha256:a07a5c8ffa2611a52732bdc67bf88e243abd84fe2d7f6daef3826b59abbfeda4", size = 12998677, upload-time = "2025-07-29T22:32:27.022Z" },
    { url = "https://files.pythonhosted.org/packages/77/ab/aca2e756ad7b09b3d662a41773f3edcbd262872a4fc81f920dc1ffa44541/ruff-0.12.7-py3-none-win32.whl", hash = "sha256:c928f1b2ec59fb77dfdf70e0419408898b63998789cc98197e15f560b9e77f77", size = 11756687, upload-time = "2025-07-29T22:32:29.381Z" },
    { url = "https://files.pythonhosted.org/packages/b4/71/26d45a5042bc71db22ddd8252ca9d01e9ca454f230e2996bb04f16d72799/ruff-0.12.7-py3-none-win_amd64.whl", hash = "sha256:9c18f3d707ee9edf89da76131956aba1270c6348bfee8f6c647de841eac7194f", size = 12912365, upload-time = "2025-07-29T22:32:31.517Z" },
    { url = "https://files.pythonhosted.org/packages/4c/9b/0b8aa09817b63e78d94b4977f18b1fcaead3165a5ee49251c5d5c245bb2d/ruff-0.12.7-py3-none-win_arm64.whl", hash = "sha256:dfce05101dbd11833a0776716d5d1578641b7fddb537fe7fa956ab85d1769b69", size = 11982083, upload-time = "2025-07-29T22:32:33.881Z" },
]

[[package]]
name = "sentry-sdk"
version = "2.34.1"
source = { registry = "https://pypi.org/simple" }
dependencies = [
    { name = "certifi" },
    { name = "urllib3" },
]
sdist = { url = "https://files.pythonhosted.org/packages/3a/38/10d6bfe23df1bfc65ac2262ed10b45823f47f810b0057d3feeea1ca5c7ed/sentry_sdk-2.34.1.tar.gz", hash = "sha256:69274eb8c5c38562a544c3e9f68b5be0a43be4b697f5fd385bf98e4fbe672687", size = 336969, upload-time = "2025-07-30T11:13:37.93Z" }
wheels = [
    { url = "https://files.pythonhosted.org/packages/2d/3e/bb34de65a5787f76848a533afbb6610e01fbcdd59e76d8679c254e02255c/sentry_sdk-2.34.1-py2.py3-none-any.whl", hash = "sha256:b7a072e1cdc5abc48101d5146e1ae680fa81fe886d8d95aaa25a0b450c818d32", size = 357743, upload-time = "2025-07-30T11:13:36.145Z" },
]

[package.optional-dependencies]
anthropic = [
    { name = "anthropic" },
]
fastapi = [
    { name = "fastapi" },
]
sqlalchemy = [
    { name = "sqlalchemy" },
]

[[package]]
name = "shellingham"
version = "1.5.4"
source = { registry = "https://pypi.org/simple" }
sdist = { url = "https://files.pythonhosted.org/packages/58/15/8b3609fd3830ef7b27b655beb4b4e9c62313a4e8da8c676e142cc210d58e/shellingham-1.5.4.tar.gz", hash = "sha256:8dbca0739d487e5bd35ab3ca4b36e11c4078f3a234bfce294b0a0291363404de", size = 10310, upload-time = "2023-10-24T04:13:40.426Z" }
wheels = [
    { url = "https://files.pythonhosted.org/packages/e0/f9/0595336914c5619e5f28a1fb793285925a8cd4b432c9da0a987836c7f822/shellingham-1.5.4-py2.py3-none-any.whl", hash = "sha256:7ecfff8f2fd72616f7481040475a65b2bf8af90a56c89140852d1120324e8686", size = 9755, upload-time = "2023-10-24T04:13:38.866Z" },
]

[[package]]
name = "sniffio"
version = "1.3.1"
source = { registry = "https://pypi.org/simple" }
sdist = { url = "https://files.pythonhosted.org/packages/a2/87/a6771e1546d97e7e041b6ae58d80074f81b7d5121207425c964ddf5cfdbd/sniffio-1.3.1.tar.gz", hash = "sha256:f4324edc670a0f49750a81b895f35c3adb843cca46f0530f79fc1babb23789dc", size = 20372, upload-time = "2024-02-25T23:20:04.057Z" }
wheels = [
    { url = "https://files.pythonhosted.org/packages/e9/44/75a9c9421471a6c4805dbf2356f7c181a29c1879239abab1ea2cc8f38b40/sniffio-1.3.1-py3-none-any.whl", hash = "sha256:2f6da418d1f1e0fddd844478f41680e794e6051915791a034ff65e5f100525a2", size = 10235, upload-time = "2024-02-25T23:20:01.196Z" },
]

[[package]]
name = "sqlalchemy"
version = "2.0.42"
source = { registry = "https://pypi.org/simple" }
dependencies = [
    { name = "greenlet", marker = "(python_full_version < '3.14' and platform_machine == 'AMD64') or (python_full_version < '3.14' and platform_machine == 'WIN32') or (python_full_version < '3.14' and platform_machine == 'aarch64') or (python_full_version < '3.14' and platform_machine == 'amd64') or (python_full_version < '3.14' and platform_machine == 'ppc64le') or (python_full_version < '3.14' and platform_machine == 'win32') or (python_full_version < '3.14' and platform_machine == 'x86_64')" },
    { name = "typing-extensions" },
]
sdist = { url = "https://files.pythonhosted.org/packages/5a/03/a0af991e3a43174d6b83fca4fb399745abceddd1171bdabae48ce877ff47/sqlalchemy-2.0.42.tar.gz", hash = "sha256:160bedd8a5c28765bd5be4dec2d881e109e33b34922e50a3b881a7681773ac5f", size = 9749972, upload-time = "2025-07-29T12:48:09.323Z" }
wheels = [
    { url = "https://files.pythonhosted.org/packages/3a/12/33ff43214c2c6cc87499b402fe419869d2980a08101c991daae31345e901/sqlalchemy-2.0.42-cp310-cp310-macosx_10_9_x86_64.whl", hash = "sha256:172b244753e034d91a826f80a9a70f4cbac690641207f2217f8404c261473efe", size = 2130469, upload-time = "2025-07-29T13:25:15.215Z" },
    { url = "https://files.pythonhosted.org/packages/63/c4/4d2f2c21ddde9a2c7f7b258b202d6af0bac9fc5abfca5de367461c86d766/sqlalchemy-2.0.42-cp310-cp310-macosx_11_0_arm64.whl", hash = "sha256:be28f88abd74af8519a4542185ee80ca914933ca65cdfa99504d82af0e4210df", size = 2120393, upload-time = "2025-07-29T13:25:16.367Z" },
    { url = "https://files.pythonhosted.org/packages/a8/0d/5ff2f2dfbac10e4a9ade1942f8985ffc4bd8f157926b1f8aed553dfe3b88/sqlalchemy-2.0.42-cp310-cp310-manylinux_2_17_aarch64.manylinux2014_aarch64.whl", hash = "sha256:98b344859d282fde388047f1710860bb23f4098f705491e06b8ab52a48aafea9", size = 3206173, upload-time = "2025-07-29T13:29:00.623Z" },
    { url = "https://files.pythonhosted.org/packages/1f/59/71493fe74bd76a773ae8fa0c50bfc2ccac1cbf7cfa4f9843ad92897e6dcf/sqlalchemy-2.0.42-cp310-cp310-manylinux_2_17_x86_64.manylinux2014_x86_64.whl", hash = "sha256:97978d223b11f1d161390a96f28c49a13ce48fdd2fed7683167c39bdb1b8aa09", size = 3206910, upload-time = "2025-07-29T13:24:50.58Z" },
    { url = "https://files.pythonhosted.org/packages/a9/51/01b1d85bbb492a36b25df54a070a0f887052e9b190dff71263a09f48576b/sqlalchemy-2.0.42-cp310-cp310-musllinux_1_2_aarch64.whl", hash = "sha256:e35b9b000c59fcac2867ab3a79fc368a6caca8706741beab3b799d47005b3407", size = 3145479, upload-time = "2025-07-29T13:29:02.3Z" },
    { url = "https://files.pythonhosted.org/packages/fa/78/10834f010e2a3df689f6d1888ea6ea0074ff10184e6a550b8ed7f9189a89/sqlalchemy-2.0.42-cp310-cp310-musllinux_1_2_x86_64.whl", hash = "sha256:bc7347ad7a7b1c78b94177f2d57263113bb950e62c59b96ed839b131ea4234e1", size = 3169605, upload-time = "2025-07-29T13:24:52.135Z" },
    { url = "https://files.pythonhosted.org/packages/0c/75/e6fdd66d237582c8488dd1dfa90899f6502822fbd866363ab70e8ac4a2ce/sqlalchemy-2.0.42-cp310-cp310-win32.whl", hash = "sha256:739e58879b20a179156b63aa21f05ccacfd3e28e08e9c2b630ff55cd7177c4f1", size = 2098759, upload-time = "2025-07-29T13:23:55.809Z" },
    { url = "https://files.pythonhosted.org/packages/a5/a8/366db192641c2c2d1ea8977e7c77b65a0d16a7858907bb76ea68b9dd37af/sqlalchemy-2.0.42-cp310-cp310-win_amd64.whl", hash = "sha256:1aef304ada61b81f1955196f584b9e72b798ed525a7c0b46e09e98397393297b", size = 2122423, upload-time = "2025-07-29T13:23:56.968Z" },
    { url = "https://files.pythonhosted.org/packages/ea/3c/7bfd65f3c2046e2fb4475b21fa0b9d7995f8c08bfa0948df7a4d2d0de869/sqlalchemy-2.0.42-cp311-cp311-macosx_10_9_x86_64.whl", hash = "sha256:c34100c0b7ea31fbc113c124bcf93a53094f8951c7bf39c45f39d327bad6d1e7", size = 2133779, upload-time = "2025-07-29T13:25:18.446Z" },
    { url = "https://files.pythonhosted.org/packages/66/17/19be542fe9dd64a766090e90e789e86bdaa608affda6b3c1e118a25a2509/sqlalchemy-2.0.42-cp311-cp311-macosx_11_0_arm64.whl", hash = "sha256:ad59dbe4d1252448c19d171dfba14c74e7950b46dc49d015722a4a06bfdab2b0", size = 2123843, upload-time = "2025-07-29T13:25:19.749Z" },
    { url = "https://files.pythonhosted.org/packages/14/fc/83e45fc25f0acf1c26962ebff45b4c77e5570abb7c1a425a54b00bcfa9c7/sqlalchemy-2.0.42-cp311-cp311-manylinux_2_17_aarch64.manylinux2014_aarch64.whl", hash = "sha256:f9187498c2149919753a7fd51766ea9c8eecdec7da47c1b955fa8090bc642eaa", size = 3294824, upload-time = "2025-07-29T13:29:03.879Z" },
    { url = "https://files.pythonhosted.org/packages/b9/81/421efc09837104cd1a267d68b470e5b7b6792c2963b8096ca1e060ba0975/sqlalchemy-2.0.42-cp311-cp311-manylinux_2_17_x86_64.manylinux2014_x86_64.whl", hash = "sha256:1f092cf83ebcafba23a247f5e03f99f5436e3ef026d01c8213b5eca48ad6efa9", size = 3294662, upload-time = "2025-07-29T13:24:53.715Z" },
    { url = "https://files.pythonhosted.org/packages/2f/ba/55406e09d32ed5e5f9e8aaec5ef70c4f20b4ae25b9fa9784f4afaa28e7c3/sqlalchemy-2.0.42-cp311-cp311-musllinux_1_2_aarch64.whl", hash = "sha256:fc6afee7e66fdba4f5a68610b487c1f754fccdc53894a9567785932dbb6a265e", size = 3229413, upload-time = "2025-07-29T13:29:05.638Z" },
    { url = "https://files.pythonhosted.org/packages/d4/c4/df596777fce27bde2d1a4a2f5a7ddea997c0c6d4b5246aafba966b421cc0/sqlalchemy-2.0.42-cp311-cp311-musllinux_1_2_x86_64.whl", hash = "sha256:260ca1d2e5910f1f1ad3fe0113f8fab28657cee2542cb48c2f342ed90046e8ec", size = 3255563, upload-time = "2025-07-29T13:24:55.17Z" },
    { url = "https://files.pythonhosted.org/packages/16/ed/b9c4a939b314400f43f972c9eb0091da59d8466ef9c51d0fd5b449edc495/sqlalchemy-2.0.42-cp311-cp311-win32.whl", hash = "sha256:2eb539fd83185a85e5fcd6b19214e1c734ab0351d81505b0f987705ba0a1e231", size = 2098513, upload-time = "2025-07-29T13:23:58.946Z" },
    { url = "https://files.pythonhosted.org/packages/91/72/55b0c34e39feb81991aa3c974d85074c356239ac1170dfb81a474b4c23b3/sqlalchemy-2.0.42-cp311-cp311-win_amd64.whl", hash = "sha256:9193fa484bf00dcc1804aecbb4f528f1123c04bad6a08d7710c909750fa76aeb", size = 2123380, upload-time = "2025-07-29T13:24:00.155Z" },
    { url = "https://files.pythonhosted.org/packages/61/66/ac31a9821fc70a7376321fb2c70fdd7eadbc06dadf66ee216a22a41d6058/sqlalchemy-2.0.42-cp312-cp312-macosx_10_13_x86_64.whl", hash = "sha256:09637a0872689d3eb71c41e249c6f422e3e18bbd05b4cd258193cfc7a9a50da2", size = 2132203, upload-time = "2025-07-29T13:29:19.291Z" },
    { url = "https://files.pythonhosted.org/packages/fc/ba/fd943172e017f955d7a8b3a94695265b7114efe4854feaa01f057e8f5293/sqlalchemy-2.0.42-cp312-cp312-macosx_11_0_arm64.whl", hash = "sha256:a3cb3ec67cc08bea54e06b569398ae21623534a7b1b23c258883a7c696ae10df", size = 2120373, upload-time = "2025-07-29T13:29:21.049Z" },
    { url = "https://files.pythonhosted.org/packages/ea/a2/b5f7d233d063ffadf7e9fff3898b42657ba154a5bec95a96f44cba7f818b/sqlalchemy-2.0.42-cp312-cp312-manylinux_2_17_aarch64.manylinux2014_aarch64.whl", hash = "sha256:e87e6a5ef6f9d8daeb2ce5918bf5fddecc11cae6a7d7a671fcc4616c47635e01", size = 3317685, upload-time = "2025-07-29T13:26:40.837Z" },
    { url = "https://files.pythonhosted.org/packages/86/00/fcd8daab13a9119d41f3e485a101c29f5d2085bda459154ba354c616bf4e/sqlalchemy-2.0.42-cp312-cp312-manylinux_2_17_x86_64.manylinux2014_x86_64.whl", hash = "sha256:0b718011a9d66c0d2f78e1997755cd965f3414563b31867475e9bc6efdc2281d", size = 3326967, upload-time = "2025-07-29T13:22:31.009Z" },
    { url = "https://files.pythonhosted.org/packages/a3/85/e622a273d648d39d6771157961956991a6d760e323e273d15e9704c30ccc/sqlalchemy-2.0.42-cp312-cp312-musllinux_1_2_aarch64.whl", hash = "sha256:16d9b544873fe6486dddbb859501a07d89f77c61d29060bb87d0faf7519b6a4d", size = 3255331, upload-time = "2025-07-29T13:26:42.579Z" },
    { url = "https://files.pythonhosted.org/packages/3a/a0/2c2338b592c7b0a61feffd005378c084b4c01fabaf1ed5f655ab7bd446f0/sqlalchemy-2.0.42-cp312-cp312-musllinux_1_2_x86_64.whl", hash = "sha256:21bfdf57abf72fa89b97dd74d3187caa3172a78c125f2144764a73970810c4ee", size = 3291791, upload-time = "2025-07-29T13:22:32.454Z" },
    { url = "https://files.pythonhosted.org/packages/41/19/b8a2907972a78285fdce4c880ecaab3c5067eb726882ca6347f7a4bf64f6/sqlalchemy-2.0.42-cp312-cp312-win32.whl", hash = "sha256:78b46555b730a24901ceb4cb901c6b45c9407f8875209ed3c5d6bcd0390a6ed1", size = 2096180, upload-time = "2025-07-29T13:16:08.952Z" },
    { url = "https://files.pythonhosted.org/packages/48/1f/67a78f3dfd08a2ed1c7be820fe7775944f5126080b5027cc859084f8e223/sqlalchemy-2.0.42-cp312-cp312-win_amd64.whl", hash = "sha256:4c94447a016f36c4da80072e6c6964713b0af3c8019e9c4daadf21f61b81ab53", size = 2123533, upload-time = "2025-07-29T13:16:11.705Z" },
    { url = "https://files.pythonhosted.org/packages/e9/7e/25d8c28b86730c9fb0e09156f601d7a96d1c634043bf8ba36513eb78887b/sqlalchemy-2.0.42-cp313-cp313-macosx_10_13_x86_64.whl", hash = "sha256:941804f55c7d507334da38133268e3f6e5b0340d584ba0f277dd884197f4ae8c", size = 2127905, upload-time = "2025-07-29T13:29:22.249Z" },
    { url = "https://files.pythonhosted.org/packages/e5/a1/9d8c93434d1d983880d976400fcb7895a79576bd94dca61c3b7b90b1ed0d/sqlalchemy-2.0.42-cp313-cp313-macosx_11_0_arm64.whl", hash = "sha256:95d3d06a968a760ce2aa6a5889fefcbdd53ca935735e0768e1db046ec08cbf01", size = 2115726, upload-time = "2025-07-29T13:29:23.496Z" },
    { url = "https://files.pythonhosted.org/packages/a2/cc/d33646fcc24c87cc4e30a03556b611a4e7bcfa69a4c935bffb923e3c89f4/sqlalchemy-2.0.42-cp313-cp313-manylinux_2_17_aarch64.manylinux2014_aarch64.whl", hash = "sha256:4cf10396a8a700a0f38ccd220d940be529c8f64435c5d5b29375acab9267a6c9", size = 3246007, upload-time = "2025-07-29T13:26:44.166Z" },
    { url = "https://files.pythonhosted.org/packages/67/08/4e6c533d4c7f5e7c4cbb6fe8a2c4e813202a40f05700d4009a44ec6e236d/sqlalchemy-2.0.42-cp313-cp313-manylinux_2_17_x86_64.manylinux2014_x86_64.whl", hash = "sha256:9cae6c2b05326d7c2c7c0519f323f90e0fb9e8afa783c6a05bb9ee92a90d0f04", size = 3250919, upload-time = "2025-07-29T13:22:33.74Z" },
    { url = "https://files.pythonhosted.org/packages/5c/82/f680e9a636d217aece1b9a8030d18ad2b59b5e216e0c94e03ad86b344af3/sqlalchemy-2.0.42-cp313-cp313-musllinux_1_2_aarch64.whl", hash = "sha256:f50f7b20677b23cfb35b6afcd8372b2feb348a38e3033f6447ee0704540be894", size = 3180546, upload-time = "2025-07-29T13:26:45.648Z" },
    { url = "https://files.pythonhosted.org/packages/7d/a2/8c8f6325f153894afa3775584c429cc936353fb1db26eddb60a549d0ff4b/sqlalchemy-2.0.42-cp313-cp313-musllinux_1_2_x86_64.whl", hash = "sha256:9d88a1c0d66d24e229e3938e1ef16ebdbd2bf4ced93af6eff55225f7465cf350", size = 3216683, upload-time = "2025-07-29T13:22:34.977Z" },
    { url = "https://files.pythonhosted.org/packages/39/44/3a451d7fa4482a8ffdf364e803ddc2cfcafc1c4635fb366f169ecc2c3b11/sqlalchemy-2.0.42-cp313-cp313-win32.whl", hash = "sha256:45c842c94c9ad546c72225a0c0d1ae8ef3f7c212484be3d429715a062970e87f", size = 2093990, upload-time = "2025-07-29T13:16:13.036Z" },
    { url = "https://files.pythonhosted.org/packages/4b/9e/9bce34f67aea0251c8ac104f7bdb2229d58fb2e86a4ad8807999c4bee34b/sqlalchemy-2.0.42-cp313-cp313-win_amd64.whl", hash = "sha256:eb9905f7f1e49fd57a7ed6269bc567fcbbdac9feadff20ad6bd7707266a91577", size = 2120473, upload-time = "2025-07-29T13:16:14.502Z" },
    { url = "https://files.pythonhosted.org/packages/ee/55/ba2546ab09a6adebc521bf3974440dc1d8c06ed342cceb30ed62a8858835/sqlalchemy-2.0.42-py3-none-any.whl", hash = "sha256:defcdff7e661f0043daa381832af65d616e060ddb54d3fe4476f51df7eaa1835", size = 1922072, upload-time = "2025-07-29T13:09:17.061Z" },
]

[[package]]
name = "sqlalchemy-utils"
version = "0.41.2"
source = { registry = "https://pypi.org/simple" }
dependencies = [
    { name = "sqlalchemy" },
]
sdist = { url = "https://files.pythonhosted.org/packages/4d/bf/abfd5474cdd89ddd36dbbde9c6efba16bfa7f5448913eba946fed14729da/SQLAlchemy-Utils-0.41.2.tar.gz", hash = "sha256:bc599c8c3b3319e53ce6c5c3c471120bd325d0071fb6f38a10e924e3d07b9990", size = 138017, upload-time = "2024-03-24T15:17:28.196Z" }
wheels = [
    { url = "https://files.pythonhosted.org/packages/d5/f0/dc4757b83ac1ab853cf222df8535ed73973e0c203d983982ba7b8bc60508/SQLAlchemy_Utils-0.41.2-py3-none-any.whl", hash = "sha256:85cf3842da2bf060760f955f8467b87983fb2e30f1764fd0e24a48307dc8ec6e", size = 93083, upload-time = "2024-03-24T15:17:24.533Z" },
]

[[package]]
name = "starlette"
version = "0.47.2"
source = { registry = "https://pypi.org/simple" }
dependencies = [
    { name = "anyio" },
    { name = "typing-extensions", marker = "python_full_version < '3.13'" },
]
sdist = { url = "https://files.pythonhosted.org/packages/04/57/d062573f391d062710d4088fa1369428c38d51460ab6fedff920efef932e/starlette-0.47.2.tar.gz", hash = "sha256:6ae9aa5db235e4846decc1e7b79c4f346adf41e9777aebeb49dfd09bbd7023d8", size = 2583948, upload-time = "2025-07-20T17:31:58.522Z" }
wheels = [
    { url = "https://files.pythonhosted.org/packages/f7/1f/b876b1f83aef204198a42dc101613fefccb32258e5428b5f9259677864b4/starlette-0.47.2-py3-none-any.whl", hash = "sha256:c5847e96134e5c5371ee9fac6fdf1a67336d5815e09eb2a01fdb57a351ef915b", size = 72984, upload-time = "2025-07-20T17:31:56.738Z" },
]

[[package]]
name = "tabulate"
version = "0.9.0"
source = { registry = "https://pypi.org/simple" }
sdist = { url = "https://files.pythonhosted.org/packages/ec/fe/802052aecb21e3797b8f7902564ab6ea0d60ff8ca23952079064155d1ae1/tabulate-0.9.0.tar.gz", hash = "sha256:0095b12bf5966de529c0feb1fa08671671b3368eec77d7ef7ab114be2c068b3c", size = 81090, upload-time = "2022-10-06T17:21:48.54Z" }
wheels = [
    { url = "https://files.pythonhosted.org/packages/40/44/4a5f08c96eb108af5cb50b41f76142f0afa346dfa99d5296fe7202a11854/tabulate-0.9.0-py3-none-any.whl", hash = "sha256:024ca478df22e9340661486f85298cff5f6dcdba14f3813e8830015b9ed1948f", size = 35252, upload-time = "2022-10-06T17:21:44.262Z" },
]

[[package]]
name = "tenacity"
version = "9.1.2"
source = { registry = "https://pypi.org/simple" }
sdist = { url = "https://files.pythonhosted.org/packages/0a/d4/2b0cd0fe285e14b36db076e78c93766ff1d529d70408bd1d2a5a84f1d929/tenacity-9.1.2.tar.gz", hash = "sha256:1169d376c297e7de388d18b4481760d478b0e99a777cad3a9c86e556f4b697cb", size = 48036, upload-time = "2025-04-02T08:25:09.966Z" }
wheels = [
    { url = "https://files.pythonhosted.org/packages/e5/30/643397144bfbfec6f6ef821f36f33e57d35946c44a2352d3c9f0ae847619/tenacity-9.1.2-py3-none-any.whl", hash = "sha256:f77bf36710d8b73a50b2dd155c97b870017ad21afe6ab300326b0371b3b05138", size = 28248, upload-time = "2025-04-02T08:25:07.678Z" },
]

[[package]]
name = "tiktoken"
version = "0.10.0"
source = { registry = "https://pypi.org/simple" }
dependencies = [
    { name = "regex" },
    { name = "requests" },
]
sdist = { url = "https://files.pythonhosted.org/packages/fd/6a/e0f66d5cf612979fec2c18f9069962c73ed51949403967ba0de9ea6859e5/tiktoken-0.10.0.tar.gz", hash = "sha256:7cd88c11699b18081822e6ae1beee55e8f20ea361d73c507d33f5a89a1898f1c", size = 36451, upload-time = "2025-08-05T17:58:07.619Z" }
wheels = [
    { url = "https://files.pythonhosted.org/packages/bc/69/68ac82e68cd03df75b4fbe280331ad5f1bab879464d679c5b37fdafcb4e6/tiktoken-0.10.0-cp310-cp310-macosx_10_12_x86_64.whl", hash = "sha256:1db7a65b196d757d18ef53193957d44549b88f373d4b87db532f04d18193b847", size = 1047220, upload-time = "2025-08-05T17:57:27.463Z" },
    { url = "https://files.pythonhosted.org/packages/e4/1a/6396b6987d6dd1508fddc645fd41ae1b505c4afd2c5ed310f28fb7fbc2b6/tiktoken-0.10.0-cp310-cp310-macosx_11_0_arm64.whl", hash = "sha256:f55701461267d025597ebb2290d612fe9c5c5fbb625ebf7495c9f0f8e4c30f01", size = 989183, upload-time = "2025-08-05T17:57:29.134Z" },
    { url = "https://files.pythonhosted.org/packages/d0/75/1ddd7ee07332966a5686c5dab91bb862d41edc7b144b405104c6e5993f41/tiktoken-0.10.0-cp310-cp310-manylinux_2_17_aarch64.manylinux2014_aarch64.whl", hash = "sha256:f83693279af9e8deac0363cbf21dc3d666807f22dcc1091f51e69e6fe6433f71", size = 1120360, upload-time = "2025-08-05T17:57:32.066Z" },
    { url = "https://files.pythonhosted.org/packages/a1/14/6083daba660141b580b7da6ee2b3ed7084c73822ad52739071164ea26786/tiktoken-0.10.0-cp310-cp310-manylinux_2_17_x86_64.manylinux2014_x86_64.whl", hash = "sha256:9f973bdeb68d645f73dcce60c7795cb5c6f8b7f3dcf92c40c39ad4aee398c075", size = 1175483, upload-time = "2025-08-05T17:57:33.464Z" },
    { url = "https://files.pythonhosted.org/packages/df/19/9a16880dbf592007eec7a7010f42225253eb669c1787d2f6b1bd5a84e25e/tiktoken-0.10.0-cp310-cp310-musllinux_1_2_x86_64.whl", hash = "sha256:d5cab2a8e8974d6c9744264e94886a58b9087a39737c53fd65dbe2fe8522e719", size = 1237876, upload-time = "2025-08-05T17:57:35.065Z" },
    { url = "https://files.pythonhosted.org/packages/92/2a/d80d05a53a21f4da7b38c975f220639e2829bd598b17028ccaca64db679a/tiktoken-0.10.0-cp310-cp310-win_amd64.whl", hash = "sha256:7a49d2aedf911b68f23c9c84abce8eaf569cb02613f307cee4fb1bebd8c55ae9", size = 876340, upload-time = "2025-08-05T17:57:36.447Z" },
    { url = "https://files.pythonhosted.org/packages/e9/ba/d392a2ffa94dbbcf1cd187b70df18f61a96f76d1de9d5d2bc8414b402d05/tiktoken-0.10.0-cp311-cp311-macosx_10_12_x86_64.whl", hash = "sha256:29f55c6b7c9a6a7ea953691c3962ee8fe4ee2f0ceb2a3fded3925acfc45e4b0a", size = 1047150, upload-time = "2025-08-05T17:57:37.459Z" },
    { url = "https://files.pythonhosted.org/packages/98/e0/86b36df9ab5f014ef976f75b000b9daf06c6edff229186e05e56b94f4cdf/tiktoken-0.10.0-cp311-cp311-macosx_11_0_arm64.whl", hash = "sha256:f641d0735059b48252c4409d6546b6a62edeb4c4e48306499db11bbe403b872f", size = 988709, upload-time = "2025-08-05T17:57:38.828Z" },
    { url = "https://files.pythonhosted.org/packages/c7/43/24813c6e7db16314229b5cd13bc23719a58401242dd42be2bac3b36516d4/tiktoken-0.10.0-cp311-cp311-manylinux_2_17_aarch64.manylinux2014_aarch64.whl", hash = "sha256:ad76e03676b36c2a5e5304b428cff48eb86a033af55212d41a6ac6faec25b2ad", size = 1120621, upload-time = "2025-08-05T17:57:40.209Z" },
    { url = "https://files.pythonhosted.org/packages/e5/94/fd4156ccc20d4c7986352353385d768307e4c6d8e2502c3d6ee061847474/tiktoken-0.10.0-cp311-cp311-manylinux_2_17_x86_64.manylinux2014_x86_64.whl", hash = "sha256:6420ecbd4dc4db3b82ca3421f50d1207d750de1a2856e6ca0544294fe58d2853", size = 1175233, upload-time = "2025-08-05T17:57:41.354Z" },
    { url = "https://files.pythonhosted.org/packages/f4/db/32f4b4f1c13f84118924258b7a92c2a20a1d72f974abcdd73c3cd6308983/tiktoken-0.10.0-cp311-cp311-musllinux_1_2_x86_64.whl", hash = "sha256:d2e032cd44700a9ed511c50b9f302bb9e9e77e2ebf8e2d9b8ec12ce64ebf00c6", size = 1237489, upload-time = "2025-08-05T17:57:42.556Z" },
    { url = "https://files.pythonhosted.org/packages/d1/a4/dc6558ce48a6c339a30a9e532bb5767e0ff511f8f948bca1340f57aa2fea/tiktoken-0.10.0-cp311-cp311-win_amd64.whl", hash = "sha256:eb520960fa1788caf033489e3b63bb675c0f321db40569b2d3ca24d7fab5ca72", size = 876253, upload-time = "2025-08-05T17:57:43.91Z" },
    { url = "https://files.pythonhosted.org/packages/2f/8a/2dad6ea056f88f12602bdbdba19ed1d29a574bb8dbe034af0842eb2ee29f/tiktoken-0.10.0-cp312-cp312-macosx_10_13_x86_64.whl", hash = "sha256:25c27021a605b2778af07f84a33fe7c74b5c960a8cfac5d2a7a1075ed592cbe4", size = 1046690, upload-time = "2025-08-05T17:57:45.213Z" },
    { url = "https://files.pythonhosted.org/packages/84/88/b0ec9383e7126f7cf033971dac81c4dea0954607db8c2fbfe109061bf730/tiktoken-0.10.0-cp312-cp312-macosx_11_0_arm64.whl", hash = "sha256:45d654f049b4f7ed617ad0c66462c15cc41e5db120f37f122d5b57ffa2aec062", size = 988269, upload-time = "2025-08-05T17:57:46.645Z" },
    { url = "https://files.pythonhosted.org/packages/28/83/ed1900dd68890c891f55ded1f760f7878c5e16c8c68e576145105d66aa63/tiktoken-0.10.0-cp312-cp312-manylinux_2_17_aarch64.manylinux2014_aarch64.whl", hash = "sha256:34f73d93641b9cc73e19b18dbf9ce1baf086f1c4e18cfa36b952956843bca23c", size = 1118515, upload-time = "2025-08-05T17:57:48.043Z" },
    { url = "https://files.pythonhosted.org/packages/9a/a8/84ad6c23cfd51d2c39ba1bfbc70b6208c6be3e5cd15132a9d11cc93bfdd5/tiktoken-0.10.0-cp312-cp312-manylinux_2_17_x86_64.manylinux2014_x86_64.whl", hash = "sha256:4fbfc5dda624c0f85c56bbf8f2ffb42964c798fc6fc1c321a452bf31d4ba21f5", size = 1174193, upload-time = "2025-08-05T17:57:49.486Z" },
    { url = "https://files.pythonhosted.org/packages/7b/b5/7be4c78a10566ae068d88788a6fdf3a8b1162e7f78997999c46c919cdb69/tiktoken-0.10.0-cp312-cp312-musllinux_1_2_x86_64.whl", hash = "sha256:853671af10636b581d632fe7b64b755301c73bc1f2ce837a8cdd9a44ab51f846", size = 1235834, upload-time = "2025-08-05T17:57:50.503Z" },
    { url = "https://files.pythonhosted.org/packages/55/da/a0e90c85f36bd21ef4dbe881f9e259403c6fd6287841ff3691c1d2a5baab/tiktoken-0.10.0-cp312-cp312-win_amd64.whl", hash = "sha256:56c4e7544be63c78265c82857b9f2a4e2190ae29541fe3467708fc7aabcb1522", size = 875661, upload-time = "2025-08-05T17:57:52.091Z" },
    { url = "https://files.pythonhosted.org/packages/1a/44/03c259d8df262181f0efab0159373435284f1074adf966418663879023e1/tiktoken-0.10.0-cp313-cp313-macosx_10_13_x86_64.whl", hash = "sha256:10e779827ddb0490a415d09d95f8e7a982fd8e14f88c4c2348358f722af3c415", size = 1046536, upload-time = "2025-08-05T17:57:53.162Z" },
    { url = "https://files.pythonhosted.org/packages/e3/16/98ee535d30f7abf528ac25e78d67171cc2dfc1366d762cf79eb0dcc9054d/tiktoken-0.10.0-cp313-cp313-macosx_11_0_arm64.whl", hash = "sha256:783892cdbec0d33f0f51373d8969e059ab1244af531a52338f702131a032a116", size = 987947, upload-time = "2025-08-05T17:57:54.266Z" },
    { url = "https://files.pythonhosted.org/packages/2f/bd/c3847b55e4fd6c6ab89ab75d258c725c67890734a4e58e28315ae2208ee1/tiktoken-0.10.0-cp313-cp313-manylinux_2_17_aarch64.manylinux2014_aarch64.whl", hash = "sha256:43f38d62b6a62a7c82be3770fcdc24cdf5bff3bdf718909d038b804ac774a025", size = 1118091, upload-time = "2025-08-05T17:57:55.383Z" },
    { url = "https://files.pythonhosted.org/packages/8c/07/9a2c6e1d1ef138f79a6c943bf1c7c7e7cc159e2b7fbbe6ce5d176f963232/tiktoken-0.10.0-cp313-cp313-manylinux_2_17_x86_64.manylinux2014_x86_64.whl", hash = "sha256:72d0b30e08f1e856fa76ee423a3d3f0b1bc984cb6e86a21dbd7c5eee8f67f8f5", size = 1174129, upload-time = "2025-08-05T17:57:56.739Z" },
    { url = "https://files.pythonhosted.org/packages/ba/4f/ae9e36e43c0abbeb631b848697b22662cca5dbbe90a1b692b5c0ceda0fac/tiktoken-0.10.0-cp313-cp313-musllinux_1_2_x86_64.whl", hash = "sha256:fa840eba09a0c1db0b436baf6cfe1ab7906f33fb663cf96f772a818bad5856a6", size = 1236097, upload-time = "2025-08-05T17:57:58.007Z" },
    { url = "https://files.pythonhosted.org/packages/10/74/c6f69e46f98e42d6727853e4017d6287b57075905ff715fae0f35fa53173/tiktoken-0.10.0-cp313-cp313-win_amd64.whl", hash = "sha256:642b8d9f266004629ea2457aa29a9eed4f1a031fd804f8c489edbf32df7026c3", size = 876020, upload-time = "2025-08-05T17:57:59.52Z" },
]

[[package]]
name = "tomli"
version = "2.2.1"
source = { registry = "https://pypi.org/simple" }
sdist = { url = "https://files.pythonhosted.org/packages/18/87/302344fed471e44a87289cf4967697d07e532f2421fdaf868a303cbae4ff/tomli-2.2.1.tar.gz", hash = "sha256:cd45e1dc79c835ce60f7404ec8119f2eb06d38b1deba146f07ced3bbc44505ff", size = 17175, upload-time = "2024-11-27T22:38:36.873Z" }
wheels = [
    { url = "https://files.pythonhosted.org/packages/43/ca/75707e6efa2b37c77dadb324ae7d9571cb424e61ea73fad7c56c2d14527f/tomli-2.2.1-cp311-cp311-macosx_10_9_x86_64.whl", hash = "sha256:678e4fa69e4575eb77d103de3df8a895e1591b48e740211bd1067378c69e8249", size = 131077, upload-time = "2024-11-27T22:37:54.956Z" },
    { url = "https://files.pythonhosted.org/packages/c7/16/51ae563a8615d472fdbffc43a3f3d46588c264ac4f024f63f01283becfbb/tomli-2.2.1-cp311-cp311-macosx_11_0_arm64.whl", hash = "sha256:023aa114dd824ade0100497eb2318602af309e5a55595f76b626d6d9f3b7b0a6", size = 123429, upload-time = "2024-11-27T22:37:56.698Z" },
    { url = "https://files.pythonhosted.org/packages/f1/dd/4f6cd1e7b160041db83c694abc78e100473c15d54620083dbd5aae7b990e/tomli-2.2.1-cp311-cp311-manylinux_2_17_aarch64.manylinux2014_aarch64.whl", hash = "sha256:ece47d672db52ac607a3d9599a9d48dcb2f2f735c6c2d1f34130085bb12b112a", size = 226067, upload-time = "2024-11-27T22:37:57.63Z" },
    { url = "https://files.pythonhosted.org/packages/a9/6b/c54ede5dc70d648cc6361eaf429304b02f2871a345bbdd51e993d6cdf550/tomli-2.2.1-cp311-cp311-manylinux_2_17_x86_64.manylinux2014_x86_64.whl", hash = "sha256:6972ca9c9cc9f0acaa56a8ca1ff51e7af152a9f87fb64623e31d5c83700080ee", size = 236030, upload-time = "2024-11-27T22:37:59.344Z" },
    { url = "https://files.pythonhosted.org/packages/1f/47/999514fa49cfaf7a92c805a86c3c43f4215621855d151b61c602abb38091/tomli-2.2.1-cp311-cp311-manylinux_2_5_i686.manylinux1_i686.manylinux_2_17_i686.manylinux2014_i686.whl", hash = "sha256:c954d2250168d28797dd4e3ac5cf812a406cd5a92674ee4c8f123c889786aa8e", size = 240898, upload-time = "2024-11-27T22:38:00.429Z" },
    { url = "https://files.pythonhosted.org/packages/73/41/0a01279a7ae09ee1573b423318e7934674ce06eb33f50936655071d81a24/tomli-2.2.1-cp311-cp311-musllinux_1_2_aarch64.whl", hash = "sha256:8dd28b3e155b80f4d54beb40a441d366adcfe740969820caf156c019fb5c7ec4", size = 229894, upload-time = "2024-11-27T22:38:02.094Z" },
    { url = "https://files.pythonhosted.org/packages/55/18/5d8bc5b0a0362311ce4d18830a5d28943667599a60d20118074ea1b01bb7/tomli-2.2.1-cp311-cp311-musllinux_1_2_i686.whl", hash = "sha256:e59e304978767a54663af13c07b3d1af22ddee3bb2fb0618ca1593e4f593a106", size = 245319, upload-time = "2024-11-27T22:38:03.206Z" },
    { url = "https://files.pythonhosted.org/packages/92/a3/7ade0576d17f3cdf5ff44d61390d4b3febb8a9fc2b480c75c47ea048c646/tomli-2.2.1-cp311-cp311-musllinux_1_2_x86_64.whl", hash = "sha256:33580bccab0338d00994d7f16f4c4ec25b776af3ffaac1ed74e0b3fc95e885a8", size = 238273, upload-time = "2024-11-27T22:38:04.217Z" },
    { url = "https://files.pythonhosted.org/packages/72/6f/fa64ef058ac1446a1e51110c375339b3ec6be245af9d14c87c4a6412dd32/tomli-2.2.1-cp311-cp311-win32.whl", hash = "sha256:465af0e0875402f1d226519c9904f37254b3045fc5084697cefb9bdde1ff99ff", size = 98310, upload-time = "2024-11-27T22:38:05.908Z" },
    { url = "https://files.pythonhosted.org/packages/6a/1c/4a2dcde4a51b81be3530565e92eda625d94dafb46dbeb15069df4caffc34/tomli-2.2.1-cp311-cp311-win_amd64.whl", hash = "sha256:2d0f2fdd22b02c6d81637a3c95f8cd77f995846af7414c5c4b8d0545afa1bc4b", size = 108309, upload-time = "2024-11-27T22:38:06.812Z" },
    { url = "https://files.pythonhosted.org/packages/52/e1/f8af4c2fcde17500422858155aeb0d7e93477a0d59a98e56cbfe75070fd0/tomli-2.2.1-cp312-cp312-macosx_10_13_x86_64.whl", hash = "sha256:4a8f6e44de52d5e6c657c9fe83b562f5f4256d8ebbfe4ff922c495620a7f6cea", size = 132762, upload-time = "2024-11-27T22:38:07.731Z" },
    { url = "https://files.pythonhosted.org/packages/03/b8/152c68bb84fc00396b83e7bbddd5ec0bd3dd409db4195e2a9b3e398ad2e3/tomli-2.2.1-cp312-cp312-macosx_11_0_arm64.whl", hash = "sha256:8d57ca8095a641b8237d5b079147646153d22552f1c637fd3ba7f4b0b29167a8", size = 123453, upload-time = "2024-11-27T22:38:09.384Z" },
    { url = "https://files.pythonhosted.org/packages/c8/d6/fc9267af9166f79ac528ff7e8c55c8181ded34eb4b0e93daa767b8841573/tomli-2.2.1-cp312-cp312-manylinux_2_17_aarch64.manylinux2014_aarch64.whl", hash = "sha256:4e340144ad7ae1533cb897d406382b4b6fede8890a03738ff1683af800d54192", size = 233486, upload-time = "2024-11-27T22:38:10.329Z" },
    { url = "https://files.pythonhosted.org/packages/5c/51/51c3f2884d7bab89af25f678447ea7d297b53b5a3b5730a7cb2ef6069f07/tomli-2.2.1-cp312-cp312-manylinux_2_17_x86_64.manylinux2014_x86_64.whl", hash = "sha256:db2b95f9de79181805df90bedc5a5ab4c165e6ec3fe99f970d0e302f384ad222", size = 242349, upload-time = "2024-11-27T22:38:11.443Z" },
    { url = "https://files.pythonhosted.org/packages/ab/df/bfa89627d13a5cc22402e441e8a931ef2108403db390ff3345c05253935e/tomli-2.2.1-cp312-cp312-manylinux_2_5_i686.manylinux1_i686.manylinux_2_17_i686.manylinux2014_i686.whl", hash = "sha256:40741994320b232529c802f8bc86da4e1aa9f413db394617b9a256ae0f9a7f77", size = 252159, upload-time = "2024-11-27T22:38:13.099Z" },
    { url = "https://files.pythonhosted.org/packages/9e/6e/fa2b916dced65763a5168c6ccb91066f7639bdc88b48adda990db10c8c0b/tomli-2.2.1-cp312-cp312-musllinux_1_2_aarch64.whl", hash = "sha256:400e720fe168c0f8521520190686ef8ef033fb19fc493da09779e592861b78c6", size = 237243, upload-time = "2024-11-27T22:38:14.766Z" },
    { url = "https://files.pythonhosted.org/packages/b4/04/885d3b1f650e1153cbb93a6a9782c58a972b94ea4483ae4ac5cedd5e4a09/tomli-2.2.1-cp312-cp312-musllinux_1_2_i686.whl", hash = "sha256:02abe224de6ae62c19f090f68da4e27b10af2b93213d36cf44e6e1c5abd19fdd", size = 259645, upload-time = "2024-11-27T22:38:15.843Z" },
    { url = "https://files.pythonhosted.org/packages/9c/de/6b432d66e986e501586da298e28ebeefd3edc2c780f3ad73d22566034239/tomli-2.2.1-cp312-cp312-musllinux_1_2_x86_64.whl", hash = "sha256:b82ebccc8c8a36f2094e969560a1b836758481f3dc360ce9a3277c65f374285e", size = 244584, upload-time = "2024-11-27T22:38:17.645Z" },
    { url = "https://files.pythonhosted.org/packages/1c/9a/47c0449b98e6e7d1be6cbac02f93dd79003234ddc4aaab6ba07a9a7482e2/tomli-2.2.1-cp312-cp312-win32.whl", hash = "sha256:889f80ef92701b9dbb224e49ec87c645ce5df3fa2cc548664eb8a25e03127a98", size = 98875, upload-time = "2024-11-27T22:38:19.159Z" },
    { url = "https://files.pythonhosted.org/packages/ef/60/9b9638f081c6f1261e2688bd487625cd1e660d0a85bd469e91d8db969734/tomli-2.2.1-cp312-cp312-win_amd64.whl", hash = "sha256:7fc04e92e1d624a4a63c76474610238576942d6b8950a2d7f908a340494e67e4", size = 109418, upload-time = "2024-11-27T22:38:20.064Z" },
    { url = "https://files.pythonhosted.org/packages/04/90/2ee5f2e0362cb8a0b6499dc44f4d7d48f8fff06d28ba46e6f1eaa61a1388/tomli-2.2.1-cp313-cp313-macosx_10_13_x86_64.whl", hash = "sha256:f4039b9cbc3048b2416cc57ab3bda989a6fcf9b36cf8937f01a6e731b64f80d7", size = 132708, upload-time = "2024-11-27T22:38:21.659Z" },
    { url = "https://files.pythonhosted.org/packages/c0/ec/46b4108816de6b385141f082ba99e315501ccd0a2ea23db4a100dd3990ea/tomli-2.2.1-cp313-cp313-macosx_11_0_arm64.whl", hash = "sha256:286f0ca2ffeeb5b9bd4fcc8d6c330534323ec51b2f52da063b11c502da16f30c", size = 123582, upload-time = "2024-11-27T22:38:22.693Z" },
    { url = "https://files.pythonhosted.org/packages/a0/bd/b470466d0137b37b68d24556c38a0cc819e8febe392d5b199dcd7f578365/tomli-2.2.1-cp313-cp313-manylinux_2_17_aarch64.manylinux2014_aarch64.whl", hash = "sha256:a92ef1a44547e894e2a17d24e7557a5e85a9e1d0048b0b5e7541f76c5032cb13", size = 232543, upload-time = "2024-11-27T22:38:24.367Z" },
    { url = "https://files.pythonhosted.org/packages/d9/e5/82e80ff3b751373f7cead2815bcbe2d51c895b3c990686741a8e56ec42ab/tomli-2.2.1-cp313-cp313-manylinux_2_17_x86_64.manylinux2014_x86_64.whl", hash = "sha256:9316dc65bed1684c9a98ee68759ceaed29d229e985297003e494aa825ebb0281", size = 241691, upload-time = "2024-11-27T22:38:26.081Z" },
    { url = "https://files.pythonhosted.org/packages/05/7e/2a110bc2713557d6a1bfb06af23dd01e7dde52b6ee7dadc589868f9abfac/tomli-2.2.1-cp313-cp313-manylinux_2_5_i686.manylinux1_i686.manylinux_2_17_i686.manylinux2014_i686.whl", hash = "sha256:e85e99945e688e32d5a35c1ff38ed0b3f41f43fad8df0bdf79f72b2ba7bc5272", size = 251170, upload-time = "2024-11-27T22:38:27.921Z" },
    { url = "https://files.pythonhosted.org/packages/64/7b/22d713946efe00e0adbcdfd6d1aa119ae03fd0b60ebed51ebb3fa9f5a2e5/tomli-2.2.1-cp313-cp313-musllinux_1_2_aarch64.whl", hash = "sha256:ac065718db92ca818f8d6141b5f66369833d4a80a9d74435a268c52bdfa73140", size = 236530, upload-time = "2024-11-27T22:38:29.591Z" },
    { url = "https://files.pythonhosted.org/packages/38/31/3a76f67da4b0cf37b742ca76beaf819dca0ebef26d78fc794a576e08accf/tomli-2.2.1-cp313-cp313-musllinux_1_2_i686.whl", hash = "sha256:d920f33822747519673ee656a4b6ac33e382eca9d331c87770faa3eef562aeb2", size = 258666, upload-time = "2024-11-27T22:38:30.639Z" },
    { url = "https://files.pythonhosted.org/packages/07/10/5af1293da642aded87e8a988753945d0cf7e00a9452d3911dd3bb354c9e2/tomli-2.2.1-cp313-cp313-musllinux_1_2_x86_64.whl", hash = "sha256:a198f10c4d1b1375d7687bc25294306e551bf1abfa4eace6650070a5c1ae2744", size = 243954, upload-time = "2024-11-27T22:38:31.702Z" },
    { url = "https://files.pythonhosted.org/packages/5b/b9/1ed31d167be802da0fc95020d04cd27b7d7065cc6fbefdd2f9186f60d7bd/tomli-2.2.1-cp313-cp313-win32.whl", hash = "sha256:d3f5614314d758649ab2ab3a62d4f2004c825922f9e370b29416484086b264ec", size = 98724, upload-time = "2024-11-27T22:38:32.837Z" },
    { url = "https://files.pythonhosted.org/packages/c7/32/b0963458706accd9afcfeb867c0f9175a741bf7b19cd424230714d722198/tomli-2.2.1-cp313-cp313-win_amd64.whl", hash = "sha256:a38aa0308e754b0e3c67e344754dff64999ff9b513e691d0e786265c93583c69", size = 109383, upload-time = "2024-11-27T22:38:34.455Z" },
    { url = "https://files.pythonhosted.org/packages/6e/c2/61d3e0f47e2b74ef40a68b9e6ad5984f6241a942f7cd3bbfbdbd03861ea9/tomli-2.2.1-py3-none-any.whl", hash = "sha256:cb55c73c5f4408779d0cf3eef9f762b9c9f147a77de7b258bef0a5628adc85cc", size = 14257, upload-time = "2024-11-27T22:38:35.385Z" },
]

[[package]]
name = "tqdm"
version = "4.67.1"
source = { registry = "https://pypi.org/simple" }
dependencies = [
    { name = "colorama", marker = "sys_platform == 'win32'" },
]
sdist = { url = "https://files.pythonhosted.org/packages/a8/4b/29b4ef32e036bb34e4ab51796dd745cdba7ed47ad142a9f4a1eb8e0c744d/tqdm-4.67.1.tar.gz", hash = "sha256:f8aef9c52c08c13a65f30ea34f4e5aac3fd1a34959879d7e59e63027286627f2", size = 169737, upload-time = "2024-11-24T20:12:22.481Z" }
wheels = [
    { url = "https://files.pythonhosted.org/packages/d0/30/dc54f88dd4a2b5dc8a0279bdd7270e735851848b762aeb1c1184ed1f6b14/tqdm-4.67.1-py3-none-any.whl", hash = "sha256:26445eca388f82e72884e0d580d5464cd801a3ea01e63e5601bdff9ba6a48de2", size = 78540, upload-time = "2024-11-24T20:12:19.698Z" },
]

[[package]]
name = "typer"
version = "0.16.0"
source = { registry = "https://pypi.org/simple" }
dependencies = [
    { name = "click" },
    { name = "rich" },
    { name = "shellingham" },
    { name = "typing-extensions" },
]
sdist = { url = "https://files.pythonhosted.org/packages/c5/8c/7d682431efca5fd290017663ea4588bf6f2c6aad085c7f108c5dbc316e70/typer-0.16.0.tar.gz", hash = "sha256:af377ffaee1dbe37ae9440cb4e8f11686ea5ce4e9bae01b84ae7c63b87f1dd3b", size = 102625, upload-time = "2025-05-26T14:30:31.824Z" }
wheels = [
    { url = "https://files.pythonhosted.org/packages/76/42/3efaf858001d2c2913de7f354563e3a3a2f0decae3efe98427125a8f441e/typer-0.16.0-py3-none-any.whl", hash = "sha256:1f79bed11d4d02d4310e3c1b7ba594183bcedb0ac73b27a9e5f28f6fb5b98855", size = 46317, upload-time = "2025-05-26T14:30:30.523Z" },
]

[[package]]
name = "typing-extensions"
version = "4.14.1"
source = { registry = "https://pypi.org/simple" }
sdist = { url = "https://files.pythonhosted.org/packages/98/5a/da40306b885cc8c09109dc2e1abd358d5684b1425678151cdaed4731c822/typing_extensions-4.14.1.tar.gz", hash = "sha256:38b39f4aeeab64884ce9f74c94263ef78f3c22467c8724005483154c26648d36", size = 107673, upload-time = "2025-07-04T13:28:34.16Z" }
wheels = [
    { url = "https://files.pythonhosted.org/packages/b5/00/d631e67a838026495268c2f6884f3711a15a9a2a96cd244fdaea53b823fb/typing_extensions-4.14.1-py3-none-any.whl", hash = "sha256:d1e1e3b58374dc93031d6eda2420a48ea44a36c2b4766a4fdeb3710755731d76", size = 43906, upload-time = "2025-07-04T13:28:32.743Z" },
]

[[package]]
name = "typing-inspection"
version = "0.4.1"
source = { registry = "https://pypi.org/simple" }
dependencies = [
    { name = "typing-extensions" },
]
sdist = { url = "https://files.pythonhosted.org/packages/f8/b1/0c11f5058406b3af7609f121aaa6b609744687f1d158b3c3a5bf4cc94238/typing_inspection-0.4.1.tar.gz", hash = "sha256:6ae134cc0203c33377d43188d4064e9b357dba58cff3185f22924610e70a9d28", size = 75726, upload-time = "2025-05-21T18:55:23.885Z" }
wheels = [
    { url = "https://files.pythonhosted.org/packages/17/69/cd203477f944c353c31bade965f880aa1061fd6bf05ded0726ca845b6ff7/typing_inspection-0.4.1-py3-none-any.whl", hash = "sha256:389055682238f53b04f7badcb49b989835495a96700ced5dab2d8feae4b26f51", size = 14552, upload-time = "2025-05-21T18:55:22.152Z" },
]

[[package]]
name = "tzdata"
version = "2025.2"
source = { registry = "https://pypi.org/simple" }
sdist = { url = "https://files.pythonhosted.org/packages/95/32/1a225d6164441be760d75c2c42e2780dc0873fe382da3e98a2e1e48361e5/tzdata-2025.2.tar.gz", hash = "sha256:b60a638fcc0daffadf82fe0f57e53d06bdec2f36c4df66280ae79bce6bd6f2b9", size = 196380, upload-time = "2025-03-23T13:54:43.652Z" }
wheels = [
    { url = "https://files.pythonhosted.org/packages/5c/23/c7abc0ca0a1526a0774eca151daeb8de62ec457e77262b66b359c3c7679e/tzdata-2025.2-py2.py3-none-any.whl", hash = "sha256:1a403fada01ff9221ca8044d701868fa132215d84beb92242d9acd2147f667a8", size = 347839, upload-time = "2025-03-23T13:54:41.845Z" },
]

[[package]]
name = "urllib3"
version = "2.5.0"
source = { registry = "https://pypi.org/simple" }
sdist = { url = "https://files.pythonhosted.org/packages/15/22/9ee70a2574a4f4599c47dd506532914ce044817c7752a79b6a51286319bc/urllib3-2.5.0.tar.gz", hash = "sha256:3fc47733c7e419d4bc3f6b3dc2b4f890bb743906a30d56ba4a5bfa4bbff92760", size = 393185, upload-time = "2025-06-18T14:07:41.644Z" }
wheels = [
    { url = "https://files.pythonhosted.org/packages/a7/c2/fe1e52489ae3122415c51f387e221dd0773709bad6c6cdaa599e8a2c5185/urllib3-2.5.0-py3-none-any.whl", hash = "sha256:e6b01673c0fa6a13e374b50871808eb3bf7046c4b125b216f6bf1cc604cff0dc", size = 129795, upload-time = "2025-06-18T14:07:40.39Z" },
]

[[package]]
name = "uvicorn"
version = "0.35.0"
source = { registry = "https://pypi.org/simple" }
dependencies = [
    { name = "click" },
    { name = "h11" },
    { name = "typing-extensions", marker = "python_full_version < '3.11'" },
]
sdist = { url = "https://files.pythonhosted.org/packages/5e/42/e0e305207bb88c6b8d3061399c6a961ffe5fbb7e2aa63c9234df7259e9cd/uvicorn-0.35.0.tar.gz", hash = "sha256:bc662f087f7cf2ce11a1d7fd70b90c9f98ef2e2831556dd078d131b96cc94a01", size = 78473, upload-time = "2025-06-28T16:15:46.058Z" }
wheels = [
    { url = "https://files.pythonhosted.org/packages/d2/e2/dc81b1bd1dcfe91735810265e9d26bc8ec5da45b4c0f6237e286819194c3/uvicorn-0.35.0-py3-none-any.whl", hash = "sha256:197535216b25ff9b785e29a0b79199f55222193d47f820816e7da751e9bc8d4a", size = 66406, upload-time = "2025-06-28T16:15:44.816Z" },
]

[package.optional-dependencies]
standard = [
    { name = "colorama", marker = "sys_platform == 'win32'" },
    { name = "httptools" },
    { name = "python-dotenv" },
    { name = "pyyaml" },
    { name = "uvloop", marker = "platform_python_implementation != 'PyPy' and sys_platform != 'cygwin' and sys_platform != 'win32'" },
    { name = "watchfiles" },
    { name = "websockets" },
]

[[package]]
name = "uvloop"
version = "0.21.0"
source = { registry = "https://pypi.org/simple" }
sdist = { url = "https://files.pythonhosted.org/packages/af/c0/854216d09d33c543f12a44b393c402e89a920b1a0a7dc634c42de91b9cf6/uvloop-0.21.0.tar.gz", hash = "sha256:3bf12b0fda68447806a7ad847bfa591613177275d35b6724b1ee573faa3704e3", size = 2492741, upload-time = "2024-10-14T23:38:35.489Z" }
wheels = [
    { url = "https://files.pythonhosted.org/packages/3d/76/44a55515e8c9505aa1420aebacf4dd82552e5e15691654894e90d0bd051a/uvloop-0.21.0-cp310-cp310-macosx_10_9_universal2.whl", hash = "sha256:ec7e6b09a6fdded42403182ab6b832b71f4edaf7f37a9a0e371a01db5f0cb45f", size = 1442019, upload-time = "2024-10-14T23:37:20.068Z" },
    { url = "https://files.pythonhosted.org/packages/35/5a/62d5800358a78cc25c8a6c72ef8b10851bdb8cca22e14d9c74167b7f86da/uvloop-0.21.0-cp310-cp310-macosx_10_9_x86_64.whl", hash = "sha256:196274f2adb9689a289ad7d65700d37df0c0930fd8e4e743fa4834e850d7719d", size = 801898, upload-time = "2024-10-14T23:37:22.663Z" },
    { url = "https://files.pythonhosted.org/packages/f3/96/63695e0ebd7da6c741ccd4489b5947394435e198a1382349c17b1146bb97/uvloop-0.21.0-cp310-cp310-manylinux_2_17_aarch64.manylinux2014_aarch64.whl", hash = "sha256:f38b2e090258d051d68a5b14d1da7203a3c3677321cf32a95a6f4db4dd8b6f26", size = 3827735, upload-time = "2024-10-14T23:37:25.129Z" },
    { url = "https://files.pythonhosted.org/packages/61/e0/f0f8ec84979068ffae132c58c79af1de9cceeb664076beea86d941af1a30/uvloop-0.21.0-cp310-cp310-manylinux_2_17_x86_64.manylinux2014_x86_64.whl", hash = "sha256:87c43e0f13022b998eb9b973b5e97200c8b90823454d4bc06ab33829e09fb9bb", size = 3825126, upload-time = "2024-10-14T23:37:27.59Z" },
    { url = "https://files.pythonhosted.org/packages/bf/fe/5e94a977d058a54a19df95f12f7161ab6e323ad49f4dabc28822eb2df7ea/uvloop-0.21.0-cp310-cp310-musllinux_1_2_aarch64.whl", hash = "sha256:10d66943def5fcb6e7b37310eb6b5639fd2ccbc38df1177262b0640c3ca68c1f", size = 3705789, upload-time = "2024-10-14T23:37:29.385Z" },
    { url = "https://files.pythonhosted.org/packages/26/dd/c7179618e46092a77e036650c1f056041a028a35c4d76945089fcfc38af8/uvloop-0.21.0-cp310-cp310-musllinux_1_2_x86_64.whl", hash = "sha256:67dd654b8ca23aed0a8e99010b4c34aca62f4b7fce88f39d452ed7622c94845c", size = 3800523, upload-time = "2024-10-14T23:37:32.048Z" },
    { url = "https://files.pythonhosted.org/packages/57/a7/4cf0334105c1160dd6819f3297f8700fda7fc30ab4f61fbf3e725acbc7cc/uvloop-0.21.0-cp311-cp311-macosx_10_9_universal2.whl", hash = "sha256:c0f3fa6200b3108919f8bdabb9a7f87f20e7097ea3c543754cabc7d717d95cf8", size = 1447410, upload-time = "2024-10-14T23:37:33.612Z" },
    { url = "https://files.pythonhosted.org/packages/8c/7c/1517b0bbc2dbe784b563d6ab54f2ef88c890fdad77232c98ed490aa07132/uvloop-0.21.0-cp311-cp311-macosx_10_9_x86_64.whl", hash = "sha256:0878c2640cf341b269b7e128b1a5fed890adc4455513ca710d77d5e93aa6d6a0", size = 805476, upload-time = "2024-10-14T23:37:36.11Z" },
    { url = "https://files.pythonhosted.org/packages/ee/ea/0bfae1aceb82a503f358d8d2fa126ca9dbdb2ba9c7866974faec1cb5875c/uvloop-0.21.0-cp311-cp311-manylinux_2_17_aarch64.manylinux2014_aarch64.whl", hash = "sha256:b9fb766bb57b7388745d8bcc53a359b116b8a04c83a2288069809d2b3466c37e", size = 3960855, upload-time = "2024-10-14T23:37:37.683Z" },
    { url = "https://files.pythonhosted.org/packages/8a/ca/0864176a649838b838f36d44bf31c451597ab363b60dc9e09c9630619d41/uvloop-0.21.0-cp311-cp311-manylinux_2_17_x86_64.manylinux2014_x86_64.whl", hash = "sha256:8a375441696e2eda1c43c44ccb66e04d61ceeffcd76e4929e527b7fa401b90fb", size = 3973185, upload-time = "2024-10-14T23:37:40.226Z" },
    { url = "https://files.pythonhosted.org/packages/30/bf/08ad29979a936d63787ba47a540de2132169f140d54aa25bc8c3df3e67f4/uvloop-0.21.0-cp311-cp311-musllinux_1_2_aarch64.whl", hash = "sha256:baa0e6291d91649c6ba4ed4b2f982f9fa165b5bbd50a9e203c416a2797bab3c6", size = 3820256, upload-time = "2024-10-14T23:37:42.839Z" },
    { url = "https://files.pythonhosted.org/packages/da/e2/5cf6ef37e3daf2f06e651aae5ea108ad30df3cb269102678b61ebf1fdf42/uvloop-0.21.0-cp311-cp311-musllinux_1_2_x86_64.whl", hash = "sha256:4509360fcc4c3bd2c70d87573ad472de40c13387f5fda8cb58350a1d7475e58d", size = 3937323, upload-time = "2024-10-14T23:37:45.337Z" },
    { url = "https://files.pythonhosted.org/packages/8c/4c/03f93178830dc7ce8b4cdee1d36770d2f5ebb6f3d37d354e061eefc73545/uvloop-0.21.0-cp312-cp312-macosx_10_13_universal2.whl", hash = "sha256:359ec2c888397b9e592a889c4d72ba3d6befba8b2bb01743f72fffbde663b59c", size = 1471284, upload-time = "2024-10-14T23:37:47.833Z" },
    { url = "https://files.pythonhosted.org/packages/43/3e/92c03f4d05e50f09251bd8b2b2b584a2a7f8fe600008bcc4523337abe676/uvloop-0.21.0-cp312-cp312-macosx_10_13_x86_64.whl", hash = "sha256:f7089d2dc73179ce5ac255bdf37c236a9f914b264825fdaacaded6990a7fb4c2", size = 821349, upload-time = "2024-10-14T23:37:50.149Z" },
    { url = "https://files.pythonhosted.org/packages/a6/ef/a02ec5da49909dbbfb1fd205a9a1ac4e88ea92dcae885e7c961847cd51e2/uvloop-0.21.0-cp312-cp312-manylinux_2_17_aarch64.manylinux2014_aarch64.whl", hash = "sha256:baa4dcdbd9ae0a372f2167a207cd98c9f9a1ea1188a8a526431eef2f8116cc8d", size = 4580089, upload-time = "2024-10-14T23:37:51.703Z" },
    { url = "https://files.pythonhosted.org/packages/06/a7/b4e6a19925c900be9f98bec0a75e6e8f79bb53bdeb891916609ab3958967/uvloop-0.21.0-cp312-cp312-manylinux_2_17_x86_64.manylinux2014_x86_64.whl", hash = "sha256:86975dca1c773a2c9864f4c52c5a55631038e387b47eaf56210f873887b6c8dc", size = 4693770, upload-time = "2024-10-14T23:37:54.122Z" },
    { url = "https://files.pythonhosted.org/packages/ce/0c/f07435a18a4b94ce6bd0677d8319cd3de61f3a9eeb1e5f8ab4e8b5edfcb3/uvloop-0.21.0-cp312-cp312-musllinux_1_2_aarch64.whl", hash = "sha256:461d9ae6660fbbafedd07559c6a2e57cd553b34b0065b6550685f6653a98c1cb", size = 4451321, upload-time = "2024-10-14T23:37:55.766Z" },
    { url = "https://files.pythonhosted.org/packages/8f/eb/f7032be105877bcf924709c97b1bf3b90255b4ec251f9340cef912559f28/uvloop-0.21.0-cp312-cp312-musllinux_1_2_x86_64.whl", hash = "sha256:183aef7c8730e54c9a3ee3227464daed66e37ba13040bb3f350bc2ddc040f22f", size = 4659022, upload-time = "2024-10-14T23:37:58.195Z" },
    { url = "https://files.pythonhosted.org/packages/3f/8d/2cbef610ca21539f0f36e2b34da49302029e7c9f09acef0b1c3b5839412b/uvloop-0.21.0-cp313-cp313-macosx_10_13_universal2.whl", hash = "sha256:bfd55dfcc2a512316e65f16e503e9e450cab148ef11df4e4e679b5e8253a5281", size = 1468123, upload-time = "2024-10-14T23:38:00.688Z" },
    { url = "https://files.pythonhosted.org/packages/93/0d/b0038d5a469f94ed8f2b2fce2434a18396d8fbfb5da85a0a9781ebbdec14/uvloop-0.21.0-cp313-cp313-macosx_10_13_x86_64.whl", hash = "sha256:787ae31ad8a2856fc4e7c095341cccc7209bd657d0e71ad0dc2ea83c4a6fa8af", size = 819325, upload-time = "2024-10-14T23:38:02.309Z" },
    { url = "https://files.pythonhosted.org/packages/50/94/0a687f39e78c4c1e02e3272c6b2ccdb4e0085fda3b8352fecd0410ccf915/uvloop-0.21.0-cp313-cp313-manylinux_2_17_aarch64.manylinux2014_aarch64.whl", hash = "sha256:5ee4d4ef48036ff6e5cfffb09dd192c7a5027153948d85b8da7ff705065bacc6", size = 4582806, upload-time = "2024-10-14T23:38:04.711Z" },
    { url = "https://files.pythonhosted.org/packages/d2/19/f5b78616566ea68edd42aacaf645adbf71fbd83fc52281fba555dc27e3f1/uvloop-0.21.0-cp313-cp313-manylinux_2_17_x86_64.manylinux2014_x86_64.whl", hash = "sha256:f3df876acd7ec037a3d005b3ab85a7e4110422e4d9c1571d4fc89b0fc41b6816", size = 4701068, upload-time = "2024-10-14T23:38:06.385Z" },
    { url = "https://files.pythonhosted.org/packages/47/57/66f061ee118f413cd22a656de622925097170b9380b30091b78ea0c6ea75/uvloop-0.21.0-cp313-cp313-musllinux_1_2_aarch64.whl", hash = "sha256:bd53ecc9a0f3d87ab847503c2e1552b690362e005ab54e8a48ba97da3924c0dc", size = 4454428, upload-time = "2024-10-14T23:38:08.416Z" },
    { url = "https://files.pythonhosted.org/packages/63/9a/0962b05b308494e3202d3f794a6e85abe471fe3cafdbcf95c2e8c713aabd/uvloop-0.21.0-cp313-cp313-musllinux_1_2_x86_64.whl", hash = "sha256:a5c39f217ab3c663dc699c04cbd50c13813e31d917642d459fdcec07555cc553", size = 4660018, upload-time = "2024-10-14T23:38:10.888Z" },
]

[[package]]
name = "virtualenv"
version = "20.33.1"
source = { registry = "https://pypi.org/simple" }
dependencies = [
    { name = "distlib" },
    { name = "filelock" },
    { name = "platformdirs" },
]
sdist = { url = "https://files.pythonhosted.org/packages/8b/60/4f20960df6c7b363a18a55ab034c8f2bcd5d9770d1f94f9370ec104c1855/virtualenv-20.33.1.tar.gz", hash = "sha256:1b44478d9e261b3fb8baa5e74a0ca3bc0e05f21aa36167bf9cbf850e542765b8", size = 6082160, upload-time = "2025-08-05T16:10:55.605Z" }
wheels = [
    { url = "https://files.pythonhosted.org/packages/ca/ff/ded57ac5ff40a09e6e198550bab075d780941e0b0f83cbeabd087c59383a/virtualenv-20.33.1-py3-none-any.whl", hash = "sha256:07c19bc66c11acab6a5958b815cbcee30891cd1c2ccf53785a28651a0d8d8a67", size = 6060362, upload-time = "2025-08-05T16:10:52.81Z" },
]

[[package]]
name = "watchfiles"
version = "1.1.0"
source = { registry = "https://pypi.org/simple" }
dependencies = [
    { name = "anyio" },
]
sdist = { url = "https://files.pythonhosted.org/packages/2a/9a/d451fcc97d029f5812e898fd30a53fd8c15c7bbd058fd75cfc6beb9bd761/watchfiles-1.1.0.tar.gz", hash = "sha256:693ed7ec72cbfcee399e92c895362b6e66d63dac6b91e2c11ae03d10d503e575", size = 94406, upload-time = "2025-06-15T19:06:59.42Z" }
wheels = [
    { url = "https://files.pythonhosted.org/packages/b9/dd/579d1dc57f0f895426a1211c4ef3b0cb37eb9e642bb04bdcd962b5df206a/watchfiles-1.1.0-cp310-cp310-macosx_10_12_x86_64.whl", hash = "sha256:27f30e14aa1c1e91cb653f03a63445739919aef84c8d2517997a83155e7a2fcc", size = 405757, upload-time = "2025-06-15T19:04:51.058Z" },
    { url = "https://files.pythonhosted.org/packages/1c/a0/7a0318cd874393344d48c34d53b3dd419466adf59a29ba5b51c88dd18b86/watchfiles-1.1.0-cp310-cp310-macosx_11_0_arm64.whl", hash = "sha256:3366f56c272232860ab45c77c3ca7b74ee819c8e1f6f35a7125556b198bbc6df", size = 397511, upload-time = "2025-06-15T19:04:52.79Z" },
    { url = "https://files.pythonhosted.org/packages/06/be/503514656d0555ec2195f60d810eca29b938772e9bfb112d5cd5ad6f6a9e/watchfiles-1.1.0-cp310-cp310-manylinux_2_17_aarch64.manylinux2014_aarch64.whl", hash = "sha256:8412eacef34cae2836d891836a7fff7b754d6bcac61f6c12ba5ca9bc7e427b68", size = 450739, upload-time = "2025-06-15T19:04:54.203Z" },
    { url = "https://files.pythonhosted.org/packages/4e/0d/a05dd9e5f136cdc29751816d0890d084ab99f8c17b86f25697288ca09bc7/watchfiles-1.1.0-cp310-cp310-manylinux_2_17_armv7l.manylinux2014_armv7l.whl", hash = "sha256:df670918eb7dd719642e05979fc84704af913d563fd17ed636f7c4783003fdcc", size = 458106, upload-time = "2025-06-15T19:04:55.607Z" },
    { url = "https://files.pythonhosted.org/packages/f1/fa/9cd16e4dfdb831072b7ac39e7bea986e52128526251038eb481effe9f48e/watchfiles-1.1.0-cp310-cp310-manylinux_2_17_i686.manylinux2014_i686.whl", hash = "sha256:d7642b9bc4827b5518ebdb3b82698ada8c14c7661ddec5fe719f3e56ccd13c97", size = 484264, upload-time = "2025-06-15T19:04:57.009Z" },
    { url = "https://files.pythonhosted.org/packages/32/04/1da8a637c7e2b70e750a0308e9c8e662ada0cca46211fa9ef24a23937e0b/watchfiles-1.1.0-cp310-cp310-manylinux_2_17_ppc64le.manylinux2014_ppc64le.whl", hash = "sha256:199207b2d3eeaeb80ef4411875a6243d9ad8bc35b07fc42daa6b801cc39cc41c", size = 597612, upload-time = "2025-06-15T19:04:58.409Z" },
    { url = "https://files.pythonhosted.org/packages/30/01/109f2762e968d3e58c95731a206e5d7d2a7abaed4299dd8a94597250153c/watchfiles-1.1.0-cp310-cp310-manylinux_2_17_s390x.manylinux2014_s390x.whl", hash = "sha256:a479466da6db5c1e8754caee6c262cd373e6e6c363172d74394f4bff3d84d7b5", size = 477242, upload-time = "2025-06-15T19:04:59.786Z" },
    { url = "https://files.pythonhosted.org/packages/b5/b8/46f58cf4969d3b7bc3ca35a98e739fa4085b0657a1540ccc29a1a0bc016f/watchfiles-1.1.0-cp310-cp310-manylinux_2_17_x86_64.manylinux2014_x86_64.whl", hash = "sha256:935f9edd022ec13e447e5723a7d14456c8af254544cefbc533f6dd276c9aa0d9", size = 453148, upload-time = "2025-06-15T19:05:01.103Z" },
    { url = "https://files.pythonhosted.org/packages/a5/cd/8267594263b1770f1eb76914940d7b2d03ee55eca212302329608208e061/watchfiles-1.1.0-cp310-cp310-musllinux_1_1_aarch64.whl", hash = "sha256:8076a5769d6bdf5f673a19d51da05fc79e2bbf25e9fe755c47595785c06a8c72", size = 626574, upload-time = "2025-06-15T19:05:02.582Z" },
    { url = "https://files.pythonhosted.org/packages/a1/2f/7f2722e85899bed337cba715723e19185e288ef361360718973f891805be/watchfiles-1.1.0-cp310-cp310-musllinux_1_1_x86_64.whl", hash = "sha256:86b1e28d4c37e89220e924305cd9f82866bb0ace666943a6e4196c5df4d58dcc", size = 624378, upload-time = "2025-06-15T19:05:03.719Z" },
    { url = "https://files.pythonhosted.org/packages/bf/20/64c88ec43d90a568234d021ab4b2a6f42a5230d772b987c3f9c00cc27b8b/watchfiles-1.1.0-cp310-cp310-win32.whl", hash = "sha256:d1caf40c1c657b27858f9774d5c0e232089bca9cb8ee17ce7478c6e9264d2587", size = 279829, upload-time = "2025-06-15T19:05:04.822Z" },
    { url = "https://files.pythonhosted.org/packages/39/5c/a9c1ed33de7af80935e4eac09570de679c6e21c07070aa99f74b4431f4d6/watchfiles-1.1.0-cp310-cp310-win_amd64.whl", hash = "sha256:a89c75a5b9bc329131115a409d0acc16e8da8dfd5867ba59f1dd66ae7ea8fa82", size = 292192, upload-time = "2025-06-15T19:05:06.348Z" },
    { url = "https://files.pythonhosted.org/packages/8b/78/7401154b78ab484ccaaeef970dc2af0cb88b5ba8a1b415383da444cdd8d3/watchfiles-1.1.0-cp311-cp311-macosx_10_12_x86_64.whl", hash = "sha256:c9649dfc57cc1f9835551deb17689e8d44666315f2e82d337b9f07bd76ae3aa2", size = 405751, upload-time = "2025-06-15T19:05:07.679Z" },
    { url = "https://files.pythonhosted.org/packages/76/63/e6c3dbc1f78d001589b75e56a288c47723de28c580ad715eb116639152b5/watchfiles-1.1.0-cp311-cp311-macosx_11_0_arm64.whl", hash = "sha256:406520216186b99374cdb58bc48e34bb74535adec160c8459894884c983a149c", size = 397313, upload-time = "2025-06-15T19:05:08.764Z" },
    { url = "https://files.pythonhosted.org/packages/6c/a2/8afa359ff52e99af1632f90cbf359da46184207e893a5f179301b0c8d6df/watchfiles-1.1.0-cp311-cp311-manylinux_2_17_aarch64.manylinux2014_aarch64.whl", hash = "sha256:cb45350fd1dc75cd68d3d72c47f5b513cb0578da716df5fba02fff31c69d5f2d", size = 450792, upload-time = "2025-06-15T19:05:09.869Z" },
    { url = "https://files.pythonhosted.org/packages/1d/bf/7446b401667f5c64972a57a0233be1104157fc3abf72c4ef2666c1bd09b2/watchfiles-1.1.0-cp311-cp311-manylinux_2_17_armv7l.manylinux2014_armv7l.whl", hash = "sha256:11ee4444250fcbeb47459a877e5e80ed994ce8e8d20283857fc128be1715dac7", size = 458196, upload-time = "2025-06-15T19:05:11.91Z" },
    { url = "https://files.pythonhosted.org/packages/58/2f/501ddbdfa3fa874ea5597c77eeea3d413579c29af26c1091b08d0c792280/watchfiles-1.1.0-cp311-cp311-manylinux_2_17_i686.manylinux2014_i686.whl", hash = "sha256:bda8136e6a80bdea23e5e74e09df0362744d24ffb8cd59c4a95a6ce3d142f79c", size = 484788, upload-time = "2025-06-15T19:05:13.373Z" },
    { url = "https://files.pythonhosted.org/packages/61/1e/9c18eb2eb5c953c96bc0e5f626f0e53cfef4bd19bd50d71d1a049c63a575/watchfiles-1.1.0-cp311-cp311-manylinux_2_17_ppc64le.manylinux2014_ppc64le.whl", hash = "sha256:b915daeb2d8c1f5cee4b970f2e2c988ce6514aace3c9296e58dd64dc9aa5d575", size = 597879, upload-time = "2025-06-15T19:05:14.725Z" },
    { url = "https://files.pythonhosted.org/packages/8b/6c/1467402e5185d89388b4486745af1e0325007af0017c3384cc786fff0542/watchfiles-1.1.0-cp311-cp311-manylinux_2_17_s390x.manylinux2014_s390x.whl", hash = "sha256:ed8fc66786de8d0376f9f913c09e963c66e90ced9aa11997f93bdb30f7c872a8", size = 477447, upload-time = "2025-06-15T19:05:15.775Z" },
    { url = "https://files.pythonhosted.org/packages/2b/a1/ec0a606bde4853d6c4a578f9391eeb3684a9aea736a8eb217e3e00aa89a1/watchfiles-1.1.0-cp311-cp311-manylinux_2_17_x86_64.manylinux2014_x86_64.whl", hash = "sha256:fe4371595edf78c41ef8ac8df20df3943e13defd0efcb732b2e393b5a8a7a71f", size = 453145, upload-time = "2025-06-15T19:05:17.17Z" },
    { url = "https://files.pythonhosted.org/packages/90/b9/ef6f0c247a6a35d689fc970dc7f6734f9257451aefb30def5d100d6246a5/watchfiles-1.1.0-cp311-cp311-musllinux_1_1_aarch64.whl", hash = "sha256:b7c5f6fe273291f4d414d55b2c80d33c457b8a42677ad14b4b47ff025d0893e4", size = 626539, upload-time = "2025-06-15T19:05:18.557Z" },
    { url = "https://files.pythonhosted.org/packages/34/44/6ffda5537085106ff5aaa762b0d130ac6c75a08015dd1621376f708c94de/watchfiles-1.1.0-cp311-cp311-musllinux_1_1_x86_64.whl", hash = "sha256:7738027989881e70e3723c75921f1efa45225084228788fc59ea8c6d732eb30d", size = 624472, upload-time = "2025-06-15T19:05:19.588Z" },
    { url = "https://files.pythonhosted.org/packages/c3/e3/71170985c48028fa3f0a50946916a14055e741db11c2e7bc2f3b61f4d0e3/watchfiles-1.1.0-cp311-cp311-win32.whl", hash = "sha256:622d6b2c06be19f6e89b1d951485a232e3b59618def88dbeda575ed8f0d8dbf2", size = 279348, upload-time = "2025-06-15T19:05:20.856Z" },
    { url = "https://files.pythonhosted.org/packages/89/1b/3e39c68b68a7a171070f81fc2561d23ce8d6859659406842a0e4bebf3bba/watchfiles-1.1.0-cp311-cp311-win_amd64.whl", hash = "sha256:48aa25e5992b61debc908a61ab4d3f216b64f44fdaa71eb082d8b2de846b7d12", size = 292607, upload-time = "2025-06-15T19:05:21.937Z" },
    { url = "https://files.pythonhosted.org/packages/61/9f/2973b7539f2bdb6ea86d2c87f70f615a71a1fc2dba2911795cea25968aea/watchfiles-1.1.0-cp311-cp311-win_arm64.whl", hash = "sha256:00645eb79a3faa70d9cb15c8d4187bb72970b2470e938670240c7998dad9f13a", size = 285056, upload-time = "2025-06-15T19:05:23.12Z" },
    { url = "https://files.pythonhosted.org/packages/f6/b8/858957045a38a4079203a33aaa7d23ea9269ca7761c8a074af3524fbb240/watchfiles-1.1.0-cp312-cp312-macosx_10_12_x86_64.whl", hash = "sha256:9dc001c3e10de4725c749d4c2f2bdc6ae24de5a88a339c4bce32300a31ede179", size = 402339, upload-time = "2025-06-15T19:05:24.516Z" },
    { url = "https://files.pythonhosted.org/packages/80/28/98b222cca751ba68e88521fabd79a4fab64005fc5976ea49b53fa205d1fa/watchfiles-1.1.0-cp312-cp312-macosx_11_0_arm64.whl", hash = "sha256:d9ba68ec283153dead62cbe81872d28e053745f12335d037de9cbd14bd1877f5", size = 394409, upload-time = "2025-06-15T19:05:25.469Z" },
    { url = "https://files.pythonhosted.org/packages/86/50/dee79968566c03190677c26f7f47960aff738d32087087bdf63a5473e7df/watchfiles-1.1.0-cp312-cp312-manylinux_2_17_aarch64.manylinux2014_aarch64.whl", hash = "sha256:130fc497b8ee68dce163e4254d9b0356411d1490e868bd8790028bc46c5cc297", size = 450939, upload-time = "2025-06-15T19:05:26.494Z" },
    { url = "https://files.pythonhosted.org/packages/40/45/a7b56fb129700f3cfe2594a01aa38d033b92a33dddce86c8dfdfc1247b72/watchfiles-1.1.0-cp312-cp312-manylinux_2_17_armv7l.manylinux2014_armv7l.whl", hash = "sha256:50a51a90610d0845a5931a780d8e51d7bd7f309ebc25132ba975aca016b576a0", size = 457270, upload-time = "2025-06-15T19:05:27.466Z" },
    { url = "https://files.pythonhosted.org/packages/b5/c8/fa5ef9476b1d02dc6b5e258f515fcaaecf559037edf8b6feffcbc097c4b8/watchfiles-1.1.0-cp312-cp312-manylinux_2_17_i686.manylinux2014_i686.whl", hash = "sha256:dc44678a72ac0910bac46fa6a0de6af9ba1355669b3dfaf1ce5f05ca7a74364e", size = 483370, upload-time = "2025-06-15T19:05:28.548Z" },
    { url = "https://files.pythonhosted.org/packages/98/68/42cfcdd6533ec94f0a7aab83f759ec11280f70b11bfba0b0f885e298f9bd/watchfiles-1.1.0-cp312-cp312-manylinux_2_17_ppc64le.manylinux2014_ppc64le.whl", hash = "sha256:a543492513a93b001975ae283a51f4b67973662a375a403ae82f420d2c7205ee", size = 598654, upload-time = "2025-06-15T19:05:29.997Z" },
    { url = "https://files.pythonhosted.org/packages/d3/74/b2a1544224118cc28df7e59008a929e711f9c68ce7d554e171b2dc531352/watchfiles-1.1.0-cp312-cp312-manylinux_2_17_s390x.manylinux2014_s390x.whl", hash = "sha256:8ac164e20d17cc285f2b94dc31c384bc3aa3dd5e7490473b3db043dd70fbccfd", size = 478667, upload-time = "2025-06-15T19:05:31.172Z" },
    { url = "https://files.pythonhosted.org/packages/8c/77/e3362fe308358dc9f8588102481e599c83e1b91c2ae843780a7ded939a35/watchfiles-1.1.0-cp312-cp312-manylinux_2_17_x86_64.manylinux2014_x86_64.whl", hash = "sha256:f7590d5a455321e53857892ab8879dce62d1f4b04748769f5adf2e707afb9d4f", size = 452213, upload-time = "2025-06-15T19:05:32.299Z" },
    { url = "https://files.pythonhosted.org/packages/6e/17/c8f1a36540c9a1558d4faf08e909399e8133599fa359bf52ec8fcee5be6f/watchfiles-1.1.0-cp312-cp312-musllinux_1_1_aarch64.whl", hash = "sha256:37d3d3f7defb13f62ece99e9be912afe9dd8a0077b7c45ee5a57c74811d581a4", size = 626718, upload-time = "2025-06-15T19:05:33.415Z" },
    { url = "https://files.pythonhosted.org/packages/26/45/fb599be38b4bd38032643783d7496a26a6f9ae05dea1a42e58229a20ac13/watchfiles-1.1.0-cp312-cp312-musllinux_1_1_x86_64.whl", hash = "sha256:7080c4bb3efd70a07b1cc2df99a7aa51d98685be56be6038c3169199d0a1c69f", size = 623098, upload-time = "2025-06-15T19:05:34.534Z" },
    { url = "https://files.pythonhosted.org/packages/a1/e7/fdf40e038475498e160cd167333c946e45d8563ae4dd65caf757e9ffe6b4/watchfiles-1.1.0-cp312-cp312-win32.whl", hash = "sha256:cbcf8630ef4afb05dc30107bfa17f16c0896bb30ee48fc24bf64c1f970f3b1fd", size = 279209, upload-time = "2025-06-15T19:05:35.577Z" },
    { url = "https://files.pythonhosted.org/packages/3f/d3/3ae9d5124ec75143bdf088d436cba39812122edc47709cd2caafeac3266f/watchfiles-1.1.0-cp312-cp312-win_amd64.whl", hash = "sha256:cbd949bdd87567b0ad183d7676feb98136cde5bb9025403794a4c0db28ed3a47", size = 292786, upload-time = "2025-06-15T19:05:36.559Z" },
    { url = "https://files.pythonhosted.org/packages/26/2f/7dd4fc8b5f2b34b545e19629b4a018bfb1de23b3a496766a2c1165ca890d/watchfiles-1.1.0-cp312-cp312-win_arm64.whl", hash = "sha256:0a7d40b77f07be87c6faa93d0951a0fcd8cbca1ddff60a1b65d741bac6f3a9f6", size = 284343, upload-time = "2025-06-15T19:05:37.5Z" },
    { url = "https://files.pythonhosted.org/packages/d3/42/fae874df96595556a9089ade83be34a2e04f0f11eb53a8dbf8a8a5e562b4/watchfiles-1.1.0-cp313-cp313-macosx_10_12_x86_64.whl", hash = "sha256:5007f860c7f1f8df471e4e04aaa8c43673429047d63205d1630880f7637bca30", size = 402004, upload-time = "2025-06-15T19:05:38.499Z" },
    { url = "https://files.pythonhosted.org/packages/fa/55/a77e533e59c3003d9803c09c44c3651224067cbe7fb5d574ddbaa31e11ca/watchfiles-1.1.0-cp313-cp313-macosx_11_0_arm64.whl", hash = "sha256:20ecc8abbd957046f1fe9562757903f5eaf57c3bce70929fda6c7711bb58074a", size = 393671, upload-time = "2025-06-15T19:05:39.52Z" },
    { url = "https://files.pythonhosted.org/packages/05/68/b0afb3f79c8e832e6571022611adbdc36e35a44e14f129ba09709aa4bb7a/watchfiles-1.1.0-cp313-cp313-manylinux_2_17_aarch64.manylinux2014_aarch64.whl", hash = "sha256:f2f0498b7d2a3c072766dba3274fe22a183dbea1f99d188f1c6c72209a1063dc", size = 449772, upload-time = "2025-06-15T19:05:40.897Z" },
    { url = "https://files.pythonhosted.org/packages/ff/05/46dd1f6879bc40e1e74c6c39a1b9ab9e790bf1f5a2fe6c08b463d9a807f4/watchfiles-1.1.0-cp313-cp313-manylinux_2_17_armv7l.manylinux2014_armv7l.whl", hash = "sha256:239736577e848678e13b201bba14e89718f5c2133dfd6b1f7846fa1b58a8532b", size = 456789, upload-time = "2025-06-15T19:05:42.045Z" },
    { url = "https://files.pythonhosted.org/packages/8b/ca/0eeb2c06227ca7f12e50a47a3679df0cd1ba487ea19cf844a905920f8e95/watchfiles-1.1.0-cp313-cp313-manylinux_2_17_i686.manylinux2014_i686.whl", hash = "sha256:eff4b8d89f444f7e49136dc695599a591ff769300734446c0a86cba2eb2f9895", size = 482551, upload-time = "2025-06-15T19:05:43.781Z" },
    { url = "https://files.pythonhosted.org/packages/31/47/2cecbd8694095647406645f822781008cc524320466ea393f55fe70eed3b/watchfiles-1.1.0-cp313-cp313-manylinux_2_17_ppc64le.manylinux2014_ppc64le.whl", hash = "sha256:12b0a02a91762c08f7264e2e79542f76870c3040bbc847fb67410ab81474932a", size = 597420, upload-time = "2025-06-15T19:05:45.244Z" },
    { url = "https://files.pythonhosted.org/packages/d9/7e/82abc4240e0806846548559d70f0b1a6dfdca75c1b4f9fa62b504ae9b083/watchfiles-1.1.0-cp313-cp313-manylinux_2_17_s390x.manylinux2014_s390x.whl", hash = "sha256:29e7bc2eee15cbb339c68445959108803dc14ee0c7b4eea556400131a8de462b", size = 477950, upload-time = "2025-06-15T19:05:46.332Z" },
    { url = "https://files.pythonhosted.org/packages/25/0d/4d564798a49bf5482a4fa9416dea6b6c0733a3b5700cb8a5a503c4b15853/watchfiles-1.1.0-cp313-cp313-manylinux_2_17_x86_64.manylinux2014_x86_64.whl", hash = "sha256:d9481174d3ed982e269c090f780122fb59cee6c3796f74efe74e70f7780ed94c", size = 451706, upload-time = "2025-06-15T19:05:47.459Z" },
    { url = "https://files.pythonhosted.org/packages/81/b5/5516cf46b033192d544102ea07c65b6f770f10ed1d0a6d388f5d3874f6e4/watchfiles-1.1.0-cp313-cp313-musllinux_1_1_aarch64.whl", hash = "sha256:80f811146831c8c86ab17b640801c25dc0a88c630e855e2bef3568f30434d52b", size = 625814, upload-time = "2025-06-15T19:05:48.654Z" },
    { url = "https://files.pythonhosted.org/packages/0c/dd/7c1331f902f30669ac3e754680b6edb9a0dd06dea5438e61128111fadd2c/watchfiles-1.1.0-cp313-cp313-musllinux_1_1_x86_64.whl", hash = "sha256:60022527e71d1d1fda67a33150ee42869042bce3d0fcc9cc49be009a9cded3fb", size = 622820, upload-time = "2025-06-15T19:05:50.088Z" },
    { url = "https://files.pythonhosted.org/packages/1b/14/36d7a8e27cd128d7b1009e7715a7c02f6c131be9d4ce1e5c3b73d0e342d8/watchfiles-1.1.0-cp313-cp313-win32.whl", hash = "sha256:32d6d4e583593cb8576e129879ea0991660b935177c0f93c6681359b3654bfa9", size = 279194, upload-time = "2025-06-15T19:05:51.186Z" },
    { url = "https://files.pythonhosted.org/packages/25/41/2dd88054b849aa546dbeef5696019c58f8e0774f4d1c42123273304cdb2e/watchfiles-1.1.0-cp313-cp313-win_amd64.whl", hash = "sha256:f21af781a4a6fbad54f03c598ab620e3a77032c5878f3d780448421a6e1818c7", size = 292349, upload-time = "2025-06-15T19:05:52.201Z" },
    { url = "https://files.pythonhosted.org/packages/c8/cf/421d659de88285eb13941cf11a81f875c176f76a6d99342599be88e08d03/watchfiles-1.1.0-cp313-cp313-win_arm64.whl", hash = "sha256:5366164391873ed76bfdf618818c82084c9db7fac82b64a20c44d335eec9ced5", size = 283836, upload-time = "2025-06-15T19:05:53.265Z" },
    { url = "https://files.pythonhosted.org/packages/45/10/6faf6858d527e3599cc50ec9fcae73590fbddc1420bd4fdccfebffeedbc6/watchfiles-1.1.0-cp313-cp313t-macosx_10_12_x86_64.whl", hash = "sha256:17ab167cca6339c2b830b744eaf10803d2a5b6683be4d79d8475d88b4a8a4be1", size = 400343, upload-time = "2025-06-15T19:05:54.252Z" },
    { url = "https://files.pythonhosted.org/packages/03/20/5cb7d3966f5e8c718006d0e97dfe379a82f16fecd3caa7810f634412047a/watchfiles-1.1.0-cp313-cp313t-macosx_11_0_arm64.whl", hash = "sha256:328dbc9bff7205c215a7807da7c18dce37da7da718e798356212d22696404339", size = 392916, upload-time = "2025-06-15T19:05:55.264Z" },
    { url = "https://files.pythonhosted.org/packages/8c/07/d8f1176328fa9e9581b6f120b017e286d2a2d22ae3f554efd9515c8e1b49/watchfiles-1.1.0-cp313-cp313t-manylinux_2_17_aarch64.manylinux2014_aarch64.whl", hash = "sha256:f7208ab6e009c627b7557ce55c465c98967e8caa8b11833531fdf95799372633", size = 449582, upload-time = "2025-06-15T19:05:56.317Z" },
    { url = "https://files.pythonhosted.org/packages/66/e8/80a14a453cf6038e81d072a86c05276692a1826471fef91df7537dba8b46/watchfiles-1.1.0-cp313-cp313t-manylinux_2_17_armv7l.manylinux2014_armv7l.whl", hash = "sha256:a8f6f72974a19efead54195bc9bed4d850fc047bb7aa971268fd9a8387c89011", size = 456752, upload-time = "2025-06-15T19:05:57.359Z" },
    { url = "https://files.pythonhosted.org/packages/5a/25/0853b3fe0e3c2f5af9ea60eb2e781eade939760239a72c2d38fc4cc335f6/watchfiles-1.1.0-cp313-cp313t-manylinux_2_17_i686.manylinux2014_i686.whl", hash = "sha256:d181ef50923c29cf0450c3cd47e2f0557b62218c50b2ab8ce2ecaa02bd97e670", size = 481436, upload-time = "2025-06-15T19:05:58.447Z" },
    { url = "https://files.pythonhosted.org/packages/fe/9e/4af0056c258b861fbb29dcb36258de1e2b857be4a9509e6298abcf31e5c9/watchfiles-1.1.0-cp313-cp313t-manylinux_2_17_ppc64le.manylinux2014_ppc64le.whl", hash = "sha256:adb4167043d3a78280d5d05ce0ba22055c266cf8655ce942f2fb881262ff3cdf", size = 596016, upload-time = "2025-06-15T19:05:59.59Z" },
    { url = "https://files.pythonhosted.org/packages/c5/fa/95d604b58aa375e781daf350897aaaa089cff59d84147e9ccff2447c8294/watchfiles-1.1.0-cp313-cp313t-manylinux_2_17_s390x.manylinux2014_s390x.whl", hash = "sha256:8c5701dc474b041e2934a26d31d39f90fac8a3dee2322b39f7729867f932b1d4", size = 476727, upload-time = "2025-06-15T19:06:01.086Z" },
    { url = "https://files.pythonhosted.org/packages/65/95/fe479b2664f19be4cf5ceeb21be05afd491d95f142e72d26a42f41b7c4f8/watchfiles-1.1.0-cp313-cp313t-manylinux_2_17_x86_64.manylinux2014_x86_64.whl", hash = "sha256:b067915e3c3936966a8607f6fe5487df0c9c4afb85226613b520890049deea20", size = 451864, upload-time = "2025-06-15T19:06:02.144Z" },
    { url = "https://files.pythonhosted.org/packages/d3/8a/3c4af14b93a15ce55901cd7a92e1a4701910f1768c78fb30f61d2b79785b/watchfiles-1.1.0-cp313-cp313t-musllinux_1_1_aarch64.whl", hash = "sha256:9c733cda03b6d636b4219625a4acb5c6ffb10803338e437fb614fef9516825ef", size = 625626, upload-time = "2025-06-15T19:06:03.578Z" },
    { url = "https://files.pythonhosted.org/packages/da/f5/cf6aa047d4d9e128f4b7cde615236a915673775ef171ff85971d698f3c2c/watchfiles-1.1.0-cp313-cp313t-musllinux_1_1_x86_64.whl", hash = "sha256:cc08ef8b90d78bfac66f0def80240b0197008e4852c9f285907377b2947ffdcb", size = 622744, upload-time = "2025-06-15T19:06:05.066Z" },
    { url = "https://files.pythonhosted.org/packages/2c/00/70f75c47f05dea6fd30df90f047765f6fc2d6eb8b5a3921379b0b04defa2/watchfiles-1.1.0-cp314-cp314-macosx_10_12_x86_64.whl", hash = "sha256:9974d2f7dc561cce3bb88dfa8eb309dab64c729de85fba32e98d75cf24b66297", size = 402114, upload-time = "2025-06-15T19:06:06.186Z" },
    { url = "https://files.pythonhosted.org/packages/53/03/acd69c48db4a1ed1de26b349d94077cca2238ff98fd64393f3e97484cae6/watchfiles-1.1.0-cp314-cp314-macosx_11_0_arm64.whl", hash = "sha256:c68e9f1fcb4d43798ad8814c4c1b61547b014b667216cb754e606bfade587018", size = 393879, upload-time = "2025-06-15T19:06:07.369Z" },
    { url = "https://files.pythonhosted.org/packages/2f/c8/a9a2a6f9c8baa4eceae5887fecd421e1b7ce86802bcfc8b6a942e2add834/watchfiles-1.1.0-cp314-cp314-manylinux_2_17_aarch64.manylinux2014_aarch64.whl", hash = "sha256:95ab1594377effac17110e1352989bdd7bdfca9ff0e5eeccd8c69c5389b826d0", size = 450026, upload-time = "2025-06-15T19:06:08.476Z" },
    { url = "https://files.pythonhosted.org/packages/fe/51/d572260d98388e6e2b967425c985e07d47ee6f62e6455cefb46a6e06eda5/watchfiles-1.1.0-cp314-cp314-manylinux_2_17_armv7l.manylinux2014_armv7l.whl", hash = "sha256:fba9b62da882c1be1280a7584ec4515d0a6006a94d6e5819730ec2eab60ffe12", size = 457917, upload-time = "2025-06-15T19:06:09.988Z" },
    { url = "https://files.pythonhosted.org/packages/c6/2d/4258e52917bf9f12909b6ec314ff9636276f3542f9d3807d143f27309104/watchfiles-1.1.0-cp314-cp314-manylinux_2_17_i686.manylinux2014_i686.whl", hash = "sha256:3434e401f3ce0ed6b42569128b3d1e3af773d7ec18751b918b89cd49c14eaafb", size = 483602, upload-time = "2025-06-15T19:06:11.088Z" },
    { url = "https://files.pythonhosted.org/packages/84/99/bee17a5f341a4345fe7b7972a475809af9e528deba056f8963d61ea49f75/watchfiles-1.1.0-cp314-cp314-manylinux_2_17_ppc64le.manylinux2014_ppc64le.whl", hash = "sha256:fa257a4d0d21fcbca5b5fcba9dca5a78011cb93c0323fb8855c6d2dfbc76eb77", size = 596758, upload-time = "2025-06-15T19:06:12.197Z" },
    { url = "https://files.pythonhosted.org/packages/40/76/e4bec1d59b25b89d2b0716b41b461ed655a9a53c60dc78ad5771fda5b3e6/watchfiles-1.1.0-cp314-cp314-manylinux_2_17_s390x.manylinux2014_s390x.whl", hash = "sha256:7fd1b3879a578a8ec2076c7961076df540b9af317123f84569f5a9ddee64ce92", size = 477601, upload-time = "2025-06-15T19:06:13.391Z" },
    { url = "https://files.pythonhosted.org/packages/1f/fa/a514292956f4a9ce3c567ec0c13cce427c158e9f272062685a8a727d08fc/watchfiles-1.1.0-cp314-cp314-manylinux_2_17_x86_64.manylinux2014_x86_64.whl", hash = "sha256:62cc7a30eeb0e20ecc5f4bd113cd69dcdb745a07c68c0370cea919f373f65d9e", size = 451936, upload-time = "2025-06-15T19:06:14.656Z" },
    { url = "https://files.pythonhosted.org/packages/32/5d/c3bf927ec3bbeb4566984eba8dd7a8eb69569400f5509904545576741f88/watchfiles-1.1.0-cp314-cp314-musllinux_1_1_aarch64.whl", hash = "sha256:891c69e027748b4a73847335d208e374ce54ca3c335907d381fde4e41661b13b", size = 626243, upload-time = "2025-06-15T19:06:16.232Z" },
    { url = "https://files.pythonhosted.org/packages/e6/65/6e12c042f1a68c556802a84d54bb06d35577c81e29fba14019562479159c/watchfiles-1.1.0-cp314-cp314-musllinux_1_1_x86_64.whl", hash = "sha256:12fe8eaffaf0faa7906895b4f8bb88264035b3f0243275e0bf24af0436b27259", size = 623073, upload-time = "2025-06-15T19:06:17.457Z" },
    { url = "https://files.pythonhosted.org/packages/89/ab/7f79d9bf57329e7cbb0a6fd4c7bd7d0cee1e4a8ef0041459f5409da3506c/watchfiles-1.1.0-cp314-cp314t-macosx_10_12_x86_64.whl", hash = "sha256:bfe3c517c283e484843cb2e357dd57ba009cff351edf45fb455b5fbd1f45b15f", size = 400872, upload-time = "2025-06-15T19:06:18.57Z" },
    { url = "https://files.pythonhosted.org/packages/df/d5/3f7bf9912798e9e6c516094db6b8932df53b223660c781ee37607030b6d3/watchfiles-1.1.0-cp314-cp314t-macosx_11_0_arm64.whl", hash = "sha256:a9ccbf1f129480ed3044f540c0fdbc4ee556f7175e5ab40fe077ff6baf286d4e", size = 392877, upload-time = "2025-06-15T19:06:19.55Z" },
    { url = "https://files.pythonhosted.org/packages/0d/c5/54ec7601a2798604e01c75294770dbee8150e81c6e471445d7601610b495/watchfiles-1.1.0-cp314-cp314t-manylinux_2_17_aarch64.manylinux2014_aarch64.whl", hash = "sha256:ba0e3255b0396cac3cc7bbace76404dd72b5438bf0d8e7cefa2f79a7f3649caa", size = 449645, upload-time = "2025-06-15T19:06:20.66Z" },
    { url = "https://files.pythonhosted.org/packages/0a/04/c2f44afc3b2fce21ca0b7802cbd37ed90a29874f96069ed30a36dfe57c2b/watchfiles-1.1.0-cp314-cp314t-manylinux_2_17_armv7l.manylinux2014_armv7l.whl", hash = "sha256:4281cd9fce9fc0a9dbf0fc1217f39bf9cf2b4d315d9626ef1d4e87b84699e7e8", size = 457424, upload-time = "2025-06-15T19:06:21.712Z" },
    { url = "https://files.pythonhosted.org/packages/9f/b0/eec32cb6c14d248095261a04f290636da3df3119d4040ef91a4a50b29fa5/watchfiles-1.1.0-cp314-cp314t-manylinux_2_17_i686.manylinux2014_i686.whl", hash = "sha256:6d2404af8db1329f9a3c9b79ff63e0ae7131986446901582067d9304ae8aaf7f", size = 481584, upload-time = "2025-06-15T19:06:22.777Z" },
    { url = "https://files.pythonhosted.org/packages/d1/e2/ca4bb71c68a937d7145aa25709e4f5d68eb7698a25ce266e84b55d591bbd/watchfiles-1.1.0-cp314-cp314t-manylinux_2_17_ppc64le.manylinux2014_ppc64le.whl", hash = "sha256:e78b6ed8165996013165eeabd875c5dfc19d41b54f94b40e9fff0eb3193e5e8e", size = 596675, upload-time = "2025-06-15T19:06:24.226Z" },
    { url = "https://files.pythonhosted.org/packages/a1/dd/b0e4b7fb5acf783816bc950180a6cd7c6c1d2cf7e9372c0ea634e722712b/watchfiles-1.1.0-cp314-cp314t-manylinux_2_17_s390x.manylinux2014_s390x.whl", hash = "sha256:249590eb75ccc117f488e2fabd1bfa33c580e24b96f00658ad88e38844a040bb", size = 477363, upload-time = "2025-06-15T19:06:25.42Z" },
    { url = "https://files.pythonhosted.org/packages/69/c4/088825b75489cb5b6a761a4542645718893d395d8c530b38734f19da44d2/watchfiles-1.1.0-cp314-cp314t-manylinux_2_17_x86_64.manylinux2014_x86_64.whl", hash = "sha256:d05686b5487cfa2e2c28ff1aa370ea3e6c5accfe6435944ddea1e10d93872147", size = 452240, upload-time = "2025-06-15T19:06:26.552Z" },
    { url = "https://files.pythonhosted.org/packages/10/8c/22b074814970eeef43b7c44df98c3e9667c1f7bf5b83e0ff0201b0bd43f9/watchfiles-1.1.0-cp314-cp314t-musllinux_1_1_aarch64.whl", hash = "sha256:d0e10e6f8f6dc5762adee7dece33b722282e1f59aa6a55da5d493a97282fedd8", size = 625607, upload-time = "2025-06-15T19:06:27.606Z" },
    { url = "https://files.pythonhosted.org/packages/32/fa/a4f5c2046385492b2273213ef815bf71a0d4c1943b784fb904e184e30201/watchfiles-1.1.0-cp314-cp314t-musllinux_1_1_x86_64.whl", hash = "sha256:af06c863f152005c7592df1d6a7009c836a247c9d8adb78fef8575a5a98699db", size = 623315, upload-time = "2025-06-15T19:06:29.076Z" },
    { url = "https://files.pythonhosted.org/packages/be/7c/a3d7c55cfa377c2f62c4ae3c6502b997186bc5e38156bafcb9b653de9a6d/watchfiles-1.1.0-pp310-pypy310_pp73-macosx_10_12_x86_64.whl", hash = "sha256:3a6fd40bbb50d24976eb275ccb55cd1951dfb63dbc27cae3066a6ca5f4beabd5", size = 406748, upload-time = "2025-06-15T19:06:44.2Z" },
    { url = "https://files.pythonhosted.org/packages/38/d0/c46f1b2c0ca47f3667b144de6f0515f6d1c670d72f2ca29861cac78abaa1/watchfiles-1.1.0-pp310-pypy310_pp73-macosx_11_0_arm64.whl", hash = "sha256:9f811079d2f9795b5d48b55a37aa7773680a5659afe34b54cc1d86590a51507d", size = 398801, upload-time = "2025-06-15T19:06:45.774Z" },
    { url = "https://files.pythonhosted.org/packages/70/9c/9a6a42e97f92eeed77c3485a43ea96723900aefa3ac739a8c73f4bff2cd7/watchfiles-1.1.0-pp310-pypy310_pp73-manylinux_2_17_aarch64.manylinux2014_aarch64.whl", hash = "sha256:a2726d7bfd9f76158c84c10a409b77a320426540df8c35be172444394b17f7ea", size = 451528, upload-time = "2025-06-15T19:06:46.791Z" },
    { url = "https://files.pythonhosted.org/packages/51/7b/98c7f4f7ce7ff03023cf971cd84a3ee3b790021ae7584ffffa0eb2554b96/watchfiles-1.1.0-pp310-pypy310_pp73-manylinux_2_17_x86_64.manylinux2014_x86_64.whl", hash = "sha256:df32d59cb9780f66d165a9a7a26f19df2c7d24e3bd58713108b41d0ff4f929c6", size = 454095, upload-time = "2025-06-15T19:06:48.211Z" },
    { url = "https://files.pythonhosted.org/packages/8c/6b/686dcf5d3525ad17b384fd94708e95193529b460a1b7bf40851f1328ec6e/watchfiles-1.1.0-pp311-pypy311_pp73-macosx_10_12_x86_64.whl", hash = "sha256:0ece16b563b17ab26eaa2d52230c9a7ae46cf01759621f4fbbca280e438267b3", size = 406910, upload-time = "2025-06-15T19:06:49.335Z" },
    { url = "https://files.pythonhosted.org/packages/f3/d3/71c2dcf81dc1edcf8af9f4d8d63b1316fb0a2dd90cbfd427e8d9dd584a90/watchfiles-1.1.0-pp311-pypy311_pp73-macosx_11_0_arm64.whl", hash = "sha256:51b81e55d40c4b4aa8658427a3ee7ea847c591ae9e8b81ef94a90b668999353c", size = 398816, upload-time = "2025-06-15T19:06:50.433Z" },
    { url = "https://files.pythonhosted.org/packages/b8/fa/12269467b2fc006f8fce4cd6c3acfa77491dd0777d2a747415f28ccc8c60/watchfiles-1.1.0-pp311-pypy311_pp73-manylinux_2_17_aarch64.manylinux2014_aarch64.whl", hash = "sha256:f2bcdc54ea267fe72bfc7d83c041e4eb58d7d8dc6f578dfddb52f037ce62f432", size = 451584, upload-time = "2025-06-15T19:06:51.834Z" },
    { url = "https://files.pythonhosted.org/packages/bd/d3/254cea30f918f489db09d6a8435a7de7047f8cb68584477a515f160541d6/watchfiles-1.1.0-pp311-pypy311_pp73-manylinux_2_17_x86_64.manylinux2014_x86_64.whl", hash = "sha256:923fec6e5461c42bd7e3fd5ec37492c6f3468be0499bc0707b4bbbc16ac21792", size = 454009, upload-time = "2025-06-15T19:06:52.896Z" },
]

[[package]]
name = "websockets"
version = "15.0.1"
source = { registry = "https://pypi.org/simple" }
sdist = { url = "https://files.pythonhosted.org/packages/21/e6/26d09fab466b7ca9c7737474c52be4f76a40301b08362eb2dbc19dcc16c1/websockets-15.0.1.tar.gz", hash = "sha256:82544de02076bafba038ce055ee6412d68da13ab47f0c60cab827346de828dee", size = 177016, upload-time = "2025-03-05T20:03:41.606Z" }
wheels = [
    { url = "https://files.pythonhosted.org/packages/1e/da/6462a9f510c0c49837bbc9345aca92d767a56c1fb2939e1579df1e1cdcf7/websockets-15.0.1-cp310-cp310-macosx_10_9_universal2.whl", hash = "sha256:d63efaa0cd96cf0c5fe4d581521d9fa87744540d4bc999ae6e08595a1014b45b", size = 175423, upload-time = "2025-03-05T20:01:35.363Z" },
    { url = "https://files.pythonhosted.org/packages/1c/9f/9d11c1a4eb046a9e106483b9ff69bce7ac880443f00e5ce64261b47b07e7/websockets-15.0.1-cp310-cp310-macosx_10_9_x86_64.whl", hash = "sha256:ac60e3b188ec7574cb761b08d50fcedf9d77f1530352db4eef1707fe9dee7205", size = 173080, upload-time = "2025-03-05T20:01:37.304Z" },
    { url = "https://files.pythonhosted.org/packages/d5/4f/b462242432d93ea45f297b6179c7333dd0402b855a912a04e7fc61c0d71f/websockets-15.0.1-cp310-cp310-macosx_11_0_arm64.whl", hash = "sha256:5756779642579d902eed757b21b0164cd6fe338506a8083eb58af5c372e39d9a", size = 173329, upload-time = "2025-03-05T20:01:39.668Z" },
    { url = "https://files.pythonhosted.org/packages/6e/0c/6afa1f4644d7ed50284ac59cc70ef8abd44ccf7d45850d989ea7310538d0/websockets-15.0.1-cp310-cp310-manylinux_2_17_aarch64.manylinux2014_aarch64.whl", hash = "sha256:0fdfe3e2a29e4db3659dbd5bbf04560cea53dd9610273917799f1cde46aa725e", size = 182312, upload-time = "2025-03-05T20:01:41.815Z" },
    { url = "https://files.pythonhosted.org/packages/dd/d4/ffc8bd1350b229ca7a4db2a3e1c482cf87cea1baccd0ef3e72bc720caeec/websockets-15.0.1-cp310-cp310-manylinux_2_5_i686.manylinux1_i686.manylinux_2_17_i686.manylinux2014_i686.whl", hash = "sha256:4c2529b320eb9e35af0fa3016c187dffb84a3ecc572bcee7c3ce302bfeba52bf", size = 181319, upload-time = "2025-03-05T20:01:43.967Z" },
    { url = "https://files.pythonhosted.org/packages/97/3a/5323a6bb94917af13bbb34009fac01e55c51dfde354f63692bf2533ffbc2/websockets-15.0.1-cp310-cp310-manylinux_2_5_x86_64.manylinux1_x86_64.manylinux_2_17_x86_64.manylinux2014_x86_64.whl", hash = "sha256:ac1e5c9054fe23226fb11e05a6e630837f074174c4c2f0fe442996112a6de4fb", size = 181631, upload-time = "2025-03-05T20:01:46.104Z" },
    { url = "https://files.pythonhosted.org/packages/a6/cc/1aeb0f7cee59ef065724041bb7ed667b6ab1eeffe5141696cccec2687b66/websockets-15.0.1-cp310-cp310-musllinux_1_2_aarch64.whl", hash = "sha256:5df592cd503496351d6dc14f7cdad49f268d8e618f80dce0cd5a36b93c3fc08d", size = 182016, upload-time = "2025-03-05T20:01:47.603Z" },
    { url = "https://files.pythonhosted.org/packages/79/f9/c86f8f7af208e4161a7f7e02774e9d0a81c632ae76db2ff22549e1718a51/websockets-15.0.1-cp310-cp310-musllinux_1_2_i686.whl", hash = "sha256:0a34631031a8f05657e8e90903e656959234f3a04552259458aac0b0f9ae6fd9", size = 181426, upload-time = "2025-03-05T20:01:48.949Z" },
    { url = "https://files.pythonhosted.org/packages/c7/b9/828b0bc6753db905b91df6ae477c0b14a141090df64fb17f8a9d7e3516cf/websockets-15.0.1-cp310-cp310-musllinux_1_2_x86_64.whl", hash = "sha256:3d00075aa65772e7ce9e990cab3ff1de702aa09be3940d1dc88d5abf1ab8a09c", size = 181360, upload-time = "2025-03-05T20:01:50.938Z" },
    { url = "https://files.pythonhosted.org/packages/89/fb/250f5533ec468ba6327055b7d98b9df056fb1ce623b8b6aaafb30b55d02e/websockets-15.0.1-cp310-cp310-win32.whl", hash = "sha256:1234d4ef35db82f5446dca8e35a7da7964d02c127b095e172e54397fb6a6c256", size = 176388, upload-time = "2025-03-05T20:01:52.213Z" },
    { url = "https://files.pythonhosted.org/packages/1c/46/aca7082012768bb98e5608f01658ff3ac8437e563eca41cf068bd5849a5e/websockets-15.0.1-cp310-cp310-win_amd64.whl", hash = "sha256:39c1fec2c11dc8d89bba6b2bf1556af381611a173ac2b511cf7231622058af41", size = 176830, upload-time = "2025-03-05T20:01:53.922Z" },
    { url = "https://files.pythonhosted.org/packages/9f/32/18fcd5919c293a398db67443acd33fde142f283853076049824fc58e6f75/websockets-15.0.1-cp311-cp311-macosx_10_9_universal2.whl", hash = "sha256:823c248b690b2fd9303ba00c4f66cd5e2d8c3ba4aa968b2779be9532a4dad431", size = 175423, upload-time = "2025-03-05T20:01:56.276Z" },
    { url = "https://files.pythonhosted.org/packages/76/70/ba1ad96b07869275ef42e2ce21f07a5b0148936688c2baf7e4a1f60d5058/websockets-15.0.1-cp311-cp311-macosx_10_9_x86_64.whl", hash = "sha256:678999709e68425ae2593acf2e3ebcbcf2e69885a5ee78f9eb80e6e371f1bf57", size = 173082, upload-time = "2025-03-05T20:01:57.563Z" },
    { url = "https://files.pythonhosted.org/packages/86/f2/10b55821dd40eb696ce4704a87d57774696f9451108cff0d2824c97e0f97/websockets-15.0.1-cp311-cp311-macosx_11_0_arm64.whl", hash = "sha256:d50fd1ee42388dcfb2b3676132c78116490976f1300da28eb629272d5d93e905", size = 173330, upload-time = "2025-03-05T20:01:59.063Z" },
    { url = "https://files.pythonhosted.org/packages/a5/90/1c37ae8b8a113d3daf1065222b6af61cc44102da95388ac0018fcb7d93d9/websockets-15.0.1-cp311-cp311-manylinux_2_17_aarch64.manylinux2014_aarch64.whl", hash = "sha256:d99e5546bf73dbad5bf3547174cd6cb8ba7273062a23808ffea025ecb1cf8562", size = 182878, upload-time = "2025-03-05T20:02:00.305Z" },
    { url = "https://files.pythonhosted.org/packages/8e/8d/96e8e288b2a41dffafb78e8904ea7367ee4f891dafc2ab8d87e2124cb3d3/websockets-15.0.1-cp311-cp311-manylinux_2_5_i686.manylinux1_i686.manylinux_2_17_i686.manylinux2014_i686.whl", hash = "sha256:66dd88c918e3287efc22409d426c8f729688d89a0c587c88971a0faa2c2f3792", size = 181883, upload-time = "2025-03-05T20:02:03.148Z" },
    { url = "https://files.pythonhosted.org/packages/93/1f/5d6dbf551766308f6f50f8baf8e9860be6182911e8106da7a7f73785f4c4/websockets-15.0.1-cp311-cp311-manylinux_2_5_x86_64.manylinux1_x86_64.manylinux_2_17_x86_64.manylinux2014_x86_64.whl", hash = "sha256:8dd8327c795b3e3f219760fa603dcae1dcc148172290a8ab15158cf85a953413", size = 182252, upload-time = "2025-03-05T20:02:05.29Z" },
    { url = "https://files.pythonhosted.org/packages/d4/78/2d4fed9123e6620cbf1706c0de8a1632e1a28e7774d94346d7de1bba2ca3/websockets-15.0.1-cp311-cp311-musllinux_1_2_aarch64.whl", hash = "sha256:8fdc51055e6ff4adeb88d58a11042ec9a5eae317a0a53d12c062c8a8865909e8", size = 182521, upload-time = "2025-03-05T20:02:07.458Z" },
    { url = "https://files.pythonhosted.org/packages/e7/3b/66d4c1b444dd1a9823c4a81f50231b921bab54eee2f69e70319b4e21f1ca/websockets-15.0.1-cp311-cp311-musllinux_1_2_i686.whl", hash = "sha256:693f0192126df6c2327cce3baa7c06f2a117575e32ab2308f7f8216c29d9e2e3", size = 181958, upload-time = "2025-03-05T20:02:09.842Z" },
    { url = "https://files.pythonhosted.org/packages/08/ff/e9eed2ee5fed6f76fdd6032ca5cd38c57ca9661430bb3d5fb2872dc8703c/websockets-15.0.1-cp311-cp311-musllinux_1_2_x86_64.whl", hash = "sha256:54479983bd5fb469c38f2f5c7e3a24f9a4e70594cd68cd1fa6b9340dadaff7cf", size = 181918, upload-time = "2025-03-05T20:02:11.968Z" },
    { url = "https://files.pythonhosted.org/packages/d8/75/994634a49b7e12532be6a42103597b71098fd25900f7437d6055ed39930a/websockets-15.0.1-cp311-cp311-win32.whl", hash = "sha256:16b6c1b3e57799b9d38427dda63edcbe4926352c47cf88588c0be4ace18dac85", size = 176388, upload-time = "2025-03-05T20:02:13.32Z" },
    { url = "https://files.pythonhosted.org/packages/98/93/e36c73f78400a65f5e236cd376713c34182e6663f6889cd45a4a04d8f203/websockets-15.0.1-cp311-cp311-win_amd64.whl", hash = "sha256:27ccee0071a0e75d22cb35849b1db43f2ecd3e161041ac1ee9d2352ddf72f065", size = 176828, upload-time = "2025-03-05T20:02:14.585Z" },
    { url = "https://files.pythonhosted.org/packages/51/6b/4545a0d843594f5d0771e86463606a3988b5a09ca5123136f8a76580dd63/websockets-15.0.1-cp312-cp312-macosx_10_13_universal2.whl", hash = "sha256:3e90baa811a5d73f3ca0bcbf32064d663ed81318ab225ee4f427ad4e26e5aff3", size = 175437, upload-time = "2025-03-05T20:02:16.706Z" },
    { url = "https://files.pythonhosted.org/packages/f4/71/809a0f5f6a06522af902e0f2ea2757f71ead94610010cf570ab5c98e99ed/websockets-15.0.1-cp312-cp312-macosx_10_13_x86_64.whl", hash = "sha256:592f1a9fe869c778694f0aa806ba0374e97648ab57936f092fd9d87f8bc03665", size = 173096, upload-time = "2025-03-05T20:02:18.832Z" },
    { url = "https://files.pythonhosted.org/packages/3d/69/1a681dd6f02180916f116894181eab8b2e25b31e484c5d0eae637ec01f7c/websockets-15.0.1-cp312-cp312-macosx_11_0_arm64.whl", hash = "sha256:0701bc3cfcb9164d04a14b149fd74be7347a530ad3bbf15ab2c678a2cd3dd9a2", size = 173332, upload-time = "2025-03-05T20:02:20.187Z" },
    { url = "https://files.pythonhosted.org/packages/a6/02/0073b3952f5bce97eafbb35757f8d0d54812b6174ed8dd952aa08429bcc3/websockets-15.0.1-cp312-cp312-manylinux_2_17_aarch64.manylinux2014_aarch64.whl", hash = "sha256:e8b56bdcdb4505c8078cb6c7157d9811a85790f2f2b3632c7d1462ab5783d215", size = 183152, upload-time = "2025-03-05T20:02:22.286Z" },
    { url = "https://files.pythonhosted.org/packages/74/45/c205c8480eafd114b428284840da0b1be9ffd0e4f87338dc95dc6ff961a1/websockets-15.0.1-cp312-cp312-manylinux_2_5_i686.manylinux1_i686.manylinux_2_17_i686.manylinux2014_i686.whl", hash = "sha256:0af68c55afbd5f07986df82831c7bff04846928ea8d1fd7f30052638788bc9b5", size = 182096, upload-time = "2025-03-05T20:02:24.368Z" },
    { url = "https://files.pythonhosted.org/packages/14/8f/aa61f528fba38578ec553c145857a181384c72b98156f858ca5c8e82d9d3/websockets-15.0.1-cp312-cp312-manylinux_2_5_x86_64.manylinux1_x86_64.manylinux_2_17_x86_64.manylinux2014_x86_64.whl", hash = "sha256:64dee438fed052b52e4f98f76c5790513235efaa1ef7f3f2192c392cd7c91b65", size = 182523, upload-time = "2025-03-05T20:02:25.669Z" },
    { url = "https://files.pythonhosted.org/packages/ec/6d/0267396610add5bc0d0d3e77f546d4cd287200804fe02323797de77dbce9/websockets-15.0.1-cp312-cp312-musllinux_1_2_aarch64.whl", hash = "sha256:d5f6b181bb38171a8ad1d6aa58a67a6aa9d4b38d0f8c5f496b9e42561dfc62fe", size = 182790, upload-time = "2025-03-05T20:02:26.99Z" },
    { url = "https://files.pythonhosted.org/packages/02/05/c68c5adbf679cf610ae2f74a9b871ae84564462955d991178f95a1ddb7dd/websockets-15.0.1-cp312-cp312-musllinux_1_2_i686.whl", hash = "sha256:5d54b09eba2bada6011aea5375542a157637b91029687eb4fdb2dab11059c1b4", size = 182165, upload-time = "2025-03-05T20:02:30.291Z" },
    { url = "https://files.pythonhosted.org/packages/29/93/bb672df7b2f5faac89761cb5fa34f5cec45a4026c383a4b5761c6cea5c16/websockets-15.0.1-cp312-cp312-musllinux_1_2_x86_64.whl", hash = "sha256:3be571a8b5afed347da347bfcf27ba12b069d9d7f42cb8c7028b5e98bbb12597", size = 182160, upload-time = "2025-03-05T20:02:31.634Z" },
    { url = "https://files.pythonhosted.org/packages/ff/83/de1f7709376dc3ca9b7eeb4b9a07b4526b14876b6d372a4dc62312bebee0/websockets-15.0.1-cp312-cp312-win32.whl", hash = "sha256:c338ffa0520bdb12fbc527265235639fb76e7bc7faafbb93f6ba80d9c06578a9", size = 176395, upload-time = "2025-03-05T20:02:33.017Z" },
    { url = "https://files.pythonhosted.org/packages/7d/71/abf2ebc3bbfa40f391ce1428c7168fb20582d0ff57019b69ea20fa698043/websockets-15.0.1-cp312-cp312-win_amd64.whl", hash = "sha256:fcd5cf9e305d7b8338754470cf69cf81f420459dbae8a3b40cee57417f4614a7", size = 176841, upload-time = "2025-03-05T20:02:34.498Z" },
    { url = "https://files.pythonhosted.org/packages/cb/9f/51f0cf64471a9d2b4d0fc6c534f323b664e7095640c34562f5182e5a7195/websockets-15.0.1-cp313-cp313-macosx_10_13_universal2.whl", hash = "sha256:ee443ef070bb3b6ed74514f5efaa37a252af57c90eb33b956d35c8e9c10a1931", size = 175440, upload-time = "2025-03-05T20:02:36.695Z" },
    { url = "https://files.pythonhosted.org/packages/8a/05/aa116ec9943c718905997412c5989f7ed671bc0188ee2ba89520e8765d7b/websockets-15.0.1-cp313-cp313-macosx_10_13_x86_64.whl", hash = "sha256:5a939de6b7b4e18ca683218320fc67ea886038265fd1ed30173f5ce3f8e85675", size = 173098, upload-time = "2025-03-05T20:02:37.985Z" },
    { url = "https://files.pythonhosted.org/packages/ff/0b/33cef55ff24f2d92924923c99926dcce78e7bd922d649467f0eda8368923/websockets-15.0.1-cp313-cp313-macosx_11_0_arm64.whl", hash = "sha256:746ee8dba912cd6fc889a8147168991d50ed70447bf18bcda7039f7d2e3d9151", size = 173329, upload-time = "2025-03-05T20:02:39.298Z" },
    { url = "https://files.pythonhosted.org/packages/31/1d/063b25dcc01faa8fada1469bdf769de3768b7044eac9d41f734fd7b6ad6d/websockets-15.0.1-cp313-cp313-manylinux_2_17_aarch64.manylinux2014_aarch64.whl", hash = "sha256:595b6c3969023ecf9041b2936ac3827e4623bfa3ccf007575f04c5a6aa318c22", size = 183111, upload-time = "2025-03-05T20:02:40.595Z" },
    { url = "https://files.pythonhosted.org/packages/93/53/9a87ee494a51bf63e4ec9241c1ccc4f7c2f45fff85d5bde2ff74fcb68b9e/websockets-15.0.1-cp313-cp313-manylinux_2_5_i686.manylinux1_i686.manylinux_2_17_i686.manylinux2014_i686.whl", hash = "sha256:3c714d2fc58b5ca3e285461a4cc0c9a66bd0e24c5da9911e30158286c9b5be7f", size = 182054, upload-time = "2025-03-05T20:02:41.926Z" },
    { url = "https://files.pythonhosted.org/packages/ff/b2/83a6ddf56cdcbad4e3d841fcc55d6ba7d19aeb89c50f24dd7e859ec0805f/websockets-15.0.1-cp313-cp313-manylinux_2_5_x86_64.manylinux1_x86_64.manylinux_2_17_x86_64.manylinux2014_x86_64.whl", hash = "sha256:0f3c1e2ab208db911594ae5b4f79addeb3501604a165019dd221c0bdcabe4db8", size = 182496, upload-time = "2025-03-05T20:02:43.304Z" },
    { url = "https://files.pythonhosted.org/packages/98/41/e7038944ed0abf34c45aa4635ba28136f06052e08fc2168520bb8b25149f/websockets-15.0.1-cp313-cp313-musllinux_1_2_aarch64.whl", hash = "sha256:229cf1d3ca6c1804400b0a9790dc66528e08a6a1feec0d5040e8b9eb14422375", size = 182829, upload-time = "2025-03-05T20:02:48.812Z" },
    { url = "https://files.pythonhosted.org/packages/e0/17/de15b6158680c7623c6ef0db361da965ab25d813ae54fcfeae2e5b9ef910/websockets-15.0.1-cp313-cp313-musllinux_1_2_i686.whl", hash = "sha256:756c56e867a90fb00177d530dca4b097dd753cde348448a1012ed6c5131f8b7d", size = 182217, upload-time = "2025-03-05T20:02:50.14Z" },
    { url = "https://files.pythonhosted.org/packages/33/2b/1f168cb6041853eef0362fb9554c3824367c5560cbdaad89ac40f8c2edfc/websockets-15.0.1-cp313-cp313-musllinux_1_2_x86_64.whl", hash = "sha256:558d023b3df0bffe50a04e710bc87742de35060580a293c2a984299ed83bc4e4", size = 182195, upload-time = "2025-03-05T20:02:51.561Z" },
    { url = "https://files.pythonhosted.org/packages/86/eb/20b6cdf273913d0ad05a6a14aed4b9a85591c18a987a3d47f20fa13dcc47/websockets-15.0.1-cp313-cp313-win32.whl", hash = "sha256:ba9e56e8ceeeedb2e080147ba85ffcd5cd0711b89576b83784d8605a7df455fa", size = 176393, upload-time = "2025-03-05T20:02:53.814Z" },
    { url = "https://files.pythonhosted.org/packages/1b/6c/c65773d6cab416a64d191d6ee8a8b1c68a09970ea6909d16965d26bfed1e/websockets-15.0.1-cp313-cp313-win_amd64.whl", hash = "sha256:e09473f095a819042ecb2ab9465aee615bd9c2028e4ef7d933600a8401c79561", size = 176837, upload-time = "2025-03-05T20:02:55.237Z" },
    { url = "https://files.pythonhosted.org/packages/02/9e/d40f779fa16f74d3468357197af8d6ad07e7c5a27ea1ca74ceb38986f77a/websockets-15.0.1-pp310-pypy310_pp73-macosx_10_15_x86_64.whl", hash = "sha256:0c9e74d766f2818bb95f84c25be4dea09841ac0f734d1966f415e4edfc4ef1c3", size = 173109, upload-time = "2025-03-05T20:03:17.769Z" },
    { url = "https://files.pythonhosted.org/packages/bc/cd/5b887b8585a593073fd92f7c23ecd3985cd2c3175025a91b0d69b0551372/websockets-15.0.1-pp310-pypy310_pp73-macosx_11_0_arm64.whl", hash = "sha256:1009ee0c7739c08a0cd59de430d6de452a55e42d6b522de7aa15e6f67db0b8e1", size = 173343, upload-time = "2025-03-05T20:03:19.094Z" },
    { url = "https://files.pythonhosted.org/packages/fe/ae/d34f7556890341e900a95acf4886833646306269f899d58ad62f588bf410/websockets-15.0.1-pp310-pypy310_pp73-manylinux_2_17_aarch64.manylinux2014_aarch64.whl", hash = "sha256:76d1f20b1c7a2fa82367e04982e708723ba0e7b8d43aa643d3dcd404d74f1475", size = 174599, upload-time = "2025-03-05T20:03:21.1Z" },
    { url = "https://files.pythonhosted.org/packages/71/e6/5fd43993a87db364ec60fc1d608273a1a465c0caba69176dd160e197ce42/websockets-15.0.1-pp310-pypy310_pp73-manylinux_2_5_i686.manylinux1_i686.manylinux_2_17_i686.manylinux2014_i686.whl", hash = "sha256:f29d80eb9a9263b8d109135351caf568cc3f80b9928bccde535c235de55c22d9", size = 174207, upload-time = "2025-03-05T20:03:23.221Z" },
    { url = "https://files.pythonhosted.org/packages/2b/fb/c492d6daa5ec067c2988ac80c61359ace5c4c674c532985ac5a123436cec/websockets-15.0.1-pp310-pypy310_pp73-manylinux_2_5_x86_64.manylinux1_x86_64.manylinux_2_17_x86_64.manylinux2014_x86_64.whl", hash = "sha256:b359ed09954d7c18bbc1680f380c7301f92c60bf924171629c5db97febb12f04", size = 174155, upload-time = "2025-03-05T20:03:25.321Z" },
    { url = "https://files.pythonhosted.org/packages/68/a1/dcb68430b1d00b698ae7a7e0194433bce4f07ded185f0ee5fb21e2a2e91e/websockets-15.0.1-pp310-pypy310_pp73-win_amd64.whl", hash = "sha256:cad21560da69f4ce7658ca2cb83138fb4cf695a2ba3e475e0559e05991aa8122", size = 176884, upload-time = "2025-03-05T20:03:27.934Z" },
    { url = "https://files.pythonhosted.org/packages/fa/a8/5b41e0da817d64113292ab1f8247140aac61cbf6cfd085d6a0fa77f4984f/websockets-15.0.1-py3-none-any.whl", hash = "sha256:f7a866fbc1e97b5c617ee4116daaa09b722101d4a3c170c787450ba409f9736f", size = 169743, upload-time = "2025-03-05T20:03:39.41Z" },
]

[[package]]
name = "wrapt"
version = "1.17.3"
source = { registry = "https://pypi.org/simple" }
sdist = { url = "https://files.pythonhosted.org/packages/95/8f/aeb76c5b46e273670962298c23e7ddde79916cb74db802131d49a85e4b7d/wrapt-1.17.3.tar.gz", hash = "sha256:f66eb08feaa410fe4eebd17f2a2c8e2e46d3476e9f8c783daa8e09e0faa666d0", size = 55547, upload-time = "2025-08-12T05:53:21.714Z" }
wheels = [
    { url = "https://files.pythonhosted.org/packages/3f/23/bb82321b86411eb51e5a5db3fb8f8032fd30bd7c2d74bfe936136b2fa1d6/wrapt-1.17.3-cp310-cp310-macosx_10_9_universal2.whl", hash = "sha256:88bbae4d40d5a46142e70d58bf664a89b6b4befaea7b2ecc14e03cedb8e06c04", size = 53482, upload-time = "2025-08-12T05:51:44.467Z" },
    { url = "https://files.pythonhosted.org/packages/45/69/f3c47642b79485a30a59c63f6d739ed779fb4cc8323205d047d741d55220/wrapt-1.17.3-cp310-cp310-macosx_10_9_x86_64.whl", hash = "sha256:e6b13af258d6a9ad602d57d889f83b9d5543acd471eee12eb51f5b01f8eb1bc2", size = 38676, upload-time = "2025-08-12T05:51:32.636Z" },
    { url = "https://files.pythonhosted.org/packages/d1/71/e7e7f5670c1eafd9e990438e69d8fb46fa91a50785332e06b560c869454f/wrapt-1.17.3-cp310-cp310-macosx_11_0_arm64.whl", hash = "sha256:fd341868a4b6714a5962c1af0bd44f7c404ef78720c7de4892901e540417111c", size = 38957, upload-time = "2025-08-12T05:51:54.655Z" },
    { url = "https://files.pythonhosted.org/packages/de/17/9f8f86755c191d6779d7ddead1a53c7a8aa18bccb7cea8e7e72dfa6a8a09/wrapt-1.17.3-cp310-cp310-manylinux1_x86_64.manylinux_2_28_x86_64.manylinux_2_5_x86_64.whl", hash = "sha256:f9b2601381be482f70e5d1051a5965c25fb3625455a2bf520b5a077b22afb775", size = 81975, upload-time = "2025-08-12T05:52:30.109Z" },
    { url = "https://files.pythonhosted.org/packages/f2/15/dd576273491f9f43dd09fce517f6c2ce6eb4fe21681726068db0d0467096/wrapt-1.17.3-cp310-cp310-manylinux2014_aarch64.manylinux_2_17_aarch64.manylinux_2_28_aarch64.whl", hash = "sha256:343e44b2a8e60e06a7e0d29c1671a0d9951f59174f3709962b5143f60a2a98bd", size = 83149, upload-time = "2025-08-12T05:52:09.316Z" },
    { url = "https://files.pythonhosted.org/packages/0c/c4/5eb4ce0d4814521fee7aa806264bf7a114e748ad05110441cd5b8a5c744b/wrapt-1.17.3-cp310-cp310-musllinux_1_2_aarch64.whl", hash = "sha256:33486899acd2d7d3066156b03465b949da3fd41a5da6e394ec49d271baefcf05", size = 82209, upload-time = "2025-08-12T05:52:10.331Z" },
    { url = "https://files.pythonhosted.org/packages/31/4b/819e9e0eb5c8dc86f60dfc42aa4e2c0d6c3db8732bce93cc752e604bb5f5/wrapt-1.17.3-cp310-cp310-musllinux_1_2_x86_64.whl", hash = "sha256:e6f40a8aa5a92f150bdb3e1c44b7e98fb7113955b2e5394122fa5532fec4b418", size = 81551, upload-time = "2025-08-12T05:52:31.137Z" },
    { url = "https://files.pythonhosted.org/packages/f8/83/ed6baf89ba3a56694700139698cf703aac9f0f9eb03dab92f57551bd5385/wrapt-1.17.3-cp310-cp310-win32.whl", hash = "sha256:a36692b8491d30a8c75f1dfee65bef119d6f39ea84ee04d9f9311f83c5ad9390", size = 36464, upload-time = "2025-08-12T05:53:01.204Z" },
    { url = "https://files.pythonhosted.org/packages/2f/90/ee61d36862340ad7e9d15a02529df6b948676b9a5829fd5e16640156627d/wrapt-1.17.3-cp310-cp310-win_amd64.whl", hash = "sha256:afd964fd43b10c12213574db492cb8f73b2f0826c8df07a68288f8f19af2ebe6", size = 38748, upload-time = "2025-08-12T05:53:00.209Z" },
    { url = "https://files.pythonhosted.org/packages/bd/c3/cefe0bd330d389c9983ced15d326f45373f4073c9f4a8c2f99b50bfea329/wrapt-1.17.3-cp310-cp310-win_arm64.whl", hash = "sha256:af338aa93554be859173c39c85243970dc6a289fa907402289eeae7543e1ae18", size = 36810, upload-time = "2025-08-12T05:52:51.906Z" },
    { url = "https://files.pythonhosted.org/packages/52/db/00e2a219213856074a213503fdac0511203dceefff26e1daa15250cc01a0/wrapt-1.17.3-cp311-cp311-macosx_10_9_universal2.whl", hash = "sha256:273a736c4645e63ac582c60a56b0acb529ef07f78e08dc6bfadf6a46b19c0da7", size = 53482, upload-time = "2025-08-12T05:51:45.79Z" },
    { url = "https://files.pythonhosted.org/packages/5e/30/ca3c4a5eba478408572096fe9ce36e6e915994dd26a4e9e98b4f729c06d9/wrapt-1.17.3-cp311-cp311-macosx_10_9_x86_64.whl", hash = "sha256:5531d911795e3f935a9c23eb1c8c03c211661a5060aab167065896bbf62a5f85", size = 38674, upload-time = "2025-08-12T05:51:34.629Z" },
    { url = "https://files.pythonhosted.org/packages/31/25/3e8cc2c46b5329c5957cec959cb76a10718e1a513309c31399a4dad07eb3/wrapt-1.17.3-cp311-cp311-macosx_11_0_arm64.whl", hash = "sha256:0610b46293c59a3adbae3dee552b648b984176f8562ee0dba099a56cfbe4df1f", size = 38959, upload-time = "2025-08-12T05:51:56.074Z" },
    { url = "https://files.pythonhosted.org/packages/5d/8f/a32a99fc03e4b37e31b57cb9cefc65050ea08147a8ce12f288616b05ef54/wrapt-1.17.3-cp311-cp311-manylinux1_x86_64.manylinux_2_28_x86_64.manylinux_2_5_x86_64.whl", hash = "sha256:b32888aad8b6e68f83a8fdccbf3165f5469702a7544472bdf41f582970ed3311", size = 82376, upload-time = "2025-08-12T05:52:32.134Z" },
    { url = "https://files.pythonhosted.org/packages/31/57/4930cb8d9d70d59c27ee1332a318c20291749b4fba31f113c2f8ac49a72e/wrapt-1.17.3-cp311-cp311-manylinux2014_aarch64.manylinux_2_17_aarch64.manylinux_2_28_aarch64.whl", hash = "sha256:8cccf4f81371f257440c88faed6b74f1053eef90807b77e31ca057b2db74edb1", size = 83604, upload-time = "2025-08-12T05:52:11.663Z" },
    { url = "https://files.pythonhosted.org/packages/a8/f3/1afd48de81d63dd66e01b263a6fbb86e1b5053b419b9b33d13e1f6d0f7d0/wrapt-1.17.3-cp311-cp311-musllinux_1_2_aarch64.whl", hash = "sha256:d8a210b158a34164de8bb68b0e7780041a903d7b00c87e906fb69928bf7890d5", size = 82782, upload-time = "2025-08-12T05:52:12.626Z" },
    { url = "https://files.pythonhosted.org/packages/1e/d7/4ad5327612173b144998232f98a85bb24b60c352afb73bc48e3e0d2bdc4e/wrapt-1.17.3-cp311-cp311-musllinux_1_2_x86_64.whl", hash = "sha256:79573c24a46ce11aab457b472efd8d125e5a51da2d1d24387666cd85f54c05b2", size = 82076, upload-time = "2025-08-12T05:52:33.168Z" },
    { url = "https://files.pythonhosted.org/packages/bb/59/e0adfc831674a65694f18ea6dc821f9fcb9ec82c2ce7e3d73a88ba2e8718/wrapt-1.17.3-cp311-cp311-win32.whl", hash = "sha256:c31eebe420a9a5d2887b13000b043ff6ca27c452a9a22fa71f35f118e8d4bf89", size = 36457, upload-time = "2025-08-12T05:53:03.936Z" },
    { url = "https://files.pythonhosted.org/packages/83/88/16b7231ba49861b6f75fc309b11012ede4d6b0a9c90969d9e0db8d991aeb/wrapt-1.17.3-cp311-cp311-win_amd64.whl", hash = "sha256:0b1831115c97f0663cb77aa27d381237e73ad4f721391a9bfb2fe8bc25fa6e77", size = 38745, upload-time = "2025-08-12T05:53:02.885Z" },
    { url = "https://files.pythonhosted.org/packages/9a/1e/c4d4f3398ec073012c51d1c8d87f715f56765444e1a4b11e5180577b7e6e/wrapt-1.17.3-cp311-cp311-win_arm64.whl", hash = "sha256:5a7b3c1ee8265eb4c8f1b7d29943f195c00673f5ab60c192eba2d4a7eae5f46a", size = 36806, upload-time = "2025-08-12T05:52:53.368Z" },
    { url = "https://files.pythonhosted.org/packages/9f/41/cad1aba93e752f1f9268c77270da3c469883d56e2798e7df6240dcb2287b/wrapt-1.17.3-cp312-cp312-macosx_10_13_universal2.whl", hash = "sha256:ab232e7fdb44cdfbf55fc3afa31bcdb0d8980b9b95c38b6405df2acb672af0e0", size = 53998, upload-time = "2025-08-12T05:51:47.138Z" },
    { url = "https://files.pythonhosted.org/packages/60/f8/096a7cc13097a1869fe44efe68dace40d2a16ecb853141394047f0780b96/wrapt-1.17.3-cp312-cp312-macosx_10_13_x86_64.whl", hash = "sha256:9baa544e6acc91130e926e8c802a17f3b16fbea0fd441b5a60f5cf2cc5c3deba", size = 39020, upload-time = "2025-08-12T05:51:35.906Z" },
    { url = "https://files.pythonhosted.org/packages/33/df/bdf864b8997aab4febb96a9ae5c124f700a5abd9b5e13d2a3214ec4be705/wrapt-1.17.3-cp312-cp312-macosx_11_0_arm64.whl", hash = "sha256:6b538e31eca1a7ea4605e44f81a48aa24c4632a277431a6ed3f328835901f4fd", size = 39098, upload-time = "2025-08-12T05:51:57.474Z" },
    { url = "https://files.pythonhosted.org/packages/9f/81/5d931d78d0eb732b95dc3ddaeeb71c8bb572fb01356e9133916cd729ecdd/wrapt-1.17.3-cp312-cp312-manylinux1_x86_64.manylinux_2_28_x86_64.manylinux_2_5_x86_64.whl", hash = "sha256:042ec3bb8f319c147b1301f2393bc19dba6e176b7da446853406d041c36c7828", size = 88036, upload-time = "2025-08-12T05:52:34.784Z" },
    { url = "https://files.pythonhosted.org/packages/ca/38/2e1785df03b3d72d34fc6252d91d9d12dc27a5c89caef3335a1bbb8908ca/wrapt-1.17.3-cp312-cp312-manylinux2014_aarch64.manylinux_2_17_aarch64.manylinux_2_28_aarch64.whl", hash = "sha256:3af60380ba0b7b5aeb329bc4e402acd25bd877e98b3727b0135cb5c2efdaefe9", size = 88156, upload-time = "2025-08-12T05:52:13.599Z" },
    { url = "https://files.pythonhosted.org/packages/b3/8b/48cdb60fe0603e34e05cffda0b2a4adab81fd43718e11111a4b0100fd7c1/wrapt-1.17.3-cp312-cp312-musllinux_1_2_aarch64.whl", hash = "sha256:0b02e424deef65c9f7326d8c19220a2c9040c51dc165cddb732f16198c168396", size = 87102, upload-time = "2025-08-12T05:52:14.56Z" },
    { url = "https://files.pythonhosted.org/packages/3c/51/d81abca783b58f40a154f1b2c56db1d2d9e0d04fa2d4224e357529f57a57/wrapt-1.17.3-cp312-cp312-musllinux_1_2_x86_64.whl", hash = "sha256:74afa28374a3c3a11b3b5e5fca0ae03bef8450d6aa3ab3a1e2c30e3a75d023dc", size = 87732, upload-time = "2025-08-12T05:52:36.165Z" },
    { url = "https://files.pythonhosted.org/packages/9e/b1/43b286ca1392a006d5336412d41663eeef1ad57485f3e52c767376ba7e5a/wrapt-1.17.3-cp312-cp312-win32.whl", hash = "sha256:4da9f45279fff3543c371d5ababc57a0384f70be244de7759c85a7f989cb4ebe", size = 36705, upload-time = "2025-08-12T05:53:07.123Z" },
    { url = "https://files.pythonhosted.org/packages/28/de/49493f962bd3c586ab4b88066e967aa2e0703d6ef2c43aa28cb83bf7b507/wrapt-1.17.3-cp312-cp312-win_amd64.whl", hash = "sha256:e71d5c6ebac14875668a1e90baf2ea0ef5b7ac7918355850c0908ae82bcb297c", size = 38877, upload-time = "2025-08-12T05:53:05.436Z" },
    { url = "https://files.pythonhosted.org/packages/f1/48/0f7102fe9cb1e8a5a77f80d4f0956d62d97034bbe88d33e94699f99d181d/wrapt-1.17.3-cp312-cp312-win_arm64.whl", hash = "sha256:604d076c55e2fdd4c1c03d06dc1a31b95130010517b5019db15365ec4a405fc6", size = 36885, upload-time = "2025-08-12T05:52:54.367Z" },
    { url = "https://files.pythonhosted.org/packages/fc/f6/759ece88472157acb55fc195e5b116e06730f1b651b5b314c66291729193/wrapt-1.17.3-cp313-cp313-macosx_10_13_universal2.whl", hash = "sha256:a47681378a0439215912ef542c45a783484d4dd82bac412b71e59cf9c0e1cea0", size = 54003, upload-time = "2025-08-12T05:51:48.627Z" },
    { url = "https://files.pythonhosted.org/packages/4f/a9/49940b9dc6d47027dc850c116d79b4155f15c08547d04db0f07121499347/wrapt-1.17.3-cp313-cp313-macosx_10_13_x86_64.whl", hash = "sha256:54a30837587c6ee3cd1a4d1c2ec5d24e77984d44e2f34547e2323ddb4e22eb77", size = 39025, upload-time = "2025-08-12T05:51:37.156Z" },
    { url = "https://files.pythonhosted.org/packages/45/35/6a08de0f2c96dcdd7fe464d7420ddb9a7655a6561150e5fc4da9356aeaab/wrapt-1.17.3-cp313-cp313-macosx_11_0_arm64.whl", hash = "sha256:16ecf15d6af39246fe33e507105d67e4b81d8f8d2c6598ff7e3ca1b8a37213f7", size = 39108, upload-time = "2025-08-12T05:51:58.425Z" },
    { url = "https://files.pythonhosted.org/packages/0c/37/6faf15cfa41bf1f3dba80cd3f5ccc6622dfccb660ab26ed79f0178c7497f/wrapt-1.17.3-cp313-cp313-manylinux1_x86_64.manylinux_2_28_x86_64.manylinux_2_5_x86_64.whl", hash = "sha256:6fd1ad24dc235e4ab88cda009e19bf347aabb975e44fd5c2fb22a3f6e4141277", size = 88072, upload-time = "2025-08-12T05:52:37.53Z" },
    { url = "https://files.pythonhosted.org/packages/78/f2/efe19ada4a38e4e15b6dff39c3e3f3f73f5decf901f66e6f72fe79623a06/wrapt-1.17.3-cp313-cp313-manylinux2014_aarch64.manylinux_2_17_aarch64.manylinux_2_28_aarch64.whl", hash = "sha256:0ed61b7c2d49cee3c027372df5809a59d60cf1b6c2f81ee980a091f3afed6a2d", size = 88214, upload-time = "2025-08-12T05:52:15.886Z" },
    { url = "https://files.pythonhosted.org/packages/40/90/ca86701e9de1622b16e09689fc24b76f69b06bb0150990f6f4e8b0eeb576/wrapt-1.17.3-cp313-cp313-musllinux_1_2_aarch64.whl", hash = "sha256:423ed5420ad5f5529db9ce89eac09c8a2f97da18eb1c870237e84c5a5c2d60aa", size = 87105, upload-time = "2025-08-12T05:52:17.914Z" },
    { url = "https://files.pythonhosted.org/packages/fd/e0/d10bd257c9a3e15cbf5523025252cc14d77468e8ed644aafb2d6f54cb95d/wrapt-1.17.3-cp313-cp313-musllinux_1_2_x86_64.whl", hash = "sha256:e01375f275f010fcbf7f643b4279896d04e571889b8a5b3f848423d91bf07050", size = 87766, upload-time = "2025-08-12T05:52:39.243Z" },
    { url = "https://files.pythonhosted.org/packages/e8/cf/7d848740203c7b4b27eb55dbfede11aca974a51c3d894f6cc4b865f42f58/wrapt-1.17.3-cp313-cp313-win32.whl", hash = "sha256:53e5e39ff71b3fc484df8a522c933ea2b7cdd0d5d15ae82e5b23fde87d44cbd8", size = 36711, upload-time = "2025-08-12T05:53:10.074Z" },
    { url = "https://files.pythonhosted.org/packages/57/54/35a84d0a4d23ea675994104e667ceff49227ce473ba6a59ba2c84f250b74/wrapt-1.17.3-cp313-cp313-win_amd64.whl", hash = "sha256:1f0b2f40cf341ee8cc1a97d51ff50dddb9fcc73241b9143ec74b30fc4f44f6cb", size = 38885, upload-time = "2025-08-12T05:53:08.695Z" },
    { url = "https://files.pythonhosted.org/packages/01/77/66e54407c59d7b02a3c4e0af3783168fff8e5d61def52cda8728439d86bc/wrapt-1.17.3-cp313-cp313-win_arm64.whl", hash = "sha256:7425ac3c54430f5fc5e7b6f41d41e704db073309acfc09305816bc6a0b26bb16", size = 36896, upload-time = "2025-08-12T05:52:55.34Z" },
    { url = "https://files.pythonhosted.org/packages/02/a2/cd864b2a14f20d14f4c496fab97802001560f9f41554eef6df201cd7f76c/wrapt-1.17.3-cp314-cp314-macosx_10_13_universal2.whl", hash = "sha256:cf30f6e3c077c8e6a9a7809c94551203c8843e74ba0c960f4a98cd80d4665d39", size = 54132, upload-time = "2025-08-12T05:51:49.864Z" },
    { url = "https://files.pythonhosted.org/packages/d5/46/d011725b0c89e853dc44cceb738a307cde5d240d023d6d40a82d1b4e1182/wrapt-1.17.3-cp314-cp314-macosx_10_13_x86_64.whl", hash = "sha256:e228514a06843cae89621384cfe3a80418f3c04aadf8a3b14e46a7be704e4235", size = 39091, upload-time = "2025-08-12T05:51:38.935Z" },
    { url = "https://files.pythonhosted.org/packages/2e/9e/3ad852d77c35aae7ddebdbc3b6d35ec8013af7d7dddad0ad911f3d891dae/wrapt-1.17.3-cp314-cp314-macosx_11_0_arm64.whl", hash = "sha256:5ea5eb3c0c071862997d6f3e02af1d055f381b1d25b286b9d6644b79db77657c", size = 39172, upload-time = "2025-08-12T05:51:59.365Z" },
    { url = "https://files.pythonhosted.org/packages/c3/f7/c983d2762bcce2326c317c26a6a1e7016f7eb039c27cdf5c4e30f4160f31/wrapt-1.17.3-cp314-cp314-manylinux1_x86_64.manylinux_2_28_x86_64.manylinux_2_5_x86_64.whl", hash = "sha256:281262213373b6d5e4bb4353bc36d1ba4084e6d6b5d242863721ef2bf2c2930b", size = 87163, upload-time = "2025-08-12T05:52:40.965Z" },
    { url = "https://files.pythonhosted.org/packages/e4/0f/f673f75d489c7f22d17fe0193e84b41540d962f75fce579cf6873167c29b/wrapt-1.17.3-cp314-cp314-manylinux2014_aarch64.manylinux_2_17_aarch64.manylinux_2_28_aarch64.whl", hash = "sha256:dc4a8d2b25efb6681ecacad42fca8859f88092d8732b170de6a5dddd80a1c8fa", size = 87963, upload-time = "2025-08-12T05:52:20.326Z" },
    { url = "https://files.pythonhosted.org/packages/df/61/515ad6caca68995da2fac7a6af97faab8f78ebe3bf4f761e1b77efbc47b5/wrapt-1.17.3-cp314-cp314-musllinux_1_2_aarch64.whl", hash = "sha256:373342dd05b1d07d752cecbec0c41817231f29f3a89aa8b8843f7b95992ed0c7", size = 86945, upload-time = "2025-08-12T05:52:21.581Z" },
    { url = "https://files.pythonhosted.org/packages/d3/bd/4e70162ce398462a467bc09e768bee112f1412e563620adc353de9055d33/wrapt-1.17.3-cp314-cp314-musllinux_1_2_x86_64.whl", hash = "sha256:d40770d7c0fd5cbed9d84b2c3f2e156431a12c9a37dc6284060fb4bec0b7ffd4", size = 86857, upload-time = "2025-08-12T05:52:43.043Z" },
    { url = "https://files.pythonhosted.org/packages/2b/b8/da8560695e9284810b8d3df8a19396a6e40e7518059584a1a394a2b35e0a/wrapt-1.17.3-cp314-cp314-win32.whl", hash = "sha256:fbd3c8319de8e1dc79d346929cd71d523622da527cca14e0c1d257e31c2b8b10", size = 37178, upload-time = "2025-08-12T05:53:12.605Z" },
    { url = "https://files.pythonhosted.org/packages/db/c8/b71eeb192c440d67a5a0449aaee2310a1a1e8eca41676046f99ed2487e9f/wrapt-1.17.3-cp314-cp314-win_amd64.whl", hash = "sha256:e1a4120ae5705f673727d3253de3ed0e016f7cd78dc463db1b31e2463e1f3cf6", size = 39310, upload-time = "2025-08-12T05:53:11.106Z" },
    { url = "https://files.pythonhosted.org/packages/45/20/2cda20fd4865fa40f86f6c46ed37a2a8356a7a2fde0773269311f2af56c7/wrapt-1.17.3-cp314-cp314-win_arm64.whl", hash = "sha256:507553480670cab08a800b9463bdb881b2edeed77dc677b0a5915e6106e91a58", size = 37266, upload-time = "2025-08-12T05:52:56.531Z" },
    { url = "https://files.pythonhosted.org/packages/77/ed/dd5cf21aec36c80443c6f900449260b80e2a65cf963668eaef3b9accce36/wrapt-1.17.3-cp314-cp314t-macosx_10_13_universal2.whl", hash = "sha256:ed7c635ae45cfbc1a7371f708727bf74690daedc49b4dba310590ca0bd28aa8a", size = 56544, upload-time = "2025-08-12T05:51:51.109Z" },
    { url = "https://files.pythonhosted.org/packages/8d/96/450c651cc753877ad100c7949ab4d2e2ecc4d97157e00fa8f45df682456a/wrapt-1.17.3-cp314-cp314t-macosx_10_13_x86_64.whl", hash = "sha256:249f88ed15503f6492a71f01442abddd73856a0032ae860de6d75ca62eed8067", size = 40283, upload-time = "2025-08-12T05:51:39.912Z" },
    { url = "https://files.pythonhosted.org/packages/d1/86/2fcad95994d9b572db57632acb6f900695a648c3e063f2cd344b3f5c5a37/wrapt-1.17.3-cp314-cp314t-macosx_11_0_arm64.whl", hash = "sha256:5a03a38adec8066d5a37bea22f2ba6bbf39fcdefbe2d91419ab864c3fb515454", size = 40366, upload-time = "2025-08-12T05:52:00.693Z" },
    { url = "https://files.pythonhosted.org/packages/64/0e/f4472f2fdde2d4617975144311f8800ef73677a159be7fe61fa50997d6c0/wrapt-1.17.3-cp314-cp314t-manylinux1_x86_64.manylinux_2_28_x86_64.manylinux_2_5_x86_64.whl", hash = "sha256:5d4478d72eb61c36e5b446e375bbc49ed002430d17cdec3cecb36993398e1a9e", size = 108571, upload-time = "2025-08-12T05:52:44.521Z" },
    { url = "https://files.pythonhosted.org/packages/cc/01/9b85a99996b0a97c8a17484684f206cbb6ba73c1ce6890ac668bcf3838fb/wrapt-1.17.3-cp314-cp314t-manylinux2014_aarch64.manylinux_2_17_aarch64.manylinux_2_28_aarch64.whl", hash = "sha256:223db574bb38637e8230eb14b185565023ab624474df94d2af18f1cdb625216f", size = 113094, upload-time = "2025-08-12T05:52:22.618Z" },
    { url = "https://files.pythonhosted.org/packages/25/02/78926c1efddcc7b3aa0bc3d6b33a822f7d898059f7cd9ace8c8318e559ef/wrapt-1.17.3-cp314-cp314t-musllinux_1_2_aarch64.whl", hash = "sha256:e405adefb53a435f01efa7ccdec012c016b5a1d3f35459990afc39b6be4d5056", size = 110659, upload-time = "2025-08-12T05:52:24.057Z" },
    { url = "https://files.pythonhosted.org/packages/dc/ee/c414501ad518ac3e6fe184753632fe5e5ecacdcf0effc23f31c1e4f7bfcf/wrapt-1.17.3-cp314-cp314t-musllinux_1_2_x86_64.whl", hash = "sha256:88547535b787a6c9ce4086917b6e1d291aa8ed914fdd3a838b3539dc95c12804", size = 106946, upload-time = "2025-08-12T05:52:45.976Z" },
    { url = "https://files.pythonhosted.org/packages/be/44/a1bd64b723d13bb151d6cc91b986146a1952385e0392a78567e12149c7b4/wrapt-1.17.3-cp314-cp314t-win32.whl", hash = "sha256:41b1d2bc74c2cac6f9074df52b2efbef2b30bdfe5f40cb78f8ca22963bc62977", size = 38717, upload-time = "2025-08-12T05:53:15.214Z" },
    { url = "https://files.pythonhosted.org/packages/79/d9/7cfd5a312760ac4dd8bf0184a6ee9e43c33e47f3dadc303032ce012b8fa3/wrapt-1.17.3-cp314-cp314t-win_amd64.whl", hash = "sha256:73d496de46cd2cdbdbcce4ae4bcdb4afb6a11234a1df9c085249d55166b95116", size = 41334, upload-time = "2025-08-12T05:53:14.178Z" },
    { url = "https://files.pythonhosted.org/packages/46/78/10ad9781128ed2f99dbc474f43283b13fea8ba58723e98844367531c18e9/wrapt-1.17.3-cp314-cp314t-win_arm64.whl", hash = "sha256:f38e60678850c42461d4202739f9bf1e3a737c7ad283638251e79cc49effb6b6", size = 38471, upload-time = "2025-08-12T05:52:57.784Z" },
    { url = "https://files.pythonhosted.org/packages/1f/f6/a933bd70f98e9cf3e08167fc5cd7aaaca49147e48411c0bd5ae701bb2194/wrapt-1.17.3-py3-none-any.whl", hash = "sha256:7171ae35d2c33d326ac19dd8facb1e82e5fd04ef8c6c0e394d7af55a55051c22", size = 23591, upload-time = "2025-08-12T05:53:20.674Z" },
]

[[package]]
name = "zipp"
version = "3.23.0"
source = { registry = "https://pypi.org/simple" }
sdist = { url = "https://files.pythonhosted.org/packages/e3/02/0f2892c661036d50ede074e376733dca2ae7c6eb617489437771209d4180/zipp-3.23.0.tar.gz", hash = "sha256:a07157588a12518c9d4034df3fbbee09c814741a33ff63c05fa29d26a2404166", size = 25547, upload-time = "2025-06-08T17:06:39.4Z" }
wheels = [
    { url = "https://files.pythonhosted.org/packages/2e/54/647ade08bf0db230bfea292f893923872fd20be6ac6f53b2b936ba839d75/zipp-3.23.0-py3-none-any.whl", hash = "sha256:071652d6115ed432f5ce1d34c336c0adfd6a884660d1e9712a256d3d3bd4b14e", size = 10276, upload-time = "2025-06-08T17:06:38.034Z" },
]<|MERGE_RESOLUTION|>--- conflicted
+++ resolved
@@ -780,11 +780,7 @@
 
 [package.metadata]
 requires-dist = [
-<<<<<<< HEAD
-    { name = "honcho-core", specifier = ">=1.5.0" },
-=======
     { name = "honcho-core", specifier = ">=1.5.1" },
->>>>>>> 65503955
     { name = "httpx", specifier = ">=0.28.0,<1" },
     { name = "pydantic", specifier = ">=2.0.0,<3" },
     { name = "typing-extensions", marker = "python_full_version < '3.12'", specifier = ">=4.12.0" },
@@ -795,11 +791,7 @@
 
 [[package]]
 name = "honcho-core"
-<<<<<<< HEAD
-version = "1.5.0"
-=======
 version = "1.5.1"
->>>>>>> 65503955
 source = { registry = "https://pypi.org/simple" }
 dependencies = [
     { name = "anyio" },
@@ -809,15 +801,9 @@
     { name = "sniffio" },
     { name = "typing-extensions" },
 ]
-<<<<<<< HEAD
-sdist = { url = "https://files.pythonhosted.org/packages/75/cd/05d2a21afd037673637e390de411cd66ca56b07e524cd7ead65c655a2b49/honcho_core-1.5.0.tar.gz", hash = "sha256:4876195dad16db437117d40a1d5e34ff88974e8eca6d093f3653b4ac2bda3c6d", size = 132236, upload-time = "2025-10-08T18:30:15.777Z" }
-wheels = [
-    { url = "https://files.pythonhosted.org/packages/ef/4e/9ef193bba00c521be1152791d2ba37a98bdb58ece8f8ce7863b710a4f511/honcho_core-1.5.0-py3-none-any.whl", hash = "sha256:01db345371d6e80230b202c797a73f9f086dc244936522dbc39efb05f4cee306", size = 123210, upload-time = "2025-10-08T18:30:14.277Z" },
-=======
 sdist = { url = "https://files.pythonhosted.org/packages/a7/9f/6246f02a301a5fa1b9cd00784fafbb3f812feebfaa10a5135104885547da/honcho_core-1.5.1.tar.gz", hash = "sha256:d76da6657707df76ff464ac6874925f31c9e83fe8de51daeb0b10986385e02c7", size = 132626, upload-time = "2025-10-09T20:01:03.07Z" }
 wheels = [
     { url = "https://files.pythonhosted.org/packages/a4/92/87e7c894175fa6aab5e49fac51a234290bc2e46d6723617edc154e0ec675/honcho_core-1.5.1-py3-none-any.whl", hash = "sha256:740cff160e2d9e6dc98ad39f566c1b96f5413ec1abdb415d2fd70f66151cf61a", size = 123292, upload-time = "2025-10-09T20:01:01.57Z" },
->>>>>>> 65503955
 ]
 
 [[package]]
