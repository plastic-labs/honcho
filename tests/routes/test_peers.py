from typing import Any

from fastapi.testclient import TestClient
from nanoid import generate as generate_nanoid

from src.models import Peer, Workspace


def test_get_or_create_peer(client: TestClient, sample_data: tuple[Workspace, Peer]):
    test_workspace, _ = sample_data
    name = str(generate_nanoid())
    response = client.post(
        f"/v2/workspaces/{test_workspace.name}/peers",
        json={"name": name, "metadata": {"peer_key": "peer_value"}},
    )
    assert response.status_code == 200
    data = response.json()
    assert data["id"] == name
    assert data["metadata"] == {"peer_key": "peer_value"}
    assert "id" in data


def test_get_or_create_peer_with_configuration(
    client: TestClient, sample_data: tuple[Workspace, Peer]
):
    """Test peer creation with configuration parameter"""
    test_workspace, _ = sample_data
    name = str(generate_nanoid())
    configuration = {"experimental": True, "beta": False}

    response = client.post(
        f"/v2/workspaces/{test_workspace.name}/peers",
        json={"name": name, "configuration": configuration},
    )
    assert response.status_code == 200
    data = response.json()
    assert data["id"] == name
    assert data["configuration"] == configuration


def test_get_or_create_peer_with_all_optional_params(
    client: TestClient, sample_data: tuple[Workspace, Peer]
):
    """Test peer creation with all optional parameters"""
    test_workspace, _ = sample_data
    name = str(generate_nanoid())
    metadata = {"key": "value", "number": 42}
    configuration = {"feature1": True, "feature2": False}

    response = client.post(
        f"/v2/workspaces/{test_workspace.name}/peers",
        json={"name": name, "metadata": metadata, "configuration": configuration},
    )
    assert response.status_code == 200
    data = response.json()
    assert data["id"] == name
    assert data["metadata"] == metadata
    assert data["configuration"] == configuration


def test_get_or_create_existing_peer(
    client: TestClient, sample_data: tuple[Workspace, Peer]
):
    test_workspace, _ = sample_data
    name = str(generate_nanoid())

    # Create the peer
    response = client.post(
        f"/v2/workspaces/{test_workspace.name}/peers",
        json={"name": name, "metadata": {"peer_key": "peer_value"}},
    )
    assert response.status_code == 200
    peer1 = response.json()

    # Try to create the same peer again - should return existing peer
    response = client.post(
        f"/v2/workspaces/{test_workspace.name}/peers",
        json={"name": name, "metadata": {"peer_key": "peer_value"}},
    )
    assert response.status_code == 200
    peer2 = response.json()

    # Both should be the same peer
    assert peer1["id"] == peer2["id"]
    assert peer1["metadata"] == peer2["metadata"]


def test_get_peers(client: TestClient, sample_data: tuple[Workspace, Peer]):
    test_workspace, _ = sample_data

    # Create a few peers with metadata
    response = client.post(
        f"/v2/workspaces/{test_workspace.name}/peers",
        json={"name": str(generate_nanoid()), "metadata": {"peer_key": "peer_value"}},
    )
    response = client.post(
        f"/v2/workspaces/{test_workspace.name}/peers",
        json={"name": str(generate_nanoid()), "metadata": {"peer_key": "peer_value"}},
    )
    response = client.post(
        f"/v2/workspaces/{test_workspace.name}/peers",
        json={"name": str(generate_nanoid()), "metadata": {"peer_key": "peer_value2"}},
    )

    # Get all peers
    response = client.post(
        f"/v2/workspaces/{test_workspace.name}/peers/list",
        json={},
    )
    assert response.status_code == 200
    data = response.json()
    assert "items" in data
    assert len(data["items"]) > 0

    # Get peers with simple filter (backward compatibility)
    response = client.post(
        f"/v2/workspaces/{test_workspace.name}/peers/list",
        json={"filters": {"metadata": {"peer_key": "peer_value"}}},
    )
    assert response.status_code == 200
    data = response.json()
    assert "items" in data
    assert len(data["items"]) == 2
    assert data["items"][0]["metadata"]["peer_key"] == "peer_value"

    # Test new filter with NOT operator
    response = client.post(
        f"/v2/workspaces/{test_workspace.name}/peers/list",
        json={"filters": {"NOT": [{"metadata": {"peer_key": "peer_value2"}}]}},
    )
    assert response.status_code == 200
    data = response.json()
    assert "items" in data
    # Should find peers that don't have peer_key = "peer_value2"
    # This includes the 2 peers with "peer_value" + the sample peer with empty metadata
    assert len(data["items"]) == 3


def test_get_peers_with_empty_filter(
    client: TestClient, sample_data: tuple[Workspace, Peer]
):
    """Test peer listing with empty filter object"""
    test_workspace, _ = sample_data

    response = client.post(
        f"/v2/workspaces/{test_workspace.name}/peers/list", json={"filters": {}}
    )
    assert response.status_code == 200
    data = response.json()
    assert "items" in data
    assert isinstance(data["items"], list)


def test_get_peers_with_null_filter(
    client: TestClient, sample_data: tuple[Workspace, Peer]
):
    """Test peer listing with null filter"""
    test_workspace, _ = sample_data

    response = client.post(
        f"/v2/workspaces/{test_workspace.name}/peers/list", json={"filters": None}
    )
    assert response.status_code == 200
    data = response.json()
    assert "items" in data
    assert isinstance(data["items"], list)


def test_update_peer(client: TestClient, sample_data: tuple[Workspace, Peer]):
    test_workspace, test_peer = sample_data
    response = client.put(
        f"/v2/workspaces/{test_workspace.name}/peers/{test_peer.name}",
        json={"metadata": {"new_key": "new_value"}},
    )
    assert response.status_code == 200
    data = response.json()
    assert data["metadata"] == {"new_key": "new_value"}


def test_update_peer_with_configuration(
    client: TestClient, sample_data: tuple[Workspace, Peer]
):
    """Test peer update with configuration parameter"""
    test_workspace, test_peer = sample_data
    configuration = {"new_feature": True, "legacy_feature": False}

    response = client.put(
        f"/v2/workspaces/{test_workspace.name}/peers/{test_peer.name}",
        json={"configuration": configuration},
    )
    assert response.status_code == 200
    data = response.json()
    assert data["configuration"] == configuration


def test_update_peer_with_all_optional_params(
    client: TestClient, sample_data: tuple[Workspace, Peer]
):
    """Test peer update with both metadata and configuration"""
    test_workspace, test_peer = sample_data
    metadata = {"updated_key": "updated_value", "count": 100}
    configuration = {"experimental": True, "beta": True}

    response = client.put(
        f"/v2/workspaces/{test_workspace.name}/peers/{test_peer.name}",
        json={"metadata": metadata, "configuration": configuration},
    )
    assert response.status_code == 200
    data = response.json()
    assert data["metadata"] == metadata
    assert data["configuration"] == configuration


def test_update_peer_with_null_metadata(
    client: TestClient, sample_data: tuple[Workspace, Peer]
):
    """Test peer update with null metadata"""
    test_workspace, test_peer = sample_data

    # First set some metadata
    client.put(
        f"/v2/workspaces/{test_workspace.name}/peers/{test_peer.name}",
        json={"metadata": {"temp": "value"}},
    )

    # Then clear it with null
    response = client.put(
        f"/v2/workspaces/{test_workspace.name}/peers/{test_peer.name}",
        json={"metadata": None},
    )
    assert response.status_code == 200
    data = response.json()
    assert "metadata" in data


def test_update_peer_with_null_configuration(
    client: TestClient, sample_data: tuple[Workspace, Peer]
):
    """Test peer update with null configuration"""
    test_workspace, test_peer = sample_data

    response = client.put(
        f"/v2/workspaces/{test_workspace.name}/peers/{test_peer.name}",
        json={"configuration": None},
    )
    assert response.status_code == 200
    data = response.json()
    assert "configuration" in data


def test_get_sessions_for_peer_no_sessions(
    client: TestClient, sample_data: tuple[Workspace, Peer]
):
    test_workspace, test_peer = sample_data

    # Get sessions for the peer
    response = client.post(
        f"/v2/workspaces/{test_workspace.name}/peers/{test_peer.name}/sessions",
        json={},
    )
    assert response.status_code == 200
    data = response.json()
    assert "items" in data


def test_get_sessions_for_peer(client: TestClient, sample_data: tuple[Workspace, Peer]):
    test_workspace, test_peer = sample_data

    # Create session for the peer
    session_name = str(generate_nanoid())
    create_response = client.post(
        f"/v2/workspaces/{test_workspace.name}/sessions",
        json={"id": session_name, "peer_names": {test_peer.name: {}}},
    )
    assert create_response.status_code == 200
    created_session = create_response.json()
    assert created_session["id"] == session_name

    # Now get sessions for the peer and validate the session is returned
    response = client.post(
        f"/v2/workspaces/{test_workspace.name}/peers/{test_peer.name}/sessions",
    )
    assert response.status_code == 200
    data = response.json()
    assert "items" in data
    # Check that the created session is in the returned items
    session_ids = [item["id"] for item in data["items"]]
    assert session_name in session_ids
    assert len(data["items"]) == 1


def test_get_sessions_for_peer_with_empty_filter(
    client: TestClient, sample_data: tuple[Workspace, Peer]
):
    """Test getting sessions for peer with empty filter object"""
    test_workspace, test_peer = sample_data

    response = client.post(
        f"/v2/workspaces/{test_workspace.name}/peers/{test_peer.name}/sessions",
        json={"filters": {}},
    )
    assert response.status_code == 200
    data = response.json()
    assert "items" in data
    assert isinstance(data["items"], list)


def test_chat(client: TestClient, sample_data: tuple[Workspace, Peer]):
    test_workspace, test_peer = sample_data
    target_peer = str(generate_nanoid())

    # Test chat endpoint
    response = client.post(
        f"/v2/workspaces/{test_workspace.name}/peers/{test_peer.name}/chat",
        json={
            "query": "Hello, how are you?",
            "stream": False,
            "target": target_peer,
        },
    )
    assert response.status_code == 200
    data = response.json()
    assert "content" in data


def test_chat_with_optional_params(
    client: TestClient, sample_data: tuple[Workspace, Peer]
):
    """Test chat endpoint with optional parameters"""
    test_workspace, test_peer = sample_data

    session_id = str(generate_nanoid())

    # Create a session first
    client.post(
        f"/v2/workspaces/{test_workspace.name}/sessions",
        json={"id": session_id, "peer_names": {test_peer.name: {}}},
    )

    # Test chat without optional parameters
    response = client.post(
        f"/v2/workspaces/{test_workspace.name}/peers/{test_peer.name}/chat",
        json={
            "query": "Hello, how are you?",
            "stream": False,
            "session_id": session_id,
        },
    )
    assert response.status_code == 200
    data = response.json()
    assert "content" in data


def test_get_peer_representation_with_session(
    client: TestClient, sample_data: tuple[Workspace, Peer]
):
    """Test peer representation with session_id parameter"""
    test_workspace, test_peer = sample_data
    session_id = str(generate_nanoid())

    # Create a session first
    client.post(
        f"/v2/workspaces/{test_workspace.name}/sessions",
        json={"id": session_id, "peer_names": {test_peer.name: {}}},
    )

    # Test representation scoped to session
    response = client.post(
        f"/v2/workspaces/{test_workspace.name}/peers/{test_peer.name}/representation",
        json={
            "session_id": session_id,
            "queries": "Hello, how are you?",
        },
    )
    assert response.status_code == 200


def test_search_peer(client: TestClient, sample_data: tuple[Workspace, Peer]):
    """Test the peer search functionality"""
    test_workspace, test_peer = sample_data

    # Add some messages to search through
    client.post(
        f"/v2/workspaces/{test_workspace.name}/peers/{test_peer.name}/sessions/test_session/messages",
        json={
            "messages": [
                {"content": "Search this content", "peer_id": test_peer.name},
                {"content": "Another searchable message", "peer_id": test_peer.name},
            ]
        },
    )

    # Search with a query
    response = client.post(
        f"/v2/workspaces/{test_workspace.name}/peers/{test_peer.name}/search",
        json={"query": "search query", "limit": 10},
    )
    assert response.status_code == 200
    data = response.json()

    # Response should be a direct list of messages
    assert isinstance(data, list)


def test_search_peer_empty_query(
    client: TestClient, sample_data: tuple[Workspace, Peer]
):
    """Test peer search with empty query"""
    test_workspace, test_peer = sample_data

    # Search with empty query
    response = client.post(
        f"/v2/workspaces/{test_workspace.name}/peers/{test_peer.name}/search",
        json={"query": "", "limit": 10},
    )
    assert response.status_code == 200
    data = response.json()

    # Response should be a direct list of messages
    assert isinstance(data, list)


def test_search_peer_nonexistent(
    client: TestClient, sample_data: tuple[Workspace, Peer]
):
    """Test searching a peer that doesn't exist"""
    test_workspace, _ = sample_data
    nonexistent_peer_id = str(generate_nanoid())

    response = client.post(
        f"/v2/workspaces/{test_workspace.name}/peers/{nonexistent_peer_id}/search",
        json={"query": "test query", "limit": 10},
    )
    assert response.status_code == 200
    data: list[dict[str, Any]] = response.json()
    assert isinstance(data, list)
    assert len(data) == 0


def test_search_peer_with_messages(
    client: TestClient, sample_data: tuple[Workspace, Peer]
):
    """Test peer search with actual messages"""
    test_workspace, test_peer = sample_data

    # Add some messages to search through
    client.post(
        f"/v2/workspaces/{test_workspace.name}/peers/{test_peer.name}/sessions/test_session/messages",
        json={
            "messages": [
                {"content": "Search this content", "peer_id": test_peer.name},
                {"content": "Another searchable message", "peer_id": test_peer.name},
            ]
        },
    )

    # Search for content
    response = client.post(
        f"/v2/workspaces/{test_workspace.name}/peers/{test_peer.name}/search",
        json={"query": "search", "limit": 10},
    )
    assert response.status_code == 200
    data = response.json()

    # Response should be a direct list of messages
    assert isinstance(data, list)


def test_search_peer_with_limit(
    client: TestClient, sample_data: tuple[Workspace, Peer]
):
    """Test peer search with custom limit"""
    test_workspace, test_peer = sample_data

    # Add some messages to search through
    client.post(
        f"/v2/workspaces/{test_workspace.name}/peers/{test_peer.name}/sessions/test_session/messages",
        json={
            "messages": [
                {"content": "Search this content", "peer_id": test_peer.name},
                {"content": "Another searchable message", "peer_id": test_peer.name},
                {"content": "More searchable content", "peer_id": test_peer.name},
            ]
        },
    )

    # Search with custom limit
    response = client.post(
        f"/v2/workspaces/{test_workspace.name}/peers/{test_peer.name}/search",
        json={"query": "search", "limit": 2},
<<<<<<< HEAD
=======
    )

    assert response.status_code == 200
    data: list[dict[str, Any]] = response.json()
    assert isinstance(data, list)
    # Should not exceed the limit
    assert len(data) <= 2


def test_get_peers_with_complex_filter(
    client: TestClient, sample_data: tuple[Workspace, Peer]
):
    """Test peer listing with complex filters"""
    test_workspace, _ = sample_data

    # Create peers with different metadata
    for i in range(3):
        client.post(
            f"/v2/workspaces/{test_workspace.name}/peers",
            json={
                "name": str(generate_nanoid()),
                "metadata": {"index": i, "type": "test"},
            },
        )

    # Test complex filter combination
    response = client.post(
        f"/v2/workspaces/{test_workspace.name}/peers/list",
        json={
            "filters": {
                "AND": [
                    {"metadata": {"type": "test"}},
                    {"metadata": {"index": {"gte": 1}}},
                ]
            }
        },
>>>>>>> 04b1f64d
    )
    assert response.status_code == 200
    data = response.json()
    # for each peer returned, assert that the metadata["index"] fits our filter
    for peer in data["items"]:
        assert (
            peer["metadata"].get("index", 0) >= 1
            and peer["metadata"].get("type", "") == "test"
        )
    assert "items" in data


def test_update_peer_all_fields(
    client: TestClient, sample_data: tuple[Workspace, Peer]
):
    """Test peer update with all possible fields"""
    test_workspace, test_peer = sample_data

<<<<<<< HEAD
    assert response.status_code == 200
    data: list[dict[str, Any]] = response.json()
    assert isinstance(data, list)
    # Should not exceed the limit
    assert len(data) <= 2
=======
    # Test updating both metadata and configuration
    metadata = {"updated": True, "version": 2}
    configuration = {"features": {"new_feature": True}}

    response = client.put(
        f"/v2/workspaces/{test_workspace.name}/peers/{test_peer.name}",
        json={"metadata": metadata, "configuration": configuration},
    )
    assert response.status_code == 200
    data = response.json()
    assert data["metadata"] == metadata
    assert data["configuration"] == configuration
>>>>>>> 04b1f64d
<|MERGE_RESOLUTION|>--- conflicted
+++ resolved
@@ -488,8 +488,6 @@
     response = client.post(
         f"/v2/workspaces/{test_workspace.name}/peers/{test_peer.name}/search",
         json={"query": "search", "limit": 2},
-<<<<<<< HEAD
-=======
     )
 
     assert response.status_code == 200
@@ -526,7 +524,6 @@
                 ]
             }
         },
->>>>>>> 04b1f64d
     )
     assert response.status_code == 200
     data = response.json()
@@ -545,13 +542,6 @@
     """Test peer update with all possible fields"""
     test_workspace, test_peer = sample_data
 
-<<<<<<< HEAD
-    assert response.status_code == 200
-    data: list[dict[str, Any]] = response.json()
-    assert isinstance(data, list)
-    # Should not exceed the limit
-    assert len(data) <= 2
-=======
     # Test updating both metadata and configuration
     metadata = {"updated": True, "version": 2}
     configuration = {"features": {"new_feature": True}}
@@ -563,5 +553,4 @@
     assert response.status_code == 200
     data = response.json()
     assert data["metadata"] == metadata
-    assert data["configuration"] == configuration
->>>>>>> 04b1f64d
+    assert data["configuration"] == configuration