from nanoid import generate as generate_nanoid
import pytest
from unittest.mock import patch
from contextlib import asynccontextmanager


def test_app_validations_api(client):
    # Test name too short
    response = client.post("/v1/apps", json={"name": "", "metadata": {}})
    assert response.status_code == 422
    error = response.json()["detail"][0]
    assert error["loc"] == ["body", "name"]
    assert error["msg"] == "String should have at least 1 character"
    assert error["type"] == "string_too_short"

    # Test name too long
    response = client.post("/v1/apps", json={"name": "a" * 101, "metadata": {}})
    assert response.status_code == 422
    error = response.json()["detail"][0]
    assert error["loc"] == ["body", "name"]
    assert error["msg"] == "String should have at most 100 characters"
    assert error["type"] == "string_too_long"

    # Test invalid metadata type
    response = client.post("/v1/apps", json={"name": "test", "metadata": "not a dict"})
    assert response.status_code == 422
    error = response.json()["detail"][0]
    assert error["loc"] == ["body", "metadata"]
    assert error["type"] == "dict_type"


def test_user_validations_api(client, sample_data):
    test_app, _ = sample_data

    # Test name too short
    response = client.post(
        f"/v1/apps/{test_app.public_id}/users", json={"name": "", "metadata": {}}
    )
    assert response.status_code == 422
    error = response.json()["detail"][0]
    assert error["loc"] == ["body", "name"]
    assert error["msg"] == "String should have at least 1 character"
    assert error["type"] == "string_too_short"

    # Test name too long
    response = client.post(
        f"/v1/apps/{test_app.public_id}/users", json={"name": "a" * 101, "metadata": {}}
    )
    assert response.status_code == 422
    error = response.json()["detail"][0]
    assert error["loc"] == ["body", "name"]
    assert error["msg"] == "String should have at most 100 characters"
    assert error["type"] == "string_too_long"


def test_message_validations_api(client, sample_data):
    test_app, test_user = sample_data
    # Create a test session first
    session_response = client.post(
        f"/v1/apps/{test_app.public_id}/users/{test_user.public_id}/sessions",
        json={"metadata": {}},
    )
    session_id = session_response.json()["id"]

    # Test content too long
    response = client.post(
        f"/v1/apps/{test_app.public_id}/users/{test_user.public_id}/sessions/{session_id}/messages",
        json={"content": "a" * 50001, "is_user": True, "metadata": {}},
    )
    assert response.status_code == 422
    error = response.json()["detail"][0]
    assert error["loc"] == ["body", "content"]
    assert error["msg"] == "String should have at most 50000 characters"
    assert error["type"] == "string_too_long"

    # Test invalid is_user type
    response = client.post(
        f"/v1/apps/{test_app.public_id}/users/{test_user.public_id}/sessions/{session_id}/messages",
        json={"content": "test", "is_user": "not a bool", "metadata": {}},
    )
    assert response.status_code == 422
    error = response.json()["detail"][0]
    assert error["loc"] == ["body", "is_user"]
    assert error["type"] == "bool_parsing"


def test_collection_validations_api(client, sample_data):
    test_app, test_user = sample_data

    # Test name too short
    response = client.post(
        f"/v1/apps/{test_app.public_id}/users/{test_user.public_id}/collections",
        json={"name": "", "metadata": {}},
    )
    assert response.status_code == 422
    error = response.json()["detail"][0]
    assert error["loc"] == ["body", "name"]
    assert error["msg"] == "String should have at least 1 character"
    assert error["type"] == "string_too_short"

    # Test name too long
    response = client.post(
        f"/v1/apps/{test_app.public_id}/users/{test_user.public_id}/collections",
        json={"name": "a" * 101, "metadata": {}},
    )
    assert response.status_code == 422
    error = response.json()["detail"][0]
    assert error["loc"] == ["body", "name"]
    assert error["msg"] == "String should have at most 100 characters"
    assert error["type"] == "string_too_long"

    # Test 'honcho' name restriction
    response = client.post(
        f"/v1/apps/{test_app.public_id}/users/{test_user.public_id}/collections",
        json={"name": "honcho", "metadata": {}},
    )
    assert response.status_code == 422
    error = response.json()["detail"][0]
    assert error["loc"] == ["body", "name"]
    assert error["msg"] == "Value error, Collection name cannot be 'honcho'"
    assert error["type"] == "value_error"


def test_document_validations_api(client, sample_data):
    test_app, test_user = sample_data
    # Create a collection first
    collection_response = client.post(
        f"/v1/apps/{test_app.public_id}/users/{test_user.public_id}/collections",
        json={"name": str(generate_nanoid()), "metadata": {}},
    )
    collection_id = collection_response.json()["id"]

    # Test content too short
    response = client.post(
        f"/v1/apps/{test_app.public_id}/users/{test_user.public_id}/collections/{collection_id}/documents",
        json={"content": "", "metadata": {}},
    )
    assert response.status_code == 422
    error = response.json()["detail"][0]
    assert error["loc"] == ["body", "content"]
    assert error["msg"] == "String should have at least 1 character"
    assert error["type"] == "string_too_short"

    # Test content too long
    response = client.post(
        f"/v1/apps/{test_app.public_id}/users/{test_user.public_id}/collections/{collection_id}/documents",
        json={"content": "a" * 100001, "metadata": {}},
    )
    assert response.status_code == 422
    error = response.json()["detail"][0]
    assert error["loc"] == ["body", "content"]
    assert error["msg"] == "String should have at most 100000 characters"
    assert error["type"] == "string_too_long"


def test_document_query_validations_api(client, sample_data):
    test_app, test_user = sample_data
    # Create a collection first
    collection_response = client.post(
        f"/v1/apps/{test_app.public_id}/users/{test_user.public_id}/collections",
        json={"name": str(generate_nanoid()), "metadata": {}},
    )
    collection_id = collection_response.json()["id"]

    # Test query too short
    response = client.post(
        f"/v1/apps/{test_app.public_id}/users/{test_user.public_id}/collections/{collection_id}/documents/query",
        json={"query": "", "top_k": 5},
    )
    assert response.status_code == 422
    error = response.json()["detail"][0]
    assert error["loc"] == ["body", "query"]
    assert error["msg"] == "String should have at least 1 character"
    assert error["type"] == "string_too_short"

    # Test query too long
    response = client.post(
        f"/v1/apps/{test_app.public_id}/users/{test_user.public_id}/collections/{collection_id}/documents/query",
        json={"query": "a" * 1001, "top_k": 5},
    )
    assert response.status_code == 422
    error = response.json()["detail"][0]
    assert error["loc"] == ["body", "query"]
    assert error["msg"] == "String should have at most 1000 characters"
    assert error["type"] == "string_too_long"

    # Test top_k too small
    response = client.post(
        f"/v1/apps/{test_app.public_id}/users/{test_user.public_id}/collections/{collection_id}/documents/query",
        json={"query": "test", "top_k": 0},
    )
    assert response.status_code == 422
    error = response.json()["detail"][0]
    assert error["loc"] == ["body", "top_k"]
    assert error["msg"] == "Input should be greater than or equal to 1"
    assert error["type"] == "greater_than_equal"

    # Test top_k too large
    response = client.post(
        f"/v1/apps/{test_app.public_id}/users/{test_user.public_id}/collections/{collection_id}/documents/query",
        json={"query": "test", "top_k": 51},
    )
    assert response.status_code == 422
    error = response.json()["detail"][0]
    assert error["loc"] == ["body", "top_k"]
    assert error["msg"] == "Input should be less than or equal to 50"
    assert error["type"] == "less_than_equal"


def test_message_batch_validations_api(client, sample_data):
    test_app, test_user = sample_data
    # Create a test session first
    session_response = client.post(
        f"/v1/apps/{test_app.public_id}/users/{test_user.public_id}/sessions",
        json={"metadata": {}},
    )
    session_id = session_response.json()["id"]

    # Test batch too large
    messages = [
        {"content": f"test message {i}", "is_user": True, "metadata": {}}
        for i in range(101)  # Create 101 messages
    ]

    response = client.post(
        f"/v1/apps/{test_app.public_id}/users/{test_user.public_id}/sessions/{session_id}/messages/batch",
        json={"messages": messages},
    )
    assert response.status_code == 422
    error = response.json()["detail"][0]
    assert error["loc"] == ["body", "messages"]
    assert "List should have at most 100 items after validation" in error["msg"]
    assert error["type"] == "too_long"


def test_metamessage_validations_api(client, sample_data):
    test_app, test_user = sample_data
    # Create session and message first
    session_response = client.post(
        f"/v1/apps/{test_app.public_id}/users/{test_user.public_id}/sessions",
        json={"metadata": {}},
    )
    session_id = session_response.json()["id"]

    message_response = client.post(
        f"/v1/apps/{test_app.public_id}/users/{test_user.public_id}/sessions/{session_id}/messages",
        json={"content": "test message", "is_user": True, "metadata": {}},
    )
    message_id = message_response.json()["id"]

    # Test label too short
    response = client.post(
        f"/v1/apps/{test_app.public_id}/users/{test_user.public_id}/metamessages",
        json={
            "label": "",
            "content": "test content",
            "session_id": session_id,
            "message_id": message_id,
            "metadata": {},
        },
    )
    assert response.status_code == 422
    error = response.json()["detail"][0]
    assert error["loc"] == ["body", "label"]
    assert error["msg"] == "String should have at least 1 character"
    assert error["type"] == "string_too_short"

    # Test label too long
    response = client.post(
        f"/v1/apps/{test_app.public_id}/users/{test_user.public_id}/metamessages",
        json={
            "label": "a" * 51,
            "content": "test content",
            "session_id": session_id,
            "message_id": message_id,
            "metadata": {},
        },
    )
    assert response.status_code == 422
    error = response.json()["detail"][0]
    assert error["loc"] == ["body", "label"]
    assert error["msg"] == "String should have at most 50 characters"
    assert error["type"] == "string_too_long"

    # Test content too long
    response = client.post(
        f"/v1/apps/{test_app.public_id}/users/{test_user.public_id}/metamessages",
        json={
            "label": "test_type",
            "content": "a" * 50001,
            "message_id": message_id,
            "session_id": session_id,
            "metadata": {},
        },
    )
    assert response.status_code == 422
    error = response.json()["detail"][0]
    assert error["loc"] == ["body", "content"]
    assert error["msg"] == "String should have at most 50000 characters"
    assert error["type"] == "string_too_long"


def test_collection_update_validations_api(client, sample_data):
    test_app, test_user = sample_data
    # Create a collection first
    collection_response = client.post(
        f"/v1/apps/{test_app.public_id}/users/{test_user.public_id}/collections",
        json={"name": str(generate_nanoid()), "metadata": {}},
    )
    collection_id = collection_response.json()["id"]

    # Test honcho name in update
    response = client.put(
        f"/v1/apps/{test_app.public_id}/users/{test_user.public_id}/collections/{collection_id}",
        json={"name": "honcho", "metadata": {}},
    )
    assert response.status_code == 422
    error = response.json()["detail"][0]
    assert error["loc"] == ["body", "name"]
    assert error["msg"] == "Value error, Collection name cannot be 'honcho'"
    assert error["type"] == "value_error"


def test_document_update_validations_api(client, sample_data):
    test_app, test_user = sample_data
    # Create collection and document first
    collection_response = client.post(
        f"/v1/apps/{test_app.public_id}/users/{test_user.public_id}/collections",
        json={"name": str(generate_nanoid()), "metadata": {}},
    )
    collection_id = collection_response.json()["id"]

    document_response = client.post(
        f"/v1/apps/{test_app.public_id}/users/{test_user.public_id}/collections/{collection_id}/documents",
        json={"content": "test content", "metadata": {}},
    )
    document_id = document_response.json()["id"]

    # Test content too long in update
    response = client.put(
        f"/v1/apps/{test_app.public_id}/users/{test_user.public_id}/collections/{collection_id}/documents/{document_id}",
        json={"content": "a" * 100001, "metadata": {}},
    )
    assert response.status_code == 422
    error = response.json()["detail"][0]
    assert error["loc"] == ["body", "content"]
    assert error["msg"] == "String should have at most 100000 characters"
    assert error["type"] == "string_too_long"


def test_session_validations_api(client, sample_data):
    test_app, test_user = sample_data
    # Create a test session first
    session_response = client.post(
        f"/v1/apps/{test_app.public_id}/users/{test_user.public_id}/sessions",
        json={"metadata": {}},
    )
    session_id = session_response.json()["id"]

    # Test invalid metadata type
    response = client.put(
        f"/v1/apps/{test_app.public_id}/users/{test_user.public_id}/sessions/{session_id}",
        json={"metadata": "not a dict"},
    )
    assert response.status_code == 422
    error = response.json()["detail"][0]
    assert error["loc"] == ["body", "metadata"]
    assert error["type"] == "dict_type"

    # Test empty update
    response = client.put(
        f"/v1/apps/{test_app.public_id}/users/{test_user.public_id}/sessions/{session_id}",
        json={},
    )
    assert response.status_code == 422


def test_agent_query_validations_api(client, sample_data, monkeypatch):
    # Mock the functions in agent.py that are causing the database issues

    # Create a mock collection with a public_id
    class MockCollection:
        def __init__(self):
            self.public_id = "mock_collection_id"

    # Mock collection retrieval/creation function
    async def mock_get_or_create_collection(*args, **kwargs):
        return MockCollection()

    async def mock_get_working_representation_from_trace(*args, **kwargs):
        """Mock function that returns working representation from deriver trace."""
        return """EXPLICIT OBSERVATIONS:
- User prefers Python programming
- User lives in California

<<<<<<< HEAD
    async def mock_get_long_term_observations(query: str, embedding_store) -> list[str]:
        """Mock function that returns sample observations for testing."""
        return [
            "User prefers Python programming",
            "User lives in California",
            "User works remotely",
            "User enjoys hiking",
        ]
=======
DEDUCTIVE OBSERVATIONS:
- User works remotely
- User enjoys hiking
>>>>>>> eb8e799d

INDUCTIVE OBSERVATIONS:
- User tends to ask technical questions
- User is active in the morning"""

    async def mock_get_observations(*args, **kwargs):
        """Mock function that returns additional context observations."""
        return """=== REASONING-BASED USER UNDERSTANDING ===

## ABDUCTIVE (High-level psychological insights):
User appears to be a technical professional interested in continuous learning

## INDUCTIVE (Observed patterns and behaviors):
User frequently asks follow-up questions to understand complex topics
User prefers detailed explanations over brief answers

## DEDUCTIVE (Explicit observations and statements):
User has stated they work in software development
User mentioned working from home"""

<<<<<<< HEAD
    # Mock the dialectic_call function
    async def mock_dialectic_call(
        query: str, user_representation: str, chat_history: str
    ):
        # Create a mock response that works with the actual function
        return "Mock response"

    # Mock the dialectic_stream function
    async def mock_dialectic_stream(
        query: str, user_representation: str, chat_history: str
    ):
=======
    # Mock the Dialectic.call method
    async def mock_dialectic_call(self):
        # Create a mock response that will work with line 310 in agent.py:
        # return schemas.DialecticResponse(content=response[0]["text"])
        return [{"text": "Mock response"}]

    # Mock the Dialectic.stream method
    def mock_dialectic_stream(self):
>>>>>>> eb8e799d
        class MockStream:
            def __enter__(self):
                return self

            def __exit__(self, *args):
                pass

            @property
            def text_stream(self):
                yield "Mock streamed response"

        return MockStream()

    # Apply the monkeypatches
    monkeypatch.setattr(
        "src.crud.get_or_create_user_protected_collection",
        mock_get_or_create_collection,
    )
<<<<<<< HEAD
    monkeypatch.setattr("src.utils.history.get_summarized_history", mock_chat_history)

    # Mock the entire agent.chat function to avoid database schema issues
    async def mock_agent_chat(
        app_id: str, user_id: str, session_id: str, queries, stream: bool = False
    ):
        if stream:
            # Return a mock stream response
            class MockStreamResponse:
                def text_stream(self):
                    yield "Mock streamed response"

            return MockStreamResponse()
        else:
            # Return a mock non-stream response with content attribute (like LLM response)
            class MockResponse:
                content = "Mock response"

            return MockResponse()

    monkeypatch.setattr("src.agent.chat", mock_agent_chat)
=======
    
    # Mock tracked_db context manager to avoid database connections
    @asynccontextmanager
    async def mock_tracked_db(*args, **kwargs):
        # Return a mock db session that doesn't connect to the real database
        class MockDB:
            pass
        yield MockDB()
    
    monkeypatch.setattr("src.agent.tracked_db", mock_tracked_db)
    monkeypatch.setattr("src.agent.get_working_representation_from_trace", mock_get_working_representation_from_trace)
    monkeypatch.setattr("src.agent.get_observations", mock_get_observations)
    monkeypatch.setattr("src.agent.Dialectic.call", mock_dialectic_call)
    monkeypatch.setattr("src.agent.Dialectic.stream", mock_dialectic_stream)
>>>>>>> eb8e799d

    test_app, test_user = sample_data
    # Create a session first since agent queries are likely session-based
    session_response = client.post(
        f"/v1/apps/{test_app.public_id}/users/{test_user.public_id}/sessions",
        json={"metadata": {}},
    )
    session_id = session_response.json()["id"]

    # Test valid string query (under 10000 chars)
    response = client.post(
        f"/v1/apps/{test_app.public_id}/users/{test_user.public_id}/sessions/{session_id}/chat",
        json={"queries": "a" * 9999},
    )
    assert response.status_code == 200

    # Test string query too long (over 10000 chars)
    response = client.post(
        f"/v1/apps/{test_app.public_id}/users/{test_user.public_id}/sessions/{session_id}/chat",
        json={"queries": "a" * 10001},
    )
    assert response.status_code == 422
    error = response.json()["detail"][0]
    assert error["loc"] == ["body", "queries"]
    assert error["msg"] == "Value error, Query too long"
    assert error["type"] == "value_error"

    # Test valid list query (under 25 items, each under 10000 chars)
    response = client.post(
        f"/v1/apps/{test_app.public_id}/users/{test_user.public_id}/sessions/{session_id}/chat",
        json={"queries": ["a" * 9999 for _ in range(25)]},
    )
    assert response.status_code == 200

    # Test list too long (over 25 items)
    response = client.post(
        f"/v1/apps/{test_app.public_id}/users/{test_user.public_id}/sessions/{session_id}/chat",
        json={"queries": ["test" for _ in range(26)]},
    )
    assert response.status_code == 422
    error = response.json()["detail"][0]
    assert error["loc"] == ["body", "queries"]
    assert error["type"] == "value_error"

    # Test list item too long (item over 10000 chars)
    response = client.post(
        f"/v1/apps/{test_app.public_id}/users/{test_user.public_id}/sessions/{session_id}/chat",
        json={"queries": ["a" * 10001]},
    )
    assert response.status_code == 422
    error = response.json()["detail"][0]
    assert error["loc"] == ["body", "queries"]
    assert error["msg"] == "Value error, One or more queries too long"
    assert error["type"] == "value_error"

    # Test that strings over 20 chars are allowed
    response = client.post(
        f"/v1/apps/{test_app.public_id}/users/{test_user.public_id}/sessions/{session_id}/chat",
        json={"queries": "a" * 100},  # 100 chars should be fine
    )
    assert response.status_code == 200


def test_required_field_validations_api(client, sample_data):
    test_app, test_user = sample_data
    session_response = client.post(
        f"/v1/apps/{test_app.public_id}/users/{test_user.public_id}/sessions",
        json={"metadata": {}},
    )
    session_id = session_response.json()["id"]

    # Test missing required content in message
    response = client.post(
        f"/v1/apps/{test_app.public_id}/users/{test_user.public_id}/sessions/{session_id}/messages",
        json={"is_user": True, "metadata": {}},
    )
    assert response.status_code == 422
    error = response.json()["detail"][0]
    assert error["loc"] == ["body", "content"]
    assert error["type"] == "missing"

    # Test missing required is_user in message
    response = client.post(
        f"/v1/apps/{test_app.public_id}/users/{test_user.public_id}/sessions/{session_id}/messages",
        json={"content": "test", "metadata": {}},
    )
    assert response.status_code == 422
    error = response.json()["detail"][0]
    assert error["loc"] == ["body", "is_user"]
    assert error["type"] == "missing"

    # Test missing required name in collection
    response = client.post(
        f"/v1/apps/{test_app.public_id}/users/{test_user.public_id}/collections",
        json={"metadata": {}},
    )
    assert response.status_code == 422
    error = response.json()["detail"][0]
    assert error["loc"] == ["body", "name"]
    assert error["type"] == "missing"


def test_filter_validations_api(client, sample_data):
    test_app, test_user = sample_data
    # Create a session first
    session_response = client.post(
        f"/v1/apps/{test_app.public_id}/users/{test_user.public_id}/sessions",
        json={"metadata": {}},
    )
    session_id = session_response.json()["id"]

    # Test invalid filter type in message list (at session level)
    response = client.post(
        f"/v1/apps/{test_app.public_id}/users/{test_user.public_id}/sessions/{session_id}/messages/list",
        json={"filter": "not a dict"},
    )
    assert response.status_code == 422
    error = response.json()["detail"][0]
    assert error["loc"] == ["body", "filter"]
    assert error["type"] == "dict_type"

    # Test invalid filter type in collection list (at user level)
    response = client.post(
        f"/v1/apps/{test_app.public_id}/users/{test_user.public_id}/collections/list",
        json={"filter": "not a dict"},
    )
    assert response.status_code == 422
    error = response.json()["detail"][0]
    assert error["loc"] == ["body", "filter"]
    assert error["type"] == "dict_type"<|MERGE_RESOLUTION|>--- conflicted
+++ resolved
@@ -393,20 +393,9 @@
 - User prefers Python programming
 - User lives in California
 
-<<<<<<< HEAD
-    async def mock_get_long_term_observations(query: str, embedding_store) -> list[str]:
-        """Mock function that returns sample observations for testing."""
-        return [
-            "User prefers Python programming",
-            "User lives in California",
-            "User works remotely",
-            "User enjoys hiking",
-        ]
-=======
 DEDUCTIVE OBSERVATIONS:
 - User works remotely
 - User enjoys hiking
->>>>>>> eb8e799d
 
 INDUCTIVE OBSERVATIONS:
 - User tends to ask technical questions
@@ -427,28 +416,19 @@
 User has stated they work in software development
 User mentioned working from home"""
 
-<<<<<<< HEAD
     # Mock the dialectic_call function
     async def mock_dialectic_call(
-        query: str, user_representation: str, chat_history: str
+        query: str, working_representation: str, additional_context: str
     ):
-        # Create a mock response that works with the actual function
-        return "Mock response"
+        # Create a mock response that works with mirascope
+        class MockResponse:
+            content = "Mock response"
+        return MockResponse()
 
     # Mock the dialectic_stream function
     async def mock_dialectic_stream(
-        query: str, user_representation: str, chat_history: str
+        query: str, working_representation: str, additional_context: str
     ):
-=======
-    # Mock the Dialectic.call method
-    async def mock_dialectic_call(self):
-        # Create a mock response that will work with line 310 in agent.py:
-        # return schemas.DialecticResponse(content=response[0]["text"])
-        return [{"text": "Mock response"}]
-
-    # Mock the Dialectic.stream method
-    def mock_dialectic_stream(self):
->>>>>>> eb8e799d
         class MockStream:
             def __enter__(self):
                 return self
@@ -467,30 +447,6 @@
         "src.crud.get_or_create_user_protected_collection",
         mock_get_or_create_collection,
     )
-<<<<<<< HEAD
-    monkeypatch.setattr("src.utils.history.get_summarized_history", mock_chat_history)
-
-    # Mock the entire agent.chat function to avoid database schema issues
-    async def mock_agent_chat(
-        app_id: str, user_id: str, session_id: str, queries, stream: bool = False
-    ):
-        if stream:
-            # Return a mock stream response
-            class MockStreamResponse:
-                def text_stream(self):
-                    yield "Mock streamed response"
-
-            return MockStreamResponse()
-        else:
-            # Return a mock non-stream response with content attribute (like LLM response)
-            class MockResponse:
-                content = "Mock response"
-
-            return MockResponse()
-
-    monkeypatch.setattr("src.agent.chat", mock_agent_chat)
-=======
-    
     # Mock tracked_db context manager to avoid database connections
     @asynccontextmanager
     async def mock_tracked_db(*args, **kwargs):
@@ -502,9 +458,8 @@
     monkeypatch.setattr("src.agent.tracked_db", mock_tracked_db)
     monkeypatch.setattr("src.agent.get_working_representation_from_trace", mock_get_working_representation_from_trace)
     monkeypatch.setattr("src.agent.get_observations", mock_get_observations)
-    monkeypatch.setattr("src.agent.Dialectic.call", mock_dialectic_call)
-    monkeypatch.setattr("src.agent.Dialectic.stream", mock_dialectic_stream)
->>>>>>> eb8e799d
+    monkeypatch.setattr("src.agent.dialectic_call", mock_dialectic_call)
+    monkeypatch.setattr("src.agent.dialectic_stream", mock_dialectic_stream)
 
     test_app, test_user = sample_data
     # Create a session first since agent queries are likely session-based
