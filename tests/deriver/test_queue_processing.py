from collections.abc import Callable
from typing import Any
from unittest.mock import patch

import pytest
from sqlalchemy import select
from sqlalchemy.ext.asyncio import AsyncSession

from src import models
from src.config import settings
<<<<<<< HEAD
from src.deriver.queue_manager import QueueManager
from src.utils.work_unit import get_work_unit_key
=======
from src.deriver.queue_manager import QueueManager, WorkerOwnership
from src.deriver.utils import get_work_unit_key
>>>>>>> 73c5eb1f


@pytest.mark.asyncio
class TestQueueProcessing:
    """Test suite for queue processing functionality"""

    async def test_get_and_claim_work_units(
        self,
        sample_queue_items: list[models.QueueItem],
        sample_session_with_peers: tuple[models.Session, list[models.Peer]],
    ) -> None:
        """Test that get_and_claim_work_units correctly identifies unprocessed work"""
        session, _peers = sample_session_with_peers  # pyright: ignore[reportUnusedVariable]

        # Verify we have queue items from our test setup
        assert len(sample_queue_items) == 9  # 6 representation + 3 summary

        # Create a queue manager instance
        queue_manager = QueueManager()

        # Get available work units
        work_units = await queue_manager.get_and_claim_work_units()

        # Should have some work units available (may include items from other tests)
        assert len(work_units) > 0

        # Check that all work units have the expected structure
        for work_unit in work_units:
            assert isinstance(work_unit, str)
            assert work_unit.split(":")[0] in ["representation", "summary"]

        # The test is mainly verifying that get_and_claim_work_units works without errors
        # and returns properly structured work unit key strings

    async def test_work_unit_claiming(
        self,
        db_session: AsyncSession,
        sample_queue_items: list[models.QueueItem],  # noqa: ARG001  # pyright: ignore[reportUnusedParameter]
        sample_session_with_peers: tuple[models.Session, list[models.Peer]],
    ) -> None:
        """Test that work units can be claimed and are not available to other workers"""
        _session, _peers = sample_session_with_peers

        # Create a queue manager instance
        queue_manager = QueueManager()

        # Get available work units
        work_units = await queue_manager.get_and_claim_work_units()
        assert len(work_units) > 0

        # The API already claimed returned units; verify it's tracked and not returned again

        work_unit = next(iter(work_units.keys()))
        tracked = (
            await db_session.execute(
                select(models.ActiveQueueSession).where(
                    models.ActiveQueueSession.work_unit_key == work_unit
                )
            )
        ).scalar_one_or_none()
        assert tracked is not None

        # Get available work units again - the claimed one should not be available
        remaining_work_units = await queue_manager.get_and_claim_work_units()

        # The claimed work unit should not be in the remaining list
        assert work_unit not in remaining_work_units

    @pytest.mark.asyncio
    async def test_get_and_claim_excludes_already_claimed(
        self,
        sample_queue_items: list[models.QueueItem],  # noqa: ARG001  # pyright: ignore[reportUnusedParameter]
    ) -> None:
        queue_manager = QueueManager()
        first_batch = await queue_manager.get_and_claim_work_units()
        assert len(first_batch) > 0

        # Call again; previously claimed keys should not appear
        second_batch = await queue_manager.get_and_claim_work_units()
        assert all(k not in second_batch for k in first_batch)

    @pytest.mark.asyncio
    async def test_claim_work_unit_conflict_returns_false(
        self,
        db_session: AsyncSession,
        sample_queue_items: list[models.QueueItem],  # noqa: ARG001  # pyright: ignore[reportUnusedParameter]
    ) -> None:
        # Pre-create an active session for a key
        queue_manager = QueueManager()
        claimed = await queue_manager.get_and_claim_work_units()
        assert len(claimed) > 0
        key = list(claimed.keys())[0]

        # Trying to claim the same key again via the API should return empty dict
        claimed_again = await queue_manager.claim_work_units(db_session, [key])
        assert claimed_again == {}

    @pytest.mark.asyncio
    async def test_get_next_message_orders_and_filters_simple(
        self,
        db_session: AsyncSession,
        sample_session_with_peers: tuple[models.Session, list[models.Peer]],
        create_queue_payload: Callable[..., Any],
        add_queue_items: Callable[..., Any],
    ) -> None:
        session, peers = sample_session_with_peers
        peer = peers[0]

        # Create and save messages to the database first
        messages: list[models.Message] = []
        for _ in range(3):
            message = models.Message(
                session_name=session.name,
                workspace_name=session.workspace_name,
                peer_name=peer.name,
                content="hello",
                token_count=10,
            )
            db_session.add(message)
            messages.append(message)

        await db_session.commit()

        # Refresh to get the actual IDs
        for message in messages:
            await db_session.refresh(message)

        payloads: list[Any] = []
        for message in messages:
            payload = create_queue_payload(  # type: ignore[reportUnknownArgumentType]
                message=message,
                task_type="representation",
                sender_name=peer.name,
                target_name=peer.name,
            )
            payloads.append(payload)

        items = await add_queue_items(payloads, session.id)
        # Determine ascending order by DB id
        ordered = (
            (
                await db_session.execute(
                    select(models.QueueItem)
                    .where(models.QueueItem.work_unit_key == items[0].work_unit_key)
                    .order_by(models.QueueItem.id)
                )
            )
            .scalars()
            .all()
        )
        first, second = ordered[0], ordered[1]

        qm = QueueManager()

        aqs = models.ActiveQueueSession(
            work_unit_key=first.work_unit_key,
        )
        db_session.add(aqs)
        await db_session.commit()
        await db_session.refresh(aqs)

        _, items_to_process = await qm.get_message_batch(
            task_type="representation",
            work_unit_key=first.work_unit_key,
            aqs_id=aqs.id,
        )
        nxt = items_to_process[0] if items_to_process else None
        assert nxt is not None and nxt.id == first.id

        # Mark first processed, next should be the second
        first.processed = True
        await db_session.commit()
        _, items_to_process2 = await qm.get_message_batch(
            task_type="representation",
            work_unit_key=first.work_unit_key,
            aqs_id=aqs.id,
        )
        nxt2 = items_to_process2[0] if items_to_process2 else None
        assert nxt2 is not None and nxt2.id == second.id

    @pytest.mark.asyncio
    async def test_cleanup_work_unit_removes_row(
        self,
        sample_queue_items: list[models.QueueItem],  # noqa: ARG001  # pyright: ignore[reportUnusedParameter]
        db_session: AsyncSession,
    ) -> None:
        qm = QueueManager()
        claimed = await qm.get_and_claim_work_units()
        assert len(claimed) > 0
        key = list(claimed.keys())[0]
        aqs_id = claimed[key]

        removed = await qm._cleanup_work_unit(aqs_id, key)  # pyright: ignore[reportPrivateUsage]
        assert removed is True

        remaining = (
            await db_session.execute(
                select(models.ActiveQueueSession).where(
                    models.ActiveQueueSession.work_unit_key == key
                )
            )
        ).scalar_one_or_none()
        assert remaining is None

    async def test_stale_work_unit_cleanup(
        self,
        sample_session_with_peers: tuple[models.Session, list[models.Peer]],
    ) -> None:
        """Test that stale work units are cleaned up properly"""
        _session, _peers = sample_session_with_peers

        # Create an active queue session with an old timestamp
        # from datetime import datetime, timedelta, timezone

        # datetime.now(timezone.utc) - timedelta(minutes=10)

        # We'll test this by checking that the cleanup logic works in get_and_claim_work_units
        # which is called by the queue manager during normal operation
        queue_manager = QueueManager()

        # Get available work units - this should clean up stale entries
        work_units = await queue_manager.get_and_claim_work_units()

        # This test ensures the cleanup logic doesn't break, though we don't have stale entries yet
        assert isinstance(work_units, dict)

    async def test_work_unit_key_format(
        self, sample_session_with_peers: tuple[models.Session, list[models.Peer]]
    ) -> None:
        """Test that work unit keys have the correct format"""
        session, peers = sample_session_with_peers
        peer1, peer2, _ = peers

        # Create a representation work unit key
        # Format: task_type:workspace:session:sender:target
        work_unit_key = (
            f"representation:workspace1:{session.name}:{peer1.name}:{peer2.name}"
        )

        # Check that the key contains the expected information
        assert session.name in work_unit_key
        assert peer1.name in work_unit_key
        assert peer2.name in work_unit_key
        assert "representation" in work_unit_key
        assert "workspace1" in work_unit_key

        # Create a summary work unit key
        # Summary work units use None for sender/target
        summary_work_unit_key = f"summary:workspace1:{session.name}:None:None"

        assert session.name in summary_work_unit_key
        assert "None" in summary_work_unit_key
        assert "summary" in summary_work_unit_key
        assert "workspace1" in summary_work_unit_key

    @pytest.mark.asyncio
    async def test_representation_batching_respects_token_limits(
        self,
        db_session: AsyncSession,
        sample_session_with_peers: tuple[models.Session, list[models.Peer]],
        create_queue_payload: Callable[..., Any],
    ) -> None:
        """Test that representation tasks are batched based on token limits"""

        session, peers = sample_session_with_peers
        peer = peers[0]

        # Create messages with token counts that exceed batch limit
        limit = settings.DERIVER.REPRESENTATION_BATCH_MAX_TOKENS
        token_counts = [limit // 2, limit // 2, limit // 2]

        # Create and save messages to the database first
        messages: list[models.Message] = []
        for i, token_count in enumerate(token_counts):
            message = models.Message(
                session_name=session.name,
                workspace_name=session.workspace_name,
                peer_name=peer.name,
                content=f"Test message {i}",
                token_count=token_count,
            )
            db_session.add(message)
            messages.append(message)

        await db_session.commit()

        # Refresh to get the actual IDs
        for message in messages:
            await db_session.refresh(message)

        # Create queue items with token counts
        payloads = [
            create_queue_payload(  # type: ignore[reportUnknownArgumentType]
                message=msg,
                task_type="representation",
                sender_name=peer.name,
                target_name=peer.name,
            )
            for msg in messages
        ]

        queue_items: list[models.QueueItem] = []
        for payload in payloads:
            task_type = payload.get("task_type", "unknown")
            work_unit_key = get_work_unit_key(payload)

            queue_item = models.QueueItem(
                session_id=session.id,
                task_type=task_type,
                work_unit_key=work_unit_key,
                payload=payload,
                processed=False,
            )
            db_session.add(queue_item)
            queue_items.append(queue_item)

        await db_session.commit()
        for item in queue_items:
            await db_session.refresh(item)

        # Mock process_items to capture batches
        processed_batches: list[dict[str, Any]] = []

        async def mock_process_representation_batch(
            messages: list[models.Message],
            sender_name: str | None = None,  # pyright: ignore[reportUnusedParameter]
            target_name: str | None = None,  # pyright: ignore[reportUnusedParameter]
        ) -> None:
            processed_batches.append(
                {
                    "task_type": "representation",
                    "payload_count": len(messages),
                }
            )

        # Process work unit and verify batching
        qm = QueueManager()
        work_unit_key = queue_items[0].work_unit_key
        worker_id = "test_worker"

        # Manually claim and assign ownership
        claimed_units = await qm.claim_work_units(db_session, [work_unit_key])
        aqs_id = claimed_units[work_unit_key]
        qm.worker_ownership[worker_id] = WorkerOwnership(
            work_unit_key=work_unit_key, aqs_id=aqs_id
        )

        with patch(
            "src.deriver.queue_manager.process_representation_batch",
            side_effect=mock_process_representation_batch,
        ):
            await qm.process_work_unit(work_unit_key, worker_id)

        # Should create 2 batches due to token limits
        assert len(processed_batches) == 2
        assert processed_batches[0]["payload_count"] == 2
        assert processed_batches[1]["payload_count"] == 1
        assert all(b["task_type"] == "representation" for b in processed_batches)

    @pytest.mark.asyncio
    async def test_token_batching_filters_by_work_unit(
        self,
        db_session: AsyncSession,
        sample_session_with_peers: tuple[models.Session, list[models.Peer]],
        create_queue_payload: Callable[..., Any],
    ) -> None:
        """Test that messages are batched chronologically across all peers, then filtered by work unit"""

        session, peers = sample_session_with_peers
        alice, bob, steve = peers[0], peers[1], peers[2]

        # Create messages from different peers with specific token counts
        # Message sequence: alice(250), bob(400), steve(300), alice(500), bob(500), alice(40), steve(100)
        # Token limit: 2000 - should batch messages 1-6 (1990 tokens)
        messages_data = [
            (alice, 250),
            (bob, 400),
            (steve, 300),
            (alice, 500),
            (bob, 500),
            (alice, 40),
            (steve, 100),
        ]

        messages: list[models.Message] = []
        for peer, token_count in messages_data:
            message = models.Message(
                session_name=session.name,
                workspace_name=session.workspace_name,
                peer_name=peer.name,
                content=f"Message from {peer.name}",
                token_count=token_count,
            )
            db_session.add(message)
            messages.append(message)

        await db_session.commit()
        for message in messages:
            await db_session.refresh(message)

        # Create queue items for alice's work unit (representation)

        alice_queue_items: list[models.QueueItem] = []
        bob_queue_items: list[models.QueueItem] = []
        steve_queue_items: list[models.QueueItem] = []

        for i, message in enumerate(messages):
            peer = messages_data[i][0]
            target = alice  # All observing alice for simplicity

            payload = create_queue_payload(  # type: ignore[reportUnknownArgumentType]
                message=message,
                task_type="representation",
                sender_name=peer.name,
                target_name=target.name,
            )
            work_unit_key = get_work_unit_key("representation", payload)

            queue_item = models.QueueItem(
                session_id=session.id,
                task_type="representation",
                work_unit_key=work_unit_key,
                payload=payload,
                processed=False,
            )
            db_session.add(queue_item)

            # Track items by peer
            if peer == alice:
                alice_queue_items.append(queue_item)
            elif peer == bob:
                bob_queue_items.append(queue_item)
            else:
                steve_queue_items.append(queue_item)

        await db_session.commit()
        for item in alice_queue_items + bob_queue_items + steve_queue_items:
            await db_session.refresh(item)

        qm = QueueManager()

        # Mock the token limit to 2000 for this test
        with patch.object(settings.DERIVER, "REPRESENTATION_BATCH_MAX_TOKENS", 2000):
            # Test alice's work unit
            alice_work_unit_key = alice_queue_items[0].work_unit_key
            alice_aqs = models.ActiveQueueSession(work_unit_key=alice_work_unit_key)
            db_session.add(alice_aqs)
            await db_session.commit()
            await db_session.refresh(alice_aqs)

            alice_messages, alice_items = await qm.get_message_batch(
                task_type="representation",
                work_unit_key=alice_work_unit_key,
                aqs_id=alice_aqs.id,
            )

            assert len(alice_messages) == 6
            alice_message_ids: set[int] = {m.id for m in alice_messages}
            expected_batch_ids = {
                messages[0].id,  # alice(250)
                messages[1].id,  # bob(400)
                messages[2].id,  # steve(300)
                messages[3].id,  # alice(500)
                messages[4].id,  # bob(500)
                messages[5].id,  # alice(40)
            }
            assert alice_message_ids == expected_batch_ids

            # Ensure items are only for alice
            assert all(
                qi.payload.get("sender_name") == alice.name for qi in alice_items
            )

            # Test bob's work unit - starts at message 2 for per-work-unit anchoring
            bob_work_unit_key = bob_queue_items[0].work_unit_key
            bob_aqs = models.ActiveQueueSession(work_unit_key=bob_work_unit_key)
            db_session.add(bob_aqs)
            await db_session.commit()
            await db_session.refresh(bob_aqs)

            bob_messages, bob_items = await qm.get_message_batch(
                task_type="representation",
                work_unit_key=bob_work_unit_key,
                aqs_id=bob_aqs.id,
            )

            # Bob should get 4 messages (2..5)
            assert len(bob_messages) == 4
            bob_message_ids: set[int] = {m.id for m in bob_messages}
            expected_bob_ids = {
                messages[1].id,  # bob(400)
                messages[2].id,  # steve(300)
                messages[3].id,  # alice(500)
                messages[4].id,  # bob(500)
            }
            assert bob_message_ids == expected_bob_ids
            # Ensure items are only for bob
            assert all(qi.payload.get("sender_name") == bob.name for qi in bob_items)

            # Test steve's work unit - starts at message 3 for per-work-unit anchoring
            steve_work_unit_key = steve_queue_items[0].work_unit_key
            steve_aqs = models.ActiveQueueSession(work_unit_key=steve_work_unit_key)
            db_session.add(steve_aqs)
            await db_session.commit()
            await db_session.refresh(steve_aqs)

            steve_messages, steve_items = await qm.get_message_batch(
                task_type="representation",
                work_unit_key=steve_work_unit_key,
                aqs_id=steve_aqs.id,
            )

            # Steve should get 5 messages (3..7)
            assert len(steve_messages) == 5
            steve_message_ids: set[int] = {m.id for m in steve_messages}
            expected_steve_ids = {
                messages[2].id,  # steve(300)
                messages[3].id,  # alice(500)
                messages[4].id,  # bob(500)
                messages[5].id,  # alice(40)
                messages[6].id,  # steve(100)
            }
            assert steve_message_ids == expected_steve_ids
            # Ensure items are only for steve
            assert all(
                qi.payload.get("sender_name") == steve.name for qi in steve_items
            )

    @pytest.mark.asyncio
    async def test_per_work_unit_anchoring_with_token_limits(
        self,
        db_session: AsyncSession,
        sample_session_with_peers: tuple[models.Session, list[models.Peer]],
        create_queue_payload: Callable[..., Any],
    ) -> None:
        """Test that per-work-unit anchoring processes each sender's messages independently within token limits"""

        session, peers = sample_session_with_peers
        bob, steve, alice = peers[0], peers[1], peers[2]

        # Create messages: bob(800), steve(800), alice(100), alice(200)
        # Token limit: 1500
        # With per-work-unit anchoring:
        # - Bob's work unit: starts at message 1, includes only bob(800)
        # - Steve's work unit: starts at message 2, includes only steve(800)
        # - Alice's work unit: starts at message 3, includes alice(100) + alice(200)
        messages_data = [
            (bob, 800),
            (steve, 800),
            (alice, 100),
            (alice, 200),
        ]

        messages: list[models.Message] = []
        for peer, token_count in messages_data:
            message = models.Message(
                session_name=session.name,
                workspace_name=session.workspace_name,
                peer_name=peer.name,
                content=f"Message from {peer.name}",
                token_count=token_count,
            )
            db_session.add(message)
            messages.append(message)

        await db_session.commit()
        for message in messages:
            await db_session.refresh(message)

        # Create queue items

        alice_queue_items: list[models.QueueItem] = []
        bob_queue_items: list[models.QueueItem] = []
        steve_queue_items: list[models.QueueItem] = []

        for i, message in enumerate(messages):
            peer = messages_data[i][0]
            target = alice  # All observing alice

            payload = create_queue_payload(  # type: ignore[reportUnknownArgumentType]
                message=message,
                task_type="representation",
                sender_name=peer.name,
                target_name=target.name,
            )
            work_unit_key = get_work_unit_key("representation", payload)

            queue_item = models.QueueItem(
                session_id=session.id,
                task_type="representation",
                work_unit_key=work_unit_key,
                payload=payload,
                processed=False,
            )
            db_session.add(queue_item)

            if peer == alice:
                alice_queue_items.append(queue_item)
            elif peer == bob:
                bob_queue_items.append(queue_item)
            elif peer == steve:
                steve_queue_items.append(queue_item)

        await db_session.commit()
        for item in alice_queue_items + bob_queue_items + steve_queue_items:
            await db_session.refresh(item)

        qm = QueueManager()

        # Mock the token limit to 1500 for this test
        with patch.object(settings.DERIVER, "REPRESENTATION_BATCH_MAX_TOKENS", 1500):
            # Test alice's work unit
            # With per-work-unit anchoring, Alice starts at her own first message (message 3)
            # Alice's batch: alice(100) + alice(200) = 300 tokens, well under 1500 limit
            if alice_queue_items:
                alice_work_unit_key = alice_queue_items[0].work_unit_key
                alice_aqs = models.ActiveQueueSession(work_unit_key=alice_work_unit_key)
                db_session.add(alice_aqs)
                await db_session.commit()
                await db_session.refresh(alice_aqs)

                alice_messages2, _ = await qm.get_message_batch(
                    task_type="representation",
                    work_unit_key=alice_work_unit_key,
                    aqs_id=alice_aqs.id,
                )

                # Per-work-unit anchoring: Alice starts at message 3 -> [3,4]
                assert len(alice_messages2) == 2
                assert [m.id for m in alice_messages2] == [
                    messages[2].id,
                    messages[3].id,
                ]

            # Test bob's work unit
            # With per-work-unit anchoring, Bob starts at his own first message (message 1)
            # Bob's batch: bob(800) only, under 1500 limit
            if bob_queue_items:
                bob_work_unit_key = bob_queue_items[0].work_unit_key
                bob_aqs = models.ActiveQueueSession(work_unit_key=bob_work_unit_key)
                db_session.add(bob_aqs)
                await db_session.commit()
                await db_session.refresh(bob_aqs)

                bob_messages2, _ = await qm.get_message_batch(
                    task_type="representation",
                    work_unit_key=bob_work_unit_key,
                    aqs_id=bob_aqs.id,
                )

                assert len(bob_messages2) == 1
                assert bob_messages2[0].id == messages[0].id  # bob only

            # Test steve's work unit
            # With per-work-unit anchoring, Steve starts at his own first message (message 2)
            # Steve's batch: steve(800) only, under 1500 limit
            if steve_queue_items:
                steve_work_unit_key = steve_queue_items[0].work_unit_key
                steve_aqs = models.ActiveQueueSession(work_unit_key=steve_work_unit_key)
                db_session.add(steve_aqs)
                await db_session.commit()
                await db_session.refresh(steve_aqs)

                steve_messages2, _ = await qm.get_message_batch(
                    task_type="representation",
                    work_unit_key=steve_work_unit_key,
                    aqs_id=steve_aqs.id,
                )

                # Per-work-unit anchoring: Steve starts at message 2 -> [2]
                assert len(steve_messages2) == 1
                assert [m.id for m in steve_messages2] == [
                    messages[1].id,
                ]

    @pytest.mark.asyncio
    async def test_single_message_processing(
        self,
        db_session: AsyncSession,
        sample_session_with_peers: tuple[models.Session, list[models.Peer]],
        create_queue_payload: Callable[..., Any],
    ) -> None:
        """Test that multiple summary messages in same work unit are processed separately"""

        session, peers = sample_session_with_peers
        peer = peers[0]

        # Create two summary messages
        token_counts = [500, 600]
        messages = [
            models.Message(
                id=999,
                session_name=session.name,
                workspace_name=session.workspace_name,
                peer_name=peer.name,
                content="First summary message",
            ),
            models.Message(
                id=1000,
                session_name=session.name,
                workspace_name=session.workspace_name,
                peer_name=peer.name,
                content="Second summary message",
            ),
        ]

        # Create payloads and queue items
        queue_items: list[models.QueueItem] = []
        for i, message in enumerate(messages):
            payload = create_queue_payload(
                message, "summary", message_seq_in_session=i + 1
            )
            payload["token_count"] = token_counts[i]

            work_unit_key = get_work_unit_key(payload)

            queue_item = models.QueueItem(
                session_id=session.id,
                task_type="summary",
                work_unit_key=work_unit_key,
                payload=payload,
                processed=False,
            )
            db_session.add(queue_item)
            queue_items.append(queue_item)

        await db_session.commit()

        # Mock and process work unit
        processed_batches: list[dict[str, Any]] = []

        async def mock_process_item(
            task_type: str,
            queue_payload: dict[str, Any],  # pyright: ignore[reportUnusedParameter]
        ) -> None:
            processed_batches.append({"task_type": task_type, "payload_count": 1})

        qm = QueueManager()
        work_unit_key = queue_items[0].work_unit_key
        worker_id = "test_worker"

        # Manually claim and assign ownership
        claimed_units = await qm.claim_work_units(db_session, [work_unit_key])
        aqs_id = claimed_units[work_unit_key]
        qm.worker_ownership[worker_id] = WorkerOwnership(
            work_unit_key=work_unit_key, aqs_id=aqs_id
        )

        with patch(
            "src.deriver.queue_manager.process_item",
            side_effect=mock_process_item,
        ):
            await qm.process_work_unit(work_unit_key, worker_id)

        # Verify both messages were processed in separate batches
        assert len(processed_batches) == 2
        assert all(batch["task_type"] == "summary" for batch in processed_batches)
        assert all(batch["payload_count"] == 1 for batch in processed_batches)

        # Query for the summary queue items that were processed
        processed_items = (
            (
                await db_session.execute(
                    select(models.QueueItem)
                    .where(models.QueueItem.work_unit_key == work_unit_key)
                    .where(models.QueueItem.task_type == "summary")
                    .order_by(models.QueueItem.id)
                )
            )
            .scalars()
            .all()
        )

        # Assert we found both summary items
        assert len(processed_items) == 2

        # Assert both items are marked as processed
        assert all(item.processed is True for item in processed_items)

        # Optionally verify the items have the expected token counts from the messages
        expected_token_counts = [500, 600]  # From the test messages
        actual_token_counts = [
            item.payload.get("token_count") or 0 for item in processed_items
        ]
        assert sorted(actual_token_counts) == sorted(expected_token_counts)

    @pytest.mark.asyncio
    async def test_first_message_exceeds_token_limit_still_included(
        self,
        db_session: AsyncSession,
        sample_session_with_peers: tuple[models.Session, list[models.Peer]],
        create_queue_payload: Callable[..., Any],
    ) -> None:
        """Test that if the first message exceeds BATCH_MAX_TOKENS, it's still included alone"""

        session, peers = sample_session_with_peers
        peer = peers[0]

        # Create messages where first message exceeds the batch limit
        limit = settings.DERIVER.REPRESENTATION_BATCH_MAX_TOKENS
        token_counts = [limit + 1000, 100, 200]  # First message way over limit

        # Create and save messages to the database first
        messages: list[models.Message] = []
        for i, token_count in enumerate(token_counts):
            message = models.Message(
                session_name=session.name,
                workspace_name=session.workspace_name,
                peer_name=peer.name,
                content=f"Test message {i}",
                token_count=token_count,
            )
            db_session.add(message)
            messages.append(message)

        await db_session.commit()

        # Refresh to get the actual IDs
        for message in messages:
            await db_session.refresh(message)

        # Create queue items
        payloads = [
            create_queue_payload(  # type: ignore[reportUnknownArgumentType]
                message=msg,
                task_type="representation",
                sender_name=peer.name,
                target_name=peer.name,
            )
            for msg in messages
        ]

<<<<<<< HEAD
=======
        # Add items to queue

>>>>>>> 73c5eb1f
        queue_items: list[models.QueueItem] = []
        for payload in payloads:
            task_type = payload.get("task_type", "unknown")
            work_unit_key = get_work_unit_key(payload)

            queue_item = models.QueueItem(
                session_id=session.id,
                task_type=task_type,
                work_unit_key=work_unit_key,
                payload=payload,
                processed=False,
            )
            db_session.add(queue_item)
            queue_items.append(queue_item)

        await db_session.commit()
        for item in queue_items:
            await db_session.refresh(item)

        # Mock process_items to capture batches
        processed_batches: list[dict[str, Any]] = []

        async def mock_process_representation_batch(
            messages: list[models.Message],
            sender_name: str | None = None,  # pyright: ignore[reportUnusedParameter]
            target_name: str | None = None,  # pyright: ignore[reportUnusedParameter]
        ) -> None:
            processed_batches.append(
                {
                    "task_type": "representation",
                    "payload_count": len(messages),
                }
            )

        qm = QueueManager()
        work_unit_key = queue_items[0].work_unit_key
        worker_id = "test_worker"

        # Manually claim and assign ownership
        claimed_units = await qm.claim_work_units(db_session, [work_unit_key])
        aqs_id = claimed_units[work_unit_key]
        qm.worker_ownership[worker_id] = WorkerOwnership(
            work_unit_key=work_unit_key, aqs_id=aqs_id
        )

        with patch(
            "src.deriver.queue_manager.process_representation_batch",
            side_effect=mock_process_representation_batch,
        ):
            await qm.process_work_unit(work_unit_key, worker_id)

        # Should create 2 batches: first large message alone, then second and third together
        assert len(processed_batches) == 2
        assert (
            processed_batches[0]["payload_count"] == 1
        )  # First message (over limit) alone
        assert processed_batches[1]["payload_count"] == 2  # Second and third messages
        assert all(b["task_type"] == "representation" for b in processed_batches)

    @pytest.mark.asyncio
    async def test_message_exactly_at_token_limit(
        self,
        db_session: AsyncSession,
        sample_session_with_peers: tuple[models.Session, list[models.Peer]],
        create_queue_payload: Callable[..., Any],
    ) -> None:
        """Test boundary condition when cumulative sum exactly equals limit"""

        session, peers = sample_session_with_peers
        peer = peers[0]

        # Create messages that test the exact boundary
        limit = settings.DERIVER.REPRESENTATION_BATCH_MAX_TOKENS
        token_counts = [
            limit // 2,
            limit // 2,
            1,
        ]  # First two exactly at limit, third exceeds

        # Create and save messages to the database first
        messages: list[models.Message] = []
        for i, token_count in enumerate(token_counts):
            message = models.Message(
                session_name=session.name,
                workspace_name=session.workspace_name,
                peer_name=peer.name,
                content=f"Test message {i}",
                token_count=token_count,
            )
            db_session.add(message)
            messages.append(message)

        await db_session.commit()

        # Refresh to get the actual IDs
        for message in messages:
            await db_session.refresh(message)

        # Create queue items
        payloads = [
            create_queue_payload(  # type: ignore[reportUnknownArgumentType]
                message=msg,
                task_type="representation",
                sender_name=peer.name,
                target_name=peer.name,
            )
            for msg in messages
        ]

<<<<<<< HEAD
=======
        # Add items to queue

>>>>>>> 73c5eb1f
        queue_items: list[models.QueueItem] = []
        for payload in payloads:
            task_type = payload.get("task_type", "unknown")
            work_unit_key = get_work_unit_key(payload)

            queue_item = models.QueueItem(
                session_id=session.id,
                task_type=task_type,
                work_unit_key=work_unit_key,
                payload=payload,
                processed=False,
            )
            db_session.add(queue_item)
            queue_items.append(queue_item)

        await db_session.commit()
        for item in queue_items:
            await db_session.refresh(item)

        # Mock process_items to capture batches
        processed_batches: list[dict[str, Any]] = []

        async def mock_process_representation_batch(
            messages: list[models.Message],
            sender_name: str | None = None,  # pyright: ignore[reportUnusedParameter]
            target_name: str | None = None,  # pyright: ignore[reportUnusedParameter]
        ) -> None:
            processed_batches.append(
                {
                    "task_type": "representation",
                    "payload_count": len(messages),
                }
            )

        qm = QueueManager()
        work_unit_key = queue_items[0].work_unit_key
        worker_id = "test_worker"

        # Manually claim and assign ownership
        claimed_units = await qm.claim_work_units(db_session, [work_unit_key])
        aqs_id = claimed_units[work_unit_key]
        qm.worker_ownership[worker_id] = WorkerOwnership(
            work_unit_key=work_unit_key, aqs_id=aqs_id
        )

        with patch(
            "src.deriver.queue_manager.process_representation_batch",
            side_effect=mock_process_representation_batch,
        ):
            await qm.process_work_unit(work_unit_key, worker_id)

        # Should create 2 batches: first two messages together (exactly at limit), third alone
        assert len(processed_batches) == 2
        assert (
            processed_batches[0]["payload_count"] == 2
        )  # First two messages (exactly at limit)
        assert (
            processed_batches[1]["payload_count"] == 1
        )  # Third message (exceeds limit)
        assert all(b["task_type"] == "representation" for b in processed_batches)<|MERGE_RESOLUTION|>--- conflicted
+++ resolved
@@ -8,13 +8,8 @@
 
 from src import models
 from src.config import settings
-<<<<<<< HEAD
-from src.deriver.queue_manager import QueueManager
+from src.deriver.queue_manager import QueueManager, WorkerOwnership
 from src.utils.work_unit import get_work_unit_key
-=======
-from src.deriver.queue_manager import QueueManager, WorkerOwnership
-from src.deriver.utils import get_work_unit_key
->>>>>>> 73c5eb1f
 
 
 @pytest.mark.asyncio
@@ -431,7 +426,7 @@
                 sender_name=peer.name,
                 target_name=target.name,
             )
-            work_unit_key = get_work_unit_key("representation", payload)
+            work_unit_key = get_work_unit_key(payload)
 
             queue_item = models.QueueItem(
                 session_id=session.id,
@@ -600,7 +595,7 @@
                 sender_name=peer.name,
                 target_name=target.name,
             )
-            work_unit_key = get_work_unit_key("representation", payload)
+            work_unit_key = get_work_unit_key(payload)
 
             queue_item = models.QueueItem(
                 session_id=session.id,
@@ -847,11 +842,7 @@
             for msg in messages
         ]
 
-<<<<<<< HEAD
-=======
         # Add items to queue
-
->>>>>>> 73c5eb1f
         queue_items: list[models.QueueItem] = []
         for payload in payloads:
             task_type = payload.get("task_type", "unknown")
@@ -961,11 +952,7 @@
             for msg in messages
         ]
 
-<<<<<<< HEAD
-=======
         # Add items to queue
-
->>>>>>> 73c5eb1f
         queue_items: list[models.QueueItem] = []
         for payload in payloads:
             task_type = payload.get("task_type", "unknown")
