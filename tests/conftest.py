import logging
from collections.abc import AsyncGenerator, Callable
from typing import Any
from unittest.mock import AsyncMock, MagicMock, patch

import jwt
import pytest
import pytest_asyncio
from fastapi import Request
from fastapi.responses import JSONResponse
from fastapi.testclient import TestClient
from nanoid import generate as generate_nanoid
from sqlalchemy import text
from sqlalchemy.engine.url import URL, make_url
from sqlalchemy.exc import OperationalError, ProgrammingError
from sqlalchemy.ext.asyncio import (
    AsyncEngine,
    AsyncSession,
    async_sessionmaker,
    create_async_engine,
)
from sqlalchemy_utils import (
    create_database,  # pyright: ignore[reportUnknownVariableType]
    database_exists,  # pyright: ignore[reportUnknownVariableType]
    drop_database,  # pyright: ignore[reportUnknownVariableType]
)

from src import models
from src.config import settings
from src.db import Base
from src.dependencies import get_db
from src.exceptions import HonchoException
from src.main import app
from src.models import Peer, Workspace
from src.security import JWTParams, create_admin_jwt, create_jwt


# Create a custom handler that doesn't get closed prematurely
class TestHandler(logging.Handler):
    def __init__(self):
        super().__init__()
        self.records: list[logging.LogRecord] = []

    def emit(self, record: logging.LogRecord):
        self.records.append(record)


# Setup logging with our custom handler
test_handler = TestHandler()
logging.basicConfig(
    level=logging.DEBUG,
    format="%(asctime)s - %(name)s - %(levelname)s - %(message)s",
    handlers=[test_handler],
)
logger = logging.getLogger(__name__)
logging.getLogger("sqlalchemy.engine.Engine").disabled = True

# Test database URL
# TODO use environment variable
DB_URI = (
    settings.DB.CONNECTION_URI
    or "postgresql+psycopg://postgres:postgres@localhost:5432/postgres"
)
CONNECTION_URI = make_url(DB_URI)
TEST_DB_URL = CONNECTION_URI.set(database="test_db")
DEFAULT_DB_URL = str(CONNECTION_URI.set(database="postgres"))

# Test API authorization - no longer needed as module-level constants
# We'll use settings.AUTH directly where needed


def create_test_database(db_url: URL):
    """Helper function create a database if it does not already exist
    uses the `sqlalchemy_utils` library to create the database and takes a DB URL
    as the input

    Args:
        db_url (str): Database URL
    """
    try:
        logger.debug(f"Checking if database exists: {db_url.database}")
        if not database_exists(db_url):
            logger.info(f"Creating test database: {db_url.database}")
            create_database(db_url)
            logger.info(f"Test database created successfully: {db_url.database}")
        else:
            logger.info(f"Database already exists: {db_url.database}")
    except Exception as e:
        logger.error(f"Error creating database: {e}")
        raise


async def setup_test_database(db_url: URL):
    """Helper function to setup the test database
    takes a DB URL as input and returns a SQLAlchemy engine

    Args:
        db_url (str): Database URL

    Returns:
        engine: SQLAlchemy engine
    """
    engine = create_async_engine(str(db_url), echo=True)
    async with engine.connect() as conn:
        try:
            logger.info("Attempting to create pgvector extension...")
            await conn.execute(text("CREATE EXTENSION IF NOT EXISTS vector"))
            await conn.commit()
            logger.info("pgvector extension created successfully.")
        except ProgrammingError as e:
            logger.error(f"ProgrammingError: {e}")
            raise RuntimeError(
                "Failed to create pgvector extension. Make sure it's installed on the PostgreSQL server."
            ) from e
        except OperationalError as e:
            logger.error(f"OperationalError: {e}")
            raise RuntimeError(
                "Failed to connect to the database. Check your connection settings."
            ) from e
        except Exception as e:
            logger.error(f"Unexpected error: {e}")
            raise
    return engine


@pytest_asyncio.fixture(scope="session")
async def db_engine():
    create_test_database(TEST_DB_URL)
    engine = await setup_test_database(TEST_DB_URL)

    # Force the schema to 'public' for tests
    # Save the original schema to restore later
    original_schema = Base.metadata.schema
    Base.metadata.schema = "public"

    # Update all table schemas to public
    for table in Base.metadata.tables.values():
        table.schema = "public"

    # Drop all tables first to ensure clean state
    async with engine.begin() as conn:
        await conn.run_sync(Base.metadata.drop_all)
        # Then create all tables with current models
        await conn.run_sync(Base.metadata.create_all)

    yield engine

    await engine.dispose()

    # Restore original schema
    Base.metadata.schema = original_schema
    for table in Base.metadata.tables.values():
        table.schema = original_schema

    drop_database(TEST_DB_URL)


@pytest_asyncio.fixture(scope="function")
async def db_session(db_engine: AsyncEngine):
    """Create a database session for the scope of a single test function"""
    Session = async_sessionmaker(bind=db_engine, expire_on_commit=False)
    async with Session() as session:
        yield session
        await session.rollback()


@pytest.fixture(scope="function")
async def client(db_session: AsyncSession):
    """Create a FastAPI TestClient for the scope of a single test function"""

    # Register exception handlers for tests
    @app.exception_handler(HonchoException)
    async def test_exception_handler(  # pyright: ignore
        _: Request, exc: HonchoException
    ):
        return JSONResponse(
            status_code=exc.status_code,
            content={"detail": exc.detail},
        )

    async def override_get_db():
        yield db_session

    app.dependency_overrides[get_db] = override_get_db
    with TestClient(app) as c:
        if settings.AUTH.USE_AUTH:
            # give the test client the admin JWT
            c.headers["Authorization"] = f"Bearer {create_admin_jwt()}"
        yield c


def create_invalid_jwt() -> str:
    return jwt.encode({"ad": "invalid"}, "this is not the secret", algorithm="HS256")


class AuthClient(TestClient):
    auth_type: str | None = None


@pytest.fixture(
    params=[
        ("none", None),  # No auth
        ("invalid", create_invalid_jwt),  # Invalid JWT
        ("empty", lambda: create_jwt(JWTParams())),  # Empty JWT
        ("admin", create_admin_jwt),  # Admin JWT
    ]
)
def auth_client(
    client: AuthClient,
    request: pytest.FixtureRequest,
    monkeypatch: pytest.MonkeyPatch,
):
    """
    Fixture that provides a client with different authentication states.
    Always ensures USE_AUTH is set to True.
    """
    # Ensure USE_AUTH is always True for this fixture
    monkeypatch.setattr(settings.AUTH, "USE_AUTH", True)
    monkeypatch.setattr(settings.AUTH, "JWT_SECRET", "test-secret")

    # Clear any existing Authorization header
    client.headers.pop("Authorization", None)

    auth_type, token_func = request.param
    client.auth_type = auth_type

    if token_func is not None:
        token = token_func()
        client.headers["Authorization"] = f"Bearer {token}"

    return client


@pytest_asyncio.fixture(scope="function")
async def sample_data(
    db_session: AsyncSession,
) -> AsyncGenerator[tuple[Workspace, Peer], Any]:
    """Helper function to create test data"""
    # Create test app
    test_workspace = models.Workspace(name=str(generate_nanoid()))
    db_session.add(test_workspace)
    await db_session.flush()

    # Create test user
    test_peer = models.Peer(
        name=str(generate_nanoid()), workspace_name=test_workspace.name
    )
    db_session.add(test_peer)
    await db_session.flush()

    yield test_workspace, test_peer

    await db_session.rollback()


@pytest.fixture(autouse=True)
def mock_langfuse():
    """Mock Langfuse decorator and context during tests"""
    with (
        patch("langfuse.observe") as mock_observe,
    ):
        # Mock the decorator to just return the function
        def return_value(func: Callable[..., Any]):
            return func

        mock_observe.return_value = return_value

        # Disable httpx logging during tests
        logging.getLogger("httpx").setLevel(logging.WARNING)

        yield

        # Clean up logging handlers
        for handler in logging.getLogger().handlers[:]:
            if isinstance(handler, TestHandler):
                handler.close()
                logging.getLogger().removeHandler(handler)


@pytest.fixture(autouse=True)
def mock_openai_embeddings():
    """Mock OpenAI embeddings API calls for testing"""
    with (
        patch("src.embedding_client.embedding_client.embed") as mock_embed,
        patch("src.embedding_client.embedding_client.batch_embed") as mock_batch_embed,
    ):
        # Mock the embed method to return a fake embedding vector
        mock_embed.return_value = [0.1] * 1536

        # Mock the batch_embed method to return a dict of fake embedding vectors
        # Updated to support chunking - each text_id maps to a list of embedding vectors
        async def mock_batch_embed_func(
            id_resource_dict: dict[str, tuple[str, list[int]]],
        ) -> dict[str, list[list[float]]]:
            return {
                text_id: [[0.1] * 1536] for text_id in id_resource_dict
            }  # Single chunk per text

        mock_batch_embed.side_effect = mock_batch_embed_func

        yield {"embed": mock_embed, "batch_embed": mock_batch_embed}


@pytest.fixture(autouse=True)
def mock_llm_call_functions():
    """Mock LLM functions to avoid needing API keys during tests"""

    # Create mock responses for different function types
    with (
        patch(
            "src.utils.summarizer.create_short_summary", new_callable=AsyncMock
        ) as mock_short_summary,
        patch(
            "src.utils.summarizer.create_long_summary", new_callable=AsyncMock
        ) as mock_long_summary,
        patch(
            "src.deriver.deriver.critical_analysis_call", new_callable=AsyncMock
        ) as mock_critical_analysis,
        patch(
            "src.dialectic.chat.dialectic_call", new_callable=AsyncMock
        ) as mock_dialectic_call,
        patch(
            "src.dialectic.chat.dialectic_stream", new_callable=AsyncMock
        ) as mock_dialectic_stream,
    ):
        # Import the required models for proper mocking
        from src.utils.representation import (
<<<<<<< HEAD
            PromptDeductiveObservation,
=======
            DeductiveObservationBase,
            ExplicitObservationBase,
>>>>>>> f988aae9
            PromptRepresentation,
        )

        # Mock return values for different function types
        mock_short_summary.return_value = "Test short summary content"
        mock_long_summary.return_value = "Test long summary content"

        # Mock critical_analysis_call to return a proper object with _response attribute
        _rep = PromptRepresentation(
<<<<<<< HEAD
            explicit=["Test explicit observation"],
            deductive=[
                PromptDeductiveObservation(
=======
            explicit=[ExplicitObservationBase(content="Test explicit observation")],
            deductive=[
                DeductiveObservationBase(
>>>>>>> f988aae9
                    conclusion="Test deductive conclusion",
                    premises=["Test premise 1", "Test premise 2"],
                )
            ],
        )
        mock_critical_analysis_result = MagicMock(wraps=_rep)
        # Add the _response attribute that contains thinking (used in the actual code)
        mock_response = MagicMock()
        mock_response.thinking = "Test thinking content"
        mock_critical_analysis_result._response = mock_response
        mock_critical_analysis.return_value = mock_critical_analysis_result

        # Create a proper async mock result for dialectic_call
        mock_dialectic_result = MagicMock()
        mock_dialectic_result.content = "Test dialectic response"
        mock_dialectic_call.return_value = mock_dialectic_result

        mock_dialectic_stream.return_value = AsyncMock()

        yield {
            "short_summary": mock_short_summary,
            "long_summary": mock_long_summary,
            "critical_analysis": mock_critical_analysis,
            "dialectic_call": mock_dialectic_call,
            "dialectic_stream": mock_dialectic_stream,
        }


@pytest.fixture(autouse=True)
def mock_honcho_llm_call():
    """Generic mock for the honcho_llm_call decorator to avoid actual LLM calls during tests"""
    from unittest.mock import AsyncMock, MagicMock

    from src.utils.representation import (
<<<<<<< HEAD
        PromptDeductiveObservation,
=======
        DeductiveObservationBase,
        ExplicitObservationBase,
>>>>>>> f988aae9
        PromptRepresentation,
    )

    def create_mock_response(
        response_model: Any = None,
        stream: bool = False,
        return_call_response: bool = False,
    ) -> Any:
        """Create a mock response based on the expected return type"""
        if stream:
            # For streaming responses, return an async mock
            mock_stream = AsyncMock()
            mock_stream.__aiter__.return_value = iter([])
            return mock_stream
        elif response_model:
            # For structured responses, create appropriate mock objects
            if getattr(response_model, "__name__", "") == "ReasoningResponse":
                _rep = PromptRepresentation(
<<<<<<< HEAD
                    explicit=["Test explicit observation"],
                    deductive=[
                        PromptDeductiveObservation(
=======
                    explicit=[
                        ExplicitObservationBase(content="Test explicit observation")
                    ],
                    deductive=[
                        DeductiveObservationBase(
>>>>>>> f988aae9
                            conclusion="Test deductive conclusion",
                            premises=["Test premise 1", "Test premise 2"],
                        ),
                    ],
                )
                mock_response = MagicMock(wraps=_rep)
                # Add the _response attribute that contains thinking (used in the actual code)
                mock_response._response = MagicMock()
                mock_response._response.thinking = "Test thinking content"
                return mock_response
            else:
                # Generic response model mock
                mock_response = MagicMock(spec=response_model)
                # Set some default attributes for common use cases
                if hasattr(mock_response, "content"):
                    mock_response.content = "Test response content"
                return mock_response
        elif return_call_response:
            # For CallResponse objects, create a mock with content and usage
            mock_response = MagicMock()
            mock_response.content = "Test response content"
            mock_response.usage = MagicMock()
            mock_response.usage.input_tokens = 100
            mock_response.usage.output_tokens = 50
            return mock_response
        else:
            # For string responses, return a simple string
            return "Test response content"

    # Patch the honcho_llm_call decorator to prevent actual LLM calls at module level
    original_decorator = None
    try:
        import src.utils.clients

        original_decorator = src.utils.clients.honcho_llm_call
        src.utils.clients.honcho_llm_call = lambda *args, **kwargs: lambda func: func  # pyright: ignore[reportUnknownLambdaType]
    except ImportError:
        pass

    def decorator_factory(*args: Any, **kwargs: Any) -> Callable[..., Any]:  # pyright: ignore[reportUnusedParameter]
        """Factory function that creates the mock decorator"""

        def mock_llm_decorator(func: Callable[..., Any]) -> Callable[..., Any]:
            async def async_wrapper(*func_args: Any, **func_kwargs: Any) -> Any:  # pyright: ignore[reportUnusedParameter]
                # Create and return appropriate mock response
                return create_mock_response(
                    response_model=kwargs.get("response_model"),
                    stream=kwargs.get("stream", False),
                    return_call_response=kwargs.get("return_call_response", False),
                )

            def sync_wrapper(*func_args: Any, **func_kwargs: Any) -> Any:  # pyright: ignore[reportUnusedParameter]
                # Create and return appropriate mock response
                return create_mock_response(
                    response_model=kwargs.get("response_model"),
                    stream=kwargs.get("stream", False),
                    return_call_response=kwargs.get("return_call_response", False),
                )

            # Check if the original function is async
            import inspect

            if inspect.iscoroutinefunction(func):
                return async_wrapper
            else:
                return sync_wrapper

        return mock_llm_decorator

    with patch("src.utils.clients.honcho_llm_call", side_effect=decorator_factory):
        yield decorator_factory

    # Restore the original decorator
    if original_decorator:
        try:
            import src.utils.clients

            src.utils.clients.honcho_llm_call = original_decorator
        except ImportError:
            pass


@pytest.fixture(autouse=True)
def mock_tracked_db(db_session: AsyncSession):
    """Mock tracked_db to use the test database session"""
    from contextlib import asynccontextmanager

    @asynccontextmanager
    async def mock_tracked_db_context(_: str | None = None):
        yield db_session

    with (
        patch("src.dependencies.tracked_db", mock_tracked_db_context),
        patch("src.deriver.queue_manager.tracked_db", mock_tracked_db_context),
        patch("src.routers.sessions.tracked_db", mock_tracked_db_context),
        patch("src.crud.representation.tracked_db", mock_tracked_db_context),
    ):
        yield


@pytest.fixture(autouse=True)
def mock_crud_collection_operations():
    """Mock CRUD operations that try to commit to database during tests"""
    from nanoid import generate as generate_nanoid

    from src import models

    async def mock_get_or_create_collection(
        _: AsyncSession,
        workspace_name: str,
        observer: str,
        observed: str,
    ):
        # Create a mock collection object that doesn't require database commit
        mock_collection = models.Collection(
            observer=observer,
            observed=observed,
            workspace_name=workspace_name,
        )
        mock_collection.id = generate_nanoid()
        return mock_collection

    with patch(
        "src.crud.get_or_create_collection",
        mock_get_or_create_collection,
    ):
        yield<|MERGE_RESOLUTION|>--- conflicted
+++ resolved
@@ -325,12 +325,8 @@
     ):
         # Import the required models for proper mocking
         from src.utils.representation import (
-<<<<<<< HEAD
-            PromptDeductiveObservation,
-=======
             DeductiveObservationBase,
             ExplicitObservationBase,
->>>>>>> f988aae9
             PromptRepresentation,
         )
 
@@ -340,15 +336,9 @@
 
         # Mock critical_analysis_call to return a proper object with _response attribute
         _rep = PromptRepresentation(
-<<<<<<< HEAD
-            explicit=["Test explicit observation"],
-            deductive=[
-                PromptDeductiveObservation(
-=======
             explicit=[ExplicitObservationBase(content="Test explicit observation")],
             deductive=[
                 DeductiveObservationBase(
->>>>>>> f988aae9
                     conclusion="Test deductive conclusion",
                     premises=["Test premise 1", "Test premise 2"],
                 )
@@ -383,12 +373,8 @@
     from unittest.mock import AsyncMock, MagicMock
 
     from src.utils.representation import (
-<<<<<<< HEAD
-        PromptDeductiveObservation,
-=======
         DeductiveObservationBase,
         ExplicitObservationBase,
->>>>>>> f988aae9
         PromptRepresentation,
     )
 
@@ -407,17 +393,11 @@
             # For structured responses, create appropriate mock objects
             if getattr(response_model, "__name__", "") == "ReasoningResponse":
                 _rep = PromptRepresentation(
-<<<<<<< HEAD
-                    explicit=["Test explicit observation"],
-                    deductive=[
-                        PromptDeductiveObservation(
-=======
                     explicit=[
                         ExplicitObservationBase(content="Test explicit observation")
                     ],
                     deductive=[
                         DeductiveObservationBase(
->>>>>>> f988aae9
                             conclusion="Test deductive conclusion",
                             premises=["Test premise 1", "Test premise 2"],
                         ),
