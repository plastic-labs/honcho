--- conflicted
+++ resolved
@@ -267,17 +267,6 @@
     ):
         yield None
         return
-<<<<<<< HEAD
-    with patch("src.utils.history.ModelClient") as mock_client_class:
-        # Create a mock instance
-        mock_client_instance = MagicMock()
-        mock_client_instance.generate = AsyncMock(return_value="Test summary content")
-
-        # Make the class constructor return our mock instance
-        mock_client_class.return_value = mock_client_instance
-
-        yield mock_client_class
-=======
 
     # Create a mock instance
     mock_client_instance = MagicMock()
@@ -303,7 +292,6 @@
             "agent": mock_agent_client,
             "instance": mock_client_instance,
         }
->>>>>>> 3acf8fa0
 
 
 @pytest.fixture(autouse=True)
@@ -348,99 +336,6 @@
 @pytest.fixture(autouse=True)
 def mock_agent_api_calls(request):
     """Mock API calls made by the agent during tests"""
-<<<<<<< HEAD
-    # Skip mocking ModelClient methods for ModelClient unit tests
-    if "test_model_client" in request.node.name or "test_model_client.py" in str(
-        request.fspath
-    ):
-        # Only mock the agent-specific functions, not ModelClient methods
-        with (
-            patch("src.agent.generate_semantic_queries") as mock_generate_queries,
-            patch("src.deriver.tom.get_tom_inference") as mock_tom_inference,
-            patch("src.agent.get_user_representation_long_term") as mock_user_rep,
-            patch(
-                "src.deriver.tom.embeddings.CollectionEmbeddingStore.get_relevant_facts"
-            ) as mock_get_facts,
-            patch("src.agent.Dialectic.call") as mock_dialectic_call,
-            patch("src.agent.Dialectic.stream") as mock_dialectic_stream,
-        ):
-            # Mock semantic query generation
-            mock_generate_queries.return_value = ["test query 1", "test query 2"]
-
-            # Mock ToM inference
-            mock_tom_inference.return_value = (
-                "<prediction>Test prediction about user mental state</prediction>"
-            )
-
-            # Mock user representation generation
-            mock_user_rep.return_value = (
-                "<representation>Test user representation</representation>"
-            )
-
-            # Mock embedding store facts retrieval
-            mock_get_facts.return_value = ["fact 1", "fact 2", "fact 3"]
-
-            # Mock Dialectic API calls
-            mock_dialectic_call.return_value = [{"text": "Test dialectic response"}]
-            mock_dialectic_stream.return_value = AsyncMock()
-
-            yield {
-                "generate_queries": mock_generate_queries,
-                "tom_inference": mock_tom_inference,
-                "user_rep": mock_user_rep,
-                "get_facts": mock_get_facts,
-                "dialectic_call": mock_dialectic_call,
-                "dialectic_stream": mock_dialectic_stream,
-            }
-    else:
-        # For non-ModelClient tests, mock everything including ModelClient methods
-        with (
-            patch("src.agent.generate_semantic_queries") as mock_generate_queries,
-            patch("src.deriver.tom.get_tom_inference") as mock_tom_inference,
-            patch("src.agent.get_user_representation_long_term") as mock_user_rep,
-            patch(
-                "src.deriver.tom.embeddings.CollectionEmbeddingStore.get_relevant_facts"
-            ) as mock_get_facts,
-            patch("src.agent.Dialectic.call") as mock_dialectic_call,
-            patch("src.agent.Dialectic.stream") as mock_dialectic_stream,
-            patch("src.utils.model_client.ModelClient.generate") as mock_model_generate,
-            patch("src.utils.model_client.ModelClient.stream") as mock_model_stream,
-        ):
-            # Mock semantic query generation
-            mock_generate_queries.return_value = ["test query 1", "test query 2"]
-
-            # Mock ToM inference
-            mock_tom_inference.return_value = (
-                "<prediction>Test prediction about user mental state</prediction>"
-            )
-
-            # Mock user representation generation
-            mock_user_rep.return_value = (
-                "<representation>Test user representation</representation>"
-            )
-
-            # Mock embedding store facts retrieval
-            mock_get_facts.return_value = ["fact 1", "fact 2", "fact 3"]
-
-            # Mock Dialectic API calls
-            mock_dialectic_call.return_value = [{"text": "Test dialectic response"}]
-            mock_dialectic_stream.return_value = AsyncMock()
-
-            # Mock ModelClient API calls
-            mock_model_generate.return_value = "Test response"
-            mock_model_stream.return_value = AsyncMock()
-
-            yield {
-                "generate_queries": mock_generate_queries,
-                "tom_inference": mock_tom_inference,
-                "user_rep": mock_user_rep,
-                "get_facts": mock_get_facts,
-                "dialectic_call": mock_dialectic_call,
-                "dialectic_stream": mock_dialectic_stream,
-                "model_generate": mock_model_generate,
-                "model_stream": mock_model_stream,
-            }
-=======
     # Mock the agent-specific functions
     with (
         patch("src.agent.generate_semantic_queries") as mock_generate_queries,
@@ -479,5 +374,4 @@
             "get_facts": mock_get_facts,
             "dialectic_call": mock_dialectic_call,
             "dialectic_stream": mock_dialectic_stream,
-        }
->>>>>>> 3acf8fa0
+        }