"""
Integration tests for the Representation class and related workflows.

This test suite covers the full representation workflow including:
- Document creation with embedding and duplicate detection
- Representation building from documents
- Representation merging and diffing operations
- Working representation retrieval with different strategies
"""

from datetime import datetime, timezone
from unittest.mock import patch

import pytest
from nanoid import generate as generate_nanoid
from sqlalchemy import select
from sqlalchemy.ext.asyncio import AsyncSession

from src import crud, models, schemas
from src.embedding_client import embedding_client
from src.utils.representation import (
    DeductiveObservation,
    ExplicitObservation,
    PromptDeductiveObservation,
    PromptRepresentation,
    Representation,
)


@pytest.mark.asyncio
class TestRepresentationWorkflow:
    """Test suite for the complete representation workflow"""

    async def create_test_workspace_and_peer(
        self,
        db_session: AsyncSession,
        workspace_name: str | None = None,
        peer_name: str | None = None,
    ) -> tuple[models.Workspace, models.Peer]:
        """Helper to create test workspace and peer"""
        workspace_name = workspace_name or generate_nanoid()
        peer_name = peer_name or generate_nanoid()

        workspace = models.Workspace(name=workspace_name)
        db_session.add(workspace)
        await db_session.flush()

        peer = models.Peer(name=peer_name, workspace_name=workspace_name)
        db_session.add(peer)
        await db_session.flush()

        return workspace, peer

    async def create_test_session(
        self,
        db_session: AsyncSession,
        workspace: models.Workspace,
        session_name: str | None = None,
    ) -> models.Session:
        """Helper to create test session"""
        session_name = session_name or generate_nanoid()

        session = models.Session(
            name=session_name,
            workspace_name=workspace.name,
        )
        db_session.add(session)
        await db_session.flush()

        return session

    async def test_representation_class_creation_and_operations(self):
        """Test basic Representation class operations"""
        # Create explicit observations
        explicit_obs1 = ExplicitObservation(
            content="User likes dogs",
            created_at=datetime(2025, 1, 1, 12, 0, 0, tzinfo=timezone.utc),
            message_id=1,
            session_name="test_session",
        )
        explicit_obs2 = ExplicitObservation(
            content="User has a pet named Rover",
            created_at=datetime(2025, 1, 1, 12, 1, 0, tzinfo=timezone.utc),
            message_id=2,
            session_name="test_session",
        )

        # Create deductive observations
        deductive_obs1 = DeductiveObservation(
            conclusion="User probably has a dog named Rover",
            premises=["User likes dogs", "User has a pet named Rover"],
            created_at=datetime(2025, 1, 1, 12, 2, 0, tzinfo=timezone.utc),
            message_id=3,
            session_name="test_session",
        )

        # Create representation
        representation = Representation(
            explicit=[explicit_obs1, explicit_obs2], deductive=[deductive_obs1]
        )

        # Test basic properties
        assert not representation.is_empty()
        assert len(representation.explicit) == 2
        assert len(representation.deductive) == 1

        # Test string formatting
        str_output = str(representation)
        assert "EXPLICIT:" in str_output
        assert "DEDUCTIVE:" in str_output
        assert "User likes dogs" in str_output
        assert "User probably has a dog named Rover" in str_output

        # Test no-timestamp formatting - note that deductive observations still show timestamps
        # because str_no_timestamps() calls str() on deductive observations
        no_timestamp_output = representation.str_no_timestamps()
        assert "User likes dogs" in no_timestamp_output

        # Test markdown formatting
        markdown_output = representation.format_as_markdown()
        assert "## Explicit Observations" in markdown_output
        assert "## Deductive Observations" in markdown_output
        assert "**Conclusion**:" in markdown_output
        assert "**Premises**:" in markdown_output

    async def test_representation_merging_and_diffing(self):
        """Test representation merge and diff operations"""
        # Create first representation
        rep1 = Representation(
            explicit=[
                ExplicitObservation(
                    content="User likes cats",
                    created_at=datetime(2025, 1, 1, 10, 0, 0, tzinfo=timezone.utc),
                    message_id=1,
                    session_name="session1",
                )
            ]
        )

        # Create second representation with some overlap
        rep2 = Representation(
            explicit=[
                ExplicitObservation(
                    content="User likes cats",  # Duplicate
                    created_at=datetime(2025, 1, 1, 10, 0, 0, tzinfo=timezone.utc),
                    message_id=1,
                    session_name="session1",
                ),
                ExplicitObservation(
                    content="User likes dogs",  # New
                    created_at=datetime(2025, 1, 1, 11, 0, 0, tzinfo=timezone.utc),
                    message_id=2,
                    session_name="session1",
                ),
            ]
        )

        # Test diff - should only return new observations
        diff = rep1.diff_representation(rep2)
        assert len(diff.explicit) == 1
        assert diff.explicit[0].content == "User likes dogs"

        # Test merge - should deduplicate and preserve order
        rep1.merge_representation(rep2)
        assert len(rep1.explicit) == 2
        # Should be sorted by created_at
        assert rep1.explicit[0].content == "User likes cats"
        assert rep1.explicit[1].content == "User likes dogs"

        # Test merge with max_observations limit
        rep3 = Representation(
            explicit=[
                ExplicitObservation(
                    content="User likes birds",
                    created_at=datetime(2025, 1, 1, 12, 0, 0, tzinfo=timezone.utc),
                    message_id=3,
                    session_name="session1",
                )
            ]
        )

        rep1.merge_representation(rep3, max_observations=2)
        assert len(rep1.explicit) == 2
        # Should keep the most recent observations (FIFO)
        assert rep1.explicit[0].content == "User likes dogs"
        assert rep1.explicit[1].content == "User likes birds"


@pytest.mark.asyncio
class TestDocumentCreationWorkflow:
    """Test document creation with embedding and duplicate detection"""

    async def test_document_creation_without_duplicates(self, db_session: AsyncSession):
        """Test standard document creation without duplicate checking"""
        workspace, peer = await self.create_test_workspace_and_peer(db_session)
        collection_name = "test_collection"

        # Create collection first - need to do it directly since mock doesn't persist to DB
        collection = models.Collection(
            name=collection_name,
            workspace_name=workspace.name,
            peer_name=peer.name,
        )
        db_session.add(collection)
        await db_session.flush()

        # Create document
        doc_schema = schemas.DocumentCreate(
            content="Test observation content",
            metadata=schemas.DocumentMetadata(
                level="explicit",
                session_name="test_session",
                message_id=1,
                message_created_at=datetime(
                    2025, 1, 1, 10, 0, 0, tzinfo=timezone.utc
                ).isoformat(),
            ),
        )

<<<<<<< HEAD
        precomputed_embedding = [0.123] * 1536
        document, is_duplicate = await crud.create_document(
=======
        collection = await crud.get_or_create_collection(
>>>>>>> 5e10c965
            db_session,
            workspace.name,
            collection_name,
<<<<<<< HEAD
            embedding=precomputed_embedding,
=======
            peer.name,
        )

        embedding = await embedding_client.embed(doc_schema.content)

        document, is_duplicate = await crud.create_document(
            db_session,
            doc_schema,
            collection,
            embedding,
            duplicate_threshold=0.95,
>>>>>>> 5e10c965
        )

        assert not is_duplicate
        assert document.content == "Test observation content"
        assert document.internal_metadata["message_id"] == 1
        assert document.internal_metadata["session_name"] == "test_session"

    async def test_document_creation_with_duplicate_detection(
        self, db_session: AsyncSession
    ):
        """Test document creation with duplicate threshold checking"""
        workspace, peer = await self.create_test_workspace_and_peer(db_session)
        collection_name = "test_collection"

        # Create collection first - need to do it directly since mock doesn't persist to DB
        collection = models.Collection(
            name=collection_name,
            workspace_name=workspace.name,
            peer_name=peer.name,
        )
        db_session.add(collection)
        await db_session.flush()

        # Create first document
        doc_schema = schemas.DocumentCreate(
            content="User likes dogs very much",
            metadata=schemas.DocumentMetadata(
                level="explicit",
                session_name="test_session",
                message_id=1,
                message_created_at=datetime(
                    2025, 1, 1, 10, 0, 0, tzinfo=timezone.utc
                ).isoformat(),
            ),
        )

<<<<<<< HEAD
        precomputed_embedding = [0.123] * 1536
        original_doc, is_duplicate = await crud.create_document(
=======
        collection = await crud.get_or_create_collection(
>>>>>>> 5e10c965
            db_session,
            workspace.name,
            collection_name,
<<<<<<< HEAD
            embedding=precomputed_embedding,
=======
            peer.name,
        )
        embedding = await embedding_client.embed(doc_schema.content)

        original_doc, is_duplicate = await crud.create_document(
            db_session,
            doc_schema,
            collection,
            embedding,
            duplicate_threshold=0.95,
>>>>>>> 5e10c965
        )

        assert not is_duplicate
        assert original_doc.content == "User likes dogs very much"

        # Try to create similar document - should be detected as duplicate
        similar_doc_schema = schemas.DocumentCreate(
            content="User likes dogs very much",  # Exact same content
            metadata=schemas.DocumentMetadata(
                level="explicit",
                session_name="test_session2",
                message_id=1,
                message_created_at=datetime(
                    2025, 1, 1, 10, 0, 0, tzinfo=timezone.utc
                ).isoformat(),
            ),
        )

<<<<<<< HEAD
        precomputed_embedding = [0.123] * 1536
        duplicate_doc, is_duplicate = await crud.create_document(
=======
        collection = await crud.get_or_create_collection(
>>>>>>> 5e10c965
            db_session,
            workspace.name,
            collection_name,
<<<<<<< HEAD
            duplicate_threshold=0.95,  # 95% similarity threshold
            embedding=precomputed_embedding,
=======
            peer.name,
        )
        embedding = await embedding_client.embed(similar_doc_schema.content)

        duplicate_doc, is_duplicate = await crud.create_document(
            db_session,
            similar_doc_schema,
            collection,
            embedding,
            duplicate_threshold=0.95,
>>>>>>> 5e10c965
        )

        assert is_duplicate
        assert duplicate_doc.id == original_doc.id
        # Check that times_derived was incremented
        assert duplicate_doc.internal_metadata.get("times_derived", 1) == 2

    async def test_document_creation_with_precomputed_embedding(
        self, db_session: AsyncSession
    ):
        """Test document creation when embedding is provided"""
        workspace, peer = await self.create_test_workspace_and_peer(db_session)
        collection_name = "test_collection"

        # Create collection first - need to do it directly since mock doesn't persist to DB
        collection = models.Collection(
            name=collection_name,
            workspace_name=workspace.name,
            peer_name=peer.name,
        )
        db_session.add(collection)
        await db_session.flush()

        # Create document with precomputed embedding
        doc_schema = schemas.DocumentCreate(
            content="Test with precomputed embedding",
            metadata=schemas.DocumentMetadata(
                level="explicit",
                session_name="test_session",
                message_id=1,
                message_created_at=datetime(
                    2025, 1, 1, 10, 0, 0, tzinfo=timezone.utc
                ).isoformat(),
            ),
        )

        collection = await crud.get_or_create_collection(
            db_session,
            workspace.name,
            collection_name,
            peer.name,
        )

        precomputed_embedding = [0.5] * 1536  # Different from the mock

        document, is_duplicate = await crud.create_document(
            db_session,
            doc_schema,
            collection,
            embedding=precomputed_embedding,
        )

        assert not is_duplicate
        # Compare the embedding arrays properly
        import numpy as np

        assert np.array_equal(document.embedding, precomputed_embedding)

    async def create_test_workspace_and_peer(
        self, db_session: AsyncSession
    ) -> tuple[models.Workspace, models.Peer]:
        """Helper to create test workspace and peer"""
        workspace_name = generate_nanoid()
        peer_name = generate_nanoid()

        # Check if workspace already exists to avoid uniqueness constraint
        workspace = (
            await db_session.execute(
                select(models.Workspace).where(models.Workspace.name == workspace_name)
            )
        ).scalar_one_or_none()

        if workspace is None:
            workspace = models.Workspace(name=workspace_name)
            db_session.add(workspace)
            await db_session.flush()

        peer = models.Peer(name=peer_name, workspace_name=workspace_name)
        db_session.add(peer)
        await db_session.flush()

        return workspace, peer


@pytest.mark.asyncio
class TestWorkingRepresentationRetrieval:
    """Test working representation retrieval with different strategies"""

    async def test_get_working_representation_basic(self, db_session: AsyncSession):
        """Test basic working representation retrieval"""
        workspace, observer_peer = await self.create_test_workspace_and_peer(db_session)
        _, observed_peer = await self.create_test_workspace_and_peer(
            db_session, workspace.name
        )
        session = await self.create_test_session(db_session, workspace)

        # Create some documents for the representation
        collection_name = crud.construct_collection_name(
            observer=observer_peer.name, observed=observed_peer.name
        )

        # Create collection first - need to do it directly since mock doesn't persist to DB
        collection = models.Collection(
            name=collection_name,
            workspace_name=workspace.name,
            peer_name=observer_peer.name,
        )
        db_session.add(collection)
        await db_session.flush()

        # Create explicit observation document
        explicit_doc_schema = schemas.DocumentCreate(
            content="User mentioned they have a dog",
            metadata=schemas.DocumentMetadata(
                level="explicit",
                session_name=session.name,
                message_id=1,
                message_created_at=datetime(
                    2025, 1, 1, 10, 0, 0, tzinfo=timezone.utc
                ).isoformat(),
            ),
        )

        collection = await crud.get_or_create_collection(
            db_session,
            workspace.name,
            collection_name,
            observer_peer.name,
        )
        embedding = await embedding_client.embed(explicit_doc_schema.content)

        await crud.create_document(
            db_session,
            explicit_doc_schema,
            collection,
            embedding,
        )

        # Create deductive observation document
        deductive_doc_schema = schemas.DocumentCreate(
            content="User probably enjoys pet-related activities",
            metadata=schemas.DocumentMetadata(
                level="deductive",
                session_name=session.name,
                message_id=1,
                message_created_at=datetime(
                    2025, 1, 1, 10, 0, 0, tzinfo=timezone.utc
                ).isoformat(),
                premises=["User mentioned they have a dog"],
            ),
        )

        embedding = await embedding_client.embed(deductive_doc_schema.content)

        await crud.create_document(
            db_session, deductive_doc_schema, collection, embedding
        )

        # Retrieve working representation
        representation = await crud.get_working_representation(
            db_session,
            workspace.name,
            observer_peer.name,
            observed_peer.name,
            session.name,
        )

        assert not representation.is_empty()
        assert len(representation.explicit) == 1
        assert len(representation.deductive) == 1

        assert representation.explicit[0].content == "User mentioned they have a dog"
        assert (
            representation.deductive[0].conclusion
            == "User probably enjoys pet-related activities"
        )
        assert "User mentioned they have a dog" in representation.deductive[0].premises

    async def test_get_working_representation_with_semantic_query(
        self, db_session: AsyncSession
    ):
        """Test working representation retrieval with semantic query"""
        workspace, observer_peer = await self.create_test_workspace_and_peer(db_session)
        _, observed_peer = await self.create_test_workspace_and_peer(
            db_session, workspace.name
        )

        # Mock semantic search to return specific representation
        mock_representation = Representation(
            explicit=[
                ExplicitObservation(
                    content="User likes dogs",
                    created_at=datetime.now(timezone.utc),
                    message_id=1,
                    session_name="test_session",
                )
            ]
        )

        with patch(
            "src.utils.embedding_store.EmbeddingStore.get_relevant_observations"
        ) as mock_semantic:
            mock_semantic.return_value = mock_representation

            representation = await crud.get_working_representation(
                db_session,
                workspace.name,
                observer_peer.name,
                observed_peer.name,
                include_semantic_query="pets dogs animals",
            )

            # Should have called semantic search
            mock_semantic.assert_called_once()
            assert len(representation.explicit) == 1
            assert representation.explicit[0].content == "User likes dogs"

    async def test_get_working_representation_with_most_derived(
        self, db_session: AsyncSession
    ):
        """Test working representation retrieval prioritizing most derived observations"""
        workspace, observer_peer = await self.create_test_workspace_and_peer(db_session)
        _, observed_peer = await self.create_test_workspace_and_peer(
            db_session, workspace.name
        )

        collection_name = crud.construct_collection_name(
            observer=observer_peer.name, observed=observed_peer.name
        )

        # Create collection first - need to do it directly since mock doesn't persist to DB
        collection = models.Collection(
            name=collection_name,
            workspace_name=workspace.name,
            peer_name=observer_peer.name,
        )
        db_session.add(collection)
        await db_session.flush()

        # Create document with high times_derived count
        highly_derived_doc = models.Document(
            workspace_name=workspace.name,
            peer_name=observer_peer.name,
            collection_name=collection_name,
            content="Highly derived observation",
            internal_metadata={"level": "explicit", "times_derived": 5},
            embedding=[0.1] * 1536,
        )
        db_session.add(highly_derived_doc)

        # Create document with lower times_derived count
        less_derived_doc = models.Document(
            workspace_name=workspace.name,
            peer_name=observer_peer.name,
            collection_name=collection_name,
            content="Less derived observation",
            internal_metadata={"level": "explicit", "times_derived": 2},
            embedding=[0.2] * 1536,
        )
        db_session.add(less_derived_doc)

        await db_session.commit()

        # Retrieve with most_derived=True
        representation = await crud.get_working_representation(
            db_session,
            workspace.name,
            observer_peer.name,
            observed_peer.name,
            include_most_derived=True,
        )

        # Should prioritize highly derived observation
        assert len(representation.explicit) >= 1
        # The highly derived observation should be included
        contents = [obs.content for obs in representation.explicit]
        assert "Highly derived observation" in contents

    async def test_representation_from_documents(self):
        """Test converting documents to representation"""
        # Create test documents
        explicit_doc = models.Document(
            workspace_name="test_workspace",
            peer_name="test_peer",
            collection_name="test_collection",
            content="User said they like programming",
            internal_metadata={
                "level": "explicit",
                "message_id": 1,
                "session_name": "test_session",
            },
            embedding=[0.1] * 1536,
            created_at=datetime(2025, 1, 1, 10, 0, 0, tzinfo=timezone.utc),
        )

        deductive_doc = models.Document(
            workspace_name="test_workspace",
            peer_name="test_peer",
            collection_name="test_collection",
            content="User is likely a software developer",
            internal_metadata={
                "level": "deductive",
                "message_id": 1,
                "session_name": "test_session",
                "premises": ["User said they like programming"],
            },
            embedding=[0.2] * 1536,
            created_at=datetime(2025, 1, 1, 10, 1, 0, tzinfo=timezone.utc),
        )

        # Convert to representation
        representation = crud.representation_from_documents(
            [explicit_doc, deductive_doc]
        )

        assert len(representation.explicit) == 1
        assert len(representation.deductive) == 1

        explicit_obs = representation.explicit[0]
        assert explicit_obs.content == "User said they like programming"
        assert explicit_obs.message_id == 1
        assert explicit_obs.session_name == "test_session"

        deductive_obs = representation.deductive[0]
        assert deductive_obs.conclusion == "User is likely a software developer"
        assert deductive_obs.premises == ["User said they like programming"]
        assert deductive_obs.message_id == 1
        assert deductive_obs.session_name == "test_session"

    async def create_test_workspace_and_peer(
        self, db_session: AsyncSession, workspace_name: str | None = None
    ) -> tuple[models.Workspace, models.Peer]:
        """Helper to create test workspace and peer"""
        workspace_name = workspace_name or generate_nanoid()
        peer_name = generate_nanoid()

        # Check if workspace already exists to avoid uniqueness constraint
        workspace = (
            await db_session.execute(
                select(models.Workspace).where(models.Workspace.name == workspace_name)
            )
        ).scalar_one_or_none()

        if workspace is None:
            workspace = models.Workspace(name=workspace_name)
            db_session.add(workspace)
            await db_session.flush()

        peer = models.Peer(name=peer_name, workspace_name=workspace_name)
        db_session.add(peer)
        await db_session.flush()

        return workspace, peer

    async def create_test_session(
        self, db_session: AsyncSession, workspace: models.Workspace
    ) -> models.Session:
        """Helper to create test session"""
        session_name = generate_nanoid()

        session = models.Session(
            name=session_name,
            workspace_name=workspace.name,
        )
        db_session.add(session)
        await db_session.flush()

        return session


@pytest.mark.asyncio
class TestPromptRepresentationConversion:
    """Test conversion between PromptRepresentation and Representation"""

    async def test_prompt_representation_to_representation(self):
        """Test converting PromptRepresentation to Representation"""
        prompt_rep = PromptRepresentation(
            explicit=["User likes coffee", "User works remotely"],
            deductive=[
                PromptDeductiveObservation(
                    conclusion="User probably works from a coffee shop sometimes",
                    premises=["User likes coffee", "User works remotely"],
                )
            ],
        )

        representation = prompt_rep.to_representation(
            message_id=123, session_name="test_session"
        )

        assert len(representation.explicit) == 2
        assert len(representation.deductive) == 1

        # Check explicit observations
        assert representation.explicit[0].content == "User likes coffee"
        assert representation.explicit[0].message_id == 123
        assert representation.explicit[0].session_name == "test_session"
        assert representation.explicit[1].content == "User works remotely"

        # Check deductive observation
        deductive_obs = representation.deductive[0]
        assert (
            deductive_obs.conclusion
            == "User probably works from a coffee shop sometimes"
        )
        assert deductive_obs.premises == ["User likes coffee", "User works remotely"]
        assert deductive_obs.message_id == 123
        assert deductive_obs.session_name == "test_session"

    async def test_empty_prompt_representation_conversion(self):
        """Test converting empty PromptRepresentation"""
        empty_prompt_rep = PromptRepresentation()
        representation = empty_prompt_rep.to_representation(
            message_id=1, session_name="test"
        )

        assert representation.is_empty()
        assert len(representation.explicit) == 0
        assert len(representation.deductive) == 0


@pytest.mark.asyncio
class TestRepresentationHashingAndEquality:
    """Test hashing and equality behavior for observations"""

    async def test_explicit_observation_equality(self):
        """Test ExplicitObservation equality and hashing"""
        obs1 = ExplicitObservation(
            content="Test content",
            created_at=datetime(2025, 1, 1, 12, 0, 0, tzinfo=timezone.utc),
            message_id=1,
            session_name="session1",
        )

        obs2 = ExplicitObservation(
            content="Test content",
            created_at=datetime(2025, 1, 1, 12, 0, 0, tzinfo=timezone.utc),
            message_id=1,
            session_name="session1",
        )

        obs3 = ExplicitObservation(
            content="Different content",
            created_at=datetime(2025, 1, 1, 12, 0, 0, tzinfo=timezone.utc),
            message_id=1,
            session_name="session1",
        )

        # Test equality
        assert obs1 == obs2
        assert obs1 != obs3
        assert obs1 != "not an observation"

        # Test hashing (should be able to use in sets)
        obs_set = {obs1, obs2, obs3}
        assert len(obs_set) == 2  # obs1 and obs2 are duplicates

    async def test_deductive_observation_equality(self):
        """Test DeductiveObservation equality and hashing"""
        obs1 = DeductiveObservation(
            conclusion="Test conclusion",
            premises=["premise1", "premise2"],
            created_at=datetime(2025, 1, 1, 12, 0, 0, tzinfo=timezone.utc),
            message_id=1,
            session_name="session1",
        )

        obs2 = DeductiveObservation(
            conclusion="Test conclusion",
            premises=["premise1", "premise2"],
            created_at=datetime(2025, 1, 1, 12, 0, 0, tzinfo=timezone.utc),
            message_id=1,
            session_name="session1",
        )

        obs3 = DeductiveObservation(
            conclusion="Different conclusion",
            premises=["premise1", "premise2"],
            created_at=datetime(2025, 1, 1, 12, 0, 0, tzinfo=timezone.utc),
            message_id=1,
            session_name="session1",
        )

        # Test equality
        assert obs1 == obs2
        assert obs1 != obs3
        assert obs1 != "not an observation"

        # Test hashing
        obs_set = {obs1, obs2, obs3}
        assert len(obs_set) == 2<|MERGE_RESOLUTION|>--- conflicted
+++ resolved
@@ -217,18 +217,10 @@
             ),
         )
 
-<<<<<<< HEAD
-        precomputed_embedding = [0.123] * 1536
-        document, is_duplicate = await crud.create_document(
-=======
         collection = await crud.get_or_create_collection(
->>>>>>> 5e10c965
             db_session,
             workspace.name,
             collection_name,
-<<<<<<< HEAD
-            embedding=precomputed_embedding,
-=======
             peer.name,
         )
 
@@ -240,7 +232,6 @@
             collection,
             embedding,
             duplicate_threshold=0.95,
->>>>>>> 5e10c965
         )
 
         assert not is_duplicate
@@ -277,18 +268,10 @@
             ),
         )
 
-<<<<<<< HEAD
-        precomputed_embedding = [0.123] * 1536
-        original_doc, is_duplicate = await crud.create_document(
-=======
         collection = await crud.get_or_create_collection(
->>>>>>> 5e10c965
             db_session,
             workspace.name,
             collection_name,
-<<<<<<< HEAD
-            embedding=precomputed_embedding,
-=======
             peer.name,
         )
         embedding = await embedding_client.embed(doc_schema.content)
@@ -299,7 +282,6 @@
             collection,
             embedding,
             duplicate_threshold=0.95,
->>>>>>> 5e10c965
         )
 
         assert not is_duplicate
@@ -318,19 +300,10 @@
             ),
         )
 
-<<<<<<< HEAD
-        precomputed_embedding = [0.123] * 1536
-        duplicate_doc, is_duplicate = await crud.create_document(
-=======
         collection = await crud.get_or_create_collection(
->>>>>>> 5e10c965
             db_session,
             workspace.name,
             collection_name,
-<<<<<<< HEAD
-            duplicate_threshold=0.95,  # 95% similarity threshold
-            embedding=precomputed_embedding,
-=======
             peer.name,
         )
         embedding = await embedding_client.embed(similar_doc_schema.content)
@@ -341,7 +314,6 @@
             collection,
             embedding,
             duplicate_threshold=0.95,
->>>>>>> 5e10c965
         )
 
         assert is_duplicate
