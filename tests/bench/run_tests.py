"""
Honcho Test Runner

A script that executes JSON-formatted tests against a running Honcho instance.
This script:
1. Loads test definitions from JSON files
2. Creates a workspace for each test
3. Adds all messages to sessions
4. Waits for the deriver queue to be empty
5. Executes queries and judges responses using an LLM
"""

import argparse
import asyncio
import json
import logging
import os
import sys
import time
from pathlib import Path
from typing import Any

import tiktoken
from anthropic import AsyncAnthropic
from dotenv import load_dotenv
from honcho.async_client import AsyncHoncho
from honcho.async_client.session import SessionPeerConfig
from typing_extensions import TypedDict

load_dotenv()


class SessionResult(TypedDict):
    """Type definition for session creation results."""

    name: str
    message_count: int


class QueryResult(TypedDict):
    """Type definition for query execution results."""

    query: str
    expected_response: str
    actual_response: str
    session: str | None
    observer: str | None
    target: str | None
    judgment: dict[str, Any]


class TestResult(TypedDict):
    """Type definition for test execution results."""

    test_name: str
    workspace_id: str
    sessions_created: list[SessionResult]
    queries_executed: list[QueryResult]
    passed: bool
    error: str | None
    start_time: float
    end_time: float
    duration_seconds: float
    output_lines: list[str]


class TestRunner:
    """
    Executes JSON tests against a Honcho instance.
    """

    def __init__(
        self,
        honcho_url: str = "http://localhost:8000",
        anthropic_api_key: str | None = None,
        timeout_seconds: int | None = None,
    ):
        """
        Initialize the test runner.

        Args:
            honcho_url: URL of the running Honcho instance
            anthropic_api_key: Anthropic API key for judging responses
        """
        self.honcho_url: str = honcho_url
        self.anthropic_api_key: str | None = anthropic_api_key
        self.timeout_seconds: int | None = timeout_seconds

        # Configure logging
        logging.basicConfig(
            level=logging.WARNING, format="%(asctime)s - %(levelname)s - %(message)s"
        )
        self.logger: logging.Logger = logging.getLogger(__name__)

        # Suppress HTTP request logs from the Honcho SDK
        logging.getLogger("httpx").setLevel(logging.ERROR)
        logging.getLogger("httpcore").setLevel(logging.ERROR)

        if self.anthropic_api_key:
            self.anthropic_client: AsyncAnthropic = AsyncAnthropic(
                api_key=self.anthropic_api_key
            )
        else:
            api_key = os.getenv("LLM_ANTHROPIC_API_KEY")
            if not api_key:
                raise ValueError("LLM_ANTHROPIC_API_KEY is not set")
            self.anthropic_client = AsyncAnthropic(api_key=api_key)

    def _format_duration(self, total_seconds: float) -> str:
        """Format a duration in seconds into a human-readable string.

        If the duration is at least one minute, this returns a string in the
        form "XmYYs" with zero-padded seconds. Otherwise, it returns the
        duration in seconds with two decimal places, e.g., "12.34s".

        Args:
            total_seconds: The duration in seconds.

        Returns:
            A formatted duration string.
        """
        minutes = int(total_seconds // 60)
        if minutes > 0:
            seconds_rounded = int(round(total_seconds - minutes * 60))
            if seconds_rounded == 60:
                minutes += 1
                seconds_rounded = 0
            return f"{minutes}m{seconds_rounded:02d}s"
        return f"{total_seconds:.2f}s"

    def load_test_file(self, test_file: Path) -> dict[str, Any]:
        """
        Load a test definition from a JSON file.

        Args:
            test_file: Path to the JSON test file

        Returns:
            Test definition dictionary
        """
        with open(test_file) as f:
            return json.load(f)

    async def create_honcho_client(self, workspace_id: str) -> AsyncHoncho:
        """
        Create a Honcho client for a specific workspace.

        Args:
            workspace_id: Workspace ID for the test

        Returns:
            AsyncHoncho client instance
        """
        return AsyncHoncho(
            environment="local",
            workspace_id=workspace_id,
            base_url=self.honcho_url,
        )

    async def wait_for_deriver_queue_empty(
        self, honcho_client: AsyncHoncho, session_id: str | None = None
    ) -> bool:
        """
        Wait for the deriver queue to be empty.

        Args:
            honcho_client: Honcho client instance
            timeout: Maximum time to wait in seconds

        Returns:
            True if queue is empty, False if timeout exceeded
        """
        try:
            await honcho_client.poll_deriver_status(
                session_id=session_id,
                timeout=float(self.timeout_seconds)
                if self.timeout_seconds
                else 10000.0,
            )
            return True
        except Exception as e:
            self.logger.warning(f"Error polling deriver status: {e}")
            return False

    async def judge_response(
        self, query: str, expected_response: str, actual_response: str
    ) -> dict[str, Any]:
        """
        Use an LLM to judge if the actual response matches the expected response.

        Args:
            query: The original query
            expected_response: Expected response from the test
            actual_response: Actual response from Honcho

        Returns:
            Judgment result with pass/fail and reasoning
        """
        try:
            system_prompt = """
You are an expert judge evaluating AI responses. Your task is to determine if an actual response contains the core correct information from an expected response.

CRITICAL JUDGING PRINCIPLES:
1. SEMANTIC UNDERSTANDING: Focus on whether the actual response conveys the same core factual information as expected, even if expressed differently
2. FLEXIBLE INTERPRETATION: Accept responses that are longer, more detailed, or use different phrasing as long as they contain the correct core facts
3. CONTEXTUAL REASONING: If the response shows logical reasoning that leads to the correct conclusion, consider it correct even if the path differs
4. CONFLICTING INFORMATION: If a response acknowledges conflicts but correctly identifies the most recent/authoritative information, that should pass
5. IMPLICIT vs EXPLICIT: Accept responses that imply the correct answer through reasoning, not just explicit statements

ONLY FAIL when:
- Core factual information is demonstrably wrong
- The response contradicts the expected information without justification
- Essential information is completely missing with no reasonable inference path

Always respond with valid JSON: {"passed": boolean, "reasoning": "short (1-3 sentences) explanation of why the response is correct or incorrect"}"""

            user_prompt = f"""Query: "{query}"
Expected response: "{expected_response}"
Actual response: "{actual_response}"

Evaluate whether the actual response contains the core correct information from the expected response. Focus on semantic meaning and logical conclusions, not exact phrasing.
"""

            response = await self.anthropic_client.messages.create(
                model="claude-sonnet-4-20250514",
                max_tokens=300,
                temperature=0.0,
                system=system_prompt,
                messages=[
                    {
                        "role": "user",
                        "content": user_prompt,
                    }
                ],
            )

            if not response.content:
                raise ValueError("Anthropic returned empty response")

            content_block = response.content[0]
            judgment_text = getattr(content_block, "text", None)
            if judgment_text is None:
                raise ValueError(
                    f"No text content in response block: {type(content_block)}"
                )

            if judgment_text is None:
                raise ValueError("Anthropic returned empty response")

            # Extract JSON from the response if it's wrapped in markdown
            if "```json" in judgment_text:
                json_start = judgment_text.find("```json") + 7
                json_end = judgment_text.find("```", json_start)
                judgment_text = judgment_text[json_start:json_end].strip()
            elif "```" in judgment_text:
                json_start = judgment_text.find("```") + 3
                json_end = judgment_text.find("```", json_start)
                judgment_text = judgment_text[json_start:json_end].strip()

            judgment = json.loads(judgment_text)

            return judgment

        except Exception as e:
            self.logger.error(f"Error judging response: {e}")
            # Fallback to simple string matching
            is_correct = expected_response.lower() in actual_response.lower()
            return {
                "passed": is_correct,
                "reasoning": f"Fallback string matching due to error: {'Match found' if is_correct else 'No match found'}",
            }

    async def execute_test(self, test_file: Path) -> TestResult:
        """
        Execute a single test file.

        Args:
            test_file: Path to the JSON test file

        Returns:
            Test execution results
        """
        test_name = test_file.stem
        output_lines: list[str] = []
        output_lines.append(f"\033[1mExecuting test {test_name}\033[0m")

        # Load test definition
        test_def = self.load_test_file(test_file)

        # Create workspace for this test
        workspace_id = f"test_{test_name}_{int(time.time())}"
        honcho_client = await self.create_honcho_client(workspace_id)

        results: TestResult = {
            "test_name": test_name,
            "workspace_id": workspace_id,
            "sessions_created": [],
            "queries_executed": [],
            "passed": False,
            "error": None,
            "start_time": time.time(),
            "end_time": 0.0,
            "duration_seconds": 0.0,
            "output_lines": output_lines,
        }

        try:
            # Step 1: Create sessions and add messages
            sessions = test_def.get("sessions", {})

            # Collect all unique peers from messages and queries
            all_peers: set[str] = set()
            for session_data in sessions.values():
                for msg in session_data.get("messages", []):
                    all_peers.add(msg["peer"])

            # Get queries and collect peers from them
            queries: list[dict[str, Any]] = test_def.get("queries", [])
            for query_dict in queries:
                if "observer" in query_dict:
                    all_peers.add(str(query_dict["observer"]))
                if "target" in query_dict:
                    all_peers.add(str(query_dict["target"]))

            # Identify peers that are observers in queries (need observe_others=True)
            observer_peers: set[str] = set()
            for query_dict in queries:
                if "observer" in query_dict and "target" in query_dict:
                    observer_peers.add(str(query_dict["observer"]))

            # for efficiency, identify peers that are never targets in any query
            # so we can turn off their observe_me flag
            observed_peers: set[str] = set()
            for query_dict in queries:
                if "target" in query_dict:
                    observed_peers.add(str(query_dict["target"]))
                if "observer" in query_dict and "target" not in query_dict:
                    observed_peers.add(str(query_dict["observer"]))

            non_observed_peers: set[str] = all_peers - observed_peers

            # Create all peers first
            peers: dict[str, Any] = {}
            for peer_name in all_peers:
                peers[peer_name] = await honcho_client.peer(id=peer_name)

            for session_name, session_data in sessions.items():
                # Create session
                session = await honcho_client.session(id=str(session_name))

                output_lines.append(f"\n  session: {session_name}")

                # Create peer configurations based on requirements
                peer_configs: list[tuple[Any, SessionPeerConfig]] = []
                for peer_name in all_peers:
                    # If this peer is an observer in any *targeted* query, they need to observe others
                    if peer_name in observer_peers:
                        if peer_name in non_observed_peers:
                            config = SessionPeerConfig(
                                observe_me=False, observe_others=True
                            )
                            peer_configs.append((peers[peer_name], config))
                            output_lines.append(
                                f"    peer config: {peer_name} -> {config}"
                            )
                        else:
                            config = SessionPeerConfig(
                                observe_me=True, observe_others=True
                            )
                            peer_configs.append((peers[peer_name], config))
                            output_lines.append(
                                f"    peer config: {peer_name} -> {config}"
                            )
                    elif peer_name in observed_peers:
                        config = SessionPeerConfig(
                            observe_me=True, observe_others=False
                        )
                        peer_configs.append((peers[peer_name], config))
                        output_lines.append(f"    peer config: {peer_name} -> {config}")
                    else:
                        config = SessionPeerConfig(
                            observe_me=False, observe_others=False
                        )
                        peer_configs.append((peers[peer_name], config))
                        output_lines.append(f"    peer config: {peer_name} -> {config}")

                await session.add_peers(peer_configs)

                # Add messages to session
                messages = session_data.get("messages", [])
                for msg in messages:
                    peer_name: str = msg["peer"]
                    content: str = msg["content"]

                    truncated_content = (
                        content[:140] + "..." if len(content) > 140 else content
                    )
                    output_lines.append(f"    {peer_name}: {truncated_content}")

                # Add messages to session
                await session.add_messages(
                    [peers[msg["peer"]].message(msg["content"]) for msg in messages]
                )

                results["sessions_created"].append(
                    SessionResult(name=str(session_name), message_count=len(messages))
                )

            # Step 2: Execute queries
            all_queries_passed = True

            # sleep so the deriver queue is not checked immediately, before tasks get added
            await asyncio.sleep(1)

            for i, query_data in enumerate(queries):
                query: str = query_data["query"]
                expected_response: str = query_data["expected_response"]
                session_name: str | None = query_data.get("session")
                observer_name: str | None = query_data.get("observer")
                target_name: str | None = query_data.get("target")

                # Wait for deriver queue to be empty for this session
                queue_empty = await self.wait_for_deriver_queue_empty(
                    honcho_client, session_id=session_name
                )
                if not queue_empty:
                    print(f"Deriver queue never emptied for session {session_name}!!!")
                    sys.exit(1)

                output_lines.append(f"\n  query {i + 1}: {query}")
                context_parts: list[str] = []
                if session_name:
                    context_parts.append(f"session: {session_name}")
                if observer_name:
                    context_parts.append(f"observer: {observer_name}")
                if target_name:
                    context_parts.append(f"target: {target_name}")
                if context_parts:
                    output_lines.append("    " + ", ".join(context_parts))

                try:
                    # Determine which peer to use for the query (observer)
                    if observer_name:
                        query_peer = peers[observer_name]
                    else:
                        # Use the first peer from the first session
                        first_session_data = list(sessions.values())[0]
                        first_peer_name: str = first_session_data["messages"][0]["peer"]
                        query_peer = peers[first_peer_name]

                    # Execute chat query
                    if session_name and target_name:
                        response_text = await query_peer.chat(
                            query,
                            session_id=session_name,
                            target=peers[target_name],
                        )
                    elif session_name:
                        response_text = await query_peer.chat(
                            query, session_id=session_name
                        )
                    elif target_name:
                        response_text = await query_peer.chat(
                            query, target=peers[target_name]
                        )
                    else:
                        response_text = await query_peer.chat(query)

                    actual_response: str = (
                        response_text if response_text is not None else ""
                    )

                    # Judge the response
                    judgment = await self.judge_response(
                        query, expected_response, actual_response
                    )

                    query_result: QueryResult = {
                        "query": query,
                        "expected_response": expected_response,
                        "actual_response": actual_response,
                        "session": session_name,
                        "observer": observer_name,
                        "target": target_name,
                        "judgment": judgment,
                    }

                    results["queries_executed"].append(query_result)

                    output_lines.append(
                        "    judgment: \033[1m\033[32mPASS\033[0m"
                        if judgment["passed"]
                        else "    judgment: \033[1m\033[31mFAIL\033[0m"
                    )
                    if not judgment["passed"]:
                        output_lines.append(
                            f"    got response: \033[3m{actual_response}\033[0m"
                        )
                        output_lines.append(f"    expected: {expected_response}")
                    else:
                        self.logger.info(
                            f"    got response: \033[3m{actual_response}\033[0m"
                        )
                        self.logger.info(f"    expected: {expected_response}")
                    output_lines.append(f"    reasoning: {judgment['reasoning']}")

                    # Track if all queries pass
                    if not judgment["passed"]:
                        all_queries_passed = False

                except Exception as e:
                    self.logger.error(f"Error executing query {i + 1}: {e}")
                    query_result = QueryResult(
                        query=query,
                        expected_response=expected_response,
                        actual_response=f"ERROR: {e}",
                        session=session_name,
                        observer=observer_name,
                        target=target_name,
                        judgment={
                            "passed": False,
                            "reasoning": f"Query execution failed: {e}",
                        },
                    )
                    results["queries_executed"].append(query_result)
                    all_queries_passed = False

            # Step 3: Execute get_context calls
            get_context_calls = test_def.get("get_context_calls", [])
            for i, get_context_call in enumerate(get_context_calls):
                output_lines.append(f"\n  get_context call #{i + 1}")
                session_name = str(get_context_call["session"])
                summary = get_context_call["summary"]
                max_tokens: int | None = get_context_call.get("max_tokens")
                session = await honcho_client.session(id=session_name)

                # Wait for deriver queue to be empty for this session
                queue_empty = await self.wait_for_deriver_queue_empty(
                    honcho_client, session_id=session_name
                )
                if not queue_empty:
                    output_lines.append(
                        f"Deriver queue never emptied for session {session_name}!!!"
                    )
                    sys.exit(1)

                session_context = await session.get_context(
                    summary=summary, tokens=max_tokens
                )

                summary_content = ""
                if session_context.summary:
                    summary_content = session_context.summary.content

                tokenizer = tiktoken.get_encoding("cl100k_base")
<<<<<<< HEAD
                summary_tokens = len(tokenizer.encode(session_context.summary))
                output_lines.append(f"    summary: {session_context.summary}")
=======
                summary_tokens = len(tokenizer.encode(summary_content))
                print(f"    summary: {session_context.summary}")
>>>>>>> e914dbe3

                got_tokens = summary_tokens
                for message in session_context.messages:
                    got_tokens += message.token_count
                output_lines.append(f"    max tokens: {max_tokens}")
                output_lines.append(
                    f"    got token count: {got_tokens} (summary: {summary_tokens}, messages: {got_tokens - summary_tokens} in {len(session_context.messages)} messages)"
                )
                if (
                    summary
                    and summary_tokens == 0
                    and len(session_context.messages) > 20
                    and max_tokens is None
                ):
                    output_lines.append(
                        "    summary is empty when it should not be, test failed"
                    )
                    all_queries_passed = False
                if max_tokens and got_tokens > max_tokens:
                    all_queries_passed = False

            # Determine if test passed (all queries and get_context calls must pass)
            results["passed"] = all_queries_passed
            results["end_time"] = time.time()
            results["duration_seconds"] = results["end_time"] - results["start_time"]

            output_lines.append(
                f"\nTest {test_name} completed. Status: {'PASS' if results['passed'] else 'FAIL'} (Duration: {self._format_duration(results['duration_seconds'])})"
            )

        except Exception as e:
            self.logger.error(f"Error executing test {test_name}: {e}")
            results["error"] = str(e)
            results["passed"] = False
            results["end_time"] = time.time()
            results["duration_seconds"] = results["end_time"] - results["start_time"]
            output_lines.append(f"Error executing test {test_name}: {e}")

        return results

    async def run_all_tests(self, tests_dir: Path) -> tuple[list[TestResult], float]:
        """
        Run all tests in a directory.

        Args:
            tests_dir: Directory containing JSON test files

        Returns:
            List of test results
        """
        test_files = list(tests_dir.glob("*.json"))
        print(f"found {len(test_files)} test files in {tests_dir}")

        overall_start = time.time()
        # Run all tests concurrently
        results: list[TestResult] = await asyncio.gather(
            *[self.execute_test(tf) for tf in test_files]
        )
        overall_end = time.time()
        overall_duration = overall_end - overall_start

        # Print detailed per-test outputs in order after completion
        for result in results:
            print(f"\n{'=' * 60}")
            print(f"Executing test {result['test_name']}")
            print("\n".join(result.get("output_lines", [])))
            print(f"{'=' * 60}\n")

        return results, overall_duration

    def print_summary(
        self, results: list[TestResult], total_elapsed_seconds: float | None = None
    ) -> None:
        """
        Print a summary of all test results.

        Args:
            results: List of test results
        """
        print(f"\n{'=' * 80}")
        print("TEST EXECUTION SUMMARY")
        print(f"{'=' * 80}")

        total_tests = len(results)
        passed_tests = sum(1 for r in results if r.get("passed", False))
        failed_tests = total_tests - passed_tests
        total_test_time = (
            total_elapsed_seconds
            if total_elapsed_seconds is not None
            else sum(r["duration_seconds"] for r in results)
        )

        print(f"Total Tests: {total_tests}")
        print(f"Passed: {passed_tests}")
        print(f"Failed: {failed_tests}")
        print(f"Success Rate: {(passed_tests / total_tests) * 100:.1f}%")
        print(f"Total Test Time: {self._format_duration(total_test_time)}")

        print("\nDetailed Results:")
        print(f"{'Test Name':<20} {'Status':<8} {'Duration':<10} {'Workspace ID':<30}")
        print(f"{'-' * 20} {'-' * 8} {'-' * 10} {'-' * 30}")

        for result in results:
            test_name = result["test_name"]
            status = "PASS" if result.get("passed", False) else "FAIL"
            duration = self._format_duration(result["duration_seconds"])
            workspace = result["workspace_id"]

            print(f"{test_name:<20} {status:<8} {duration:<10} {workspace:<30}")

        print(f"{'=' * 80}")


async def main() -> int:
    """
    Main entry point for the test runner.
    """
    parser = argparse.ArgumentParser(
        description="Run JSON tests against a Honcho instance",
        formatter_class=argparse.RawDescriptionHelpFormatter,
        epilog="""
Examples:
  %(prog)s --tests-dir tests/bench/tests                    # Run all tests
  %(prog)s --tests-dir tests/bench/tests --test 1.json      # Run specific test
  %(prog)s --honcho-url http://localhost:8000               # Custom Honcho URL
        """,
    )

    parser.add_argument(
        "--tests-dir",
        type=Path,
        default=Path("tests/bench/tests"),
        help="Directory containing JSON test files (default: tests/bench/tests)",
    )

    parser.add_argument(
        "--test",
        type=str,
        help="Run a specific test file by name (e.g., '1.json') (optional)",
    )

    parser.add_argument(
        "--honcho-url",
        type=str,
        default="http://localhost:8000",
        help="URL of the running Honcho instance (default: http://localhost:8000)",
    )

    parser.add_argument(
        "--anthropic-api-key",
        type=str,
        help="Anthropic API key for response judging (optional)",
    )

    parser.add_argument(
        "--timeout",
        type=int,
        default=60,
        help="Timeout for deriver queue to empty in seconds (default: 60)",
    )

    args = parser.parse_args()

    # Validate arguments
    if args.test:
        test_file_path = args.tests_dir / args.test
        if not test_file_path.exists():
            print(f"Error: Test file {test_file_path} does not exist")
            return 1

    if not args.tests_dir.exists():
        print(f"Error: Tests directory {args.tests_dir} does not exist")
        return 1

    # Create test runner
    runner = TestRunner(
        honcho_url=args.honcho_url, anthropic_api_key=args.anthropic_api_key
    )

    try:
        if args.test:
            # Run single test
            test_file_path = args.tests_dir / args.test
            result = await runner.execute_test(test_file_path)
            # Print detailed output for the single test
            print(f"\n{'=' * 60}")
            print(f"Executing test {result['test_name']}")
            print("\n".join(result.get("output_lines", [])))
            print(f"{'=' * 60}\n")
            runner.print_summary([result])
        else:
            # Run all tests
            results, total_elapsed = await runner.run_all_tests(args.tests_dir)
            runner.print_summary(results, total_elapsed_seconds=total_elapsed)

        return 0

    except KeyboardInterrupt:
        print("\nTest execution interrupted by user")
        return 1
    except Exception as e:
        print(f"Error running tests: {e}")
        return 1


if __name__ == "__main__":
    exit_code = asyncio.run(main())
    exit(exit_code)<|MERGE_RESOLUTION|>--- conflicted
+++ resolved
@@ -23,7 +23,7 @@
 import tiktoken
 from anthropic import AsyncAnthropic
 from dotenv import load_dotenv
-from honcho.async_client import AsyncHoncho
+from honcho import AsyncHoncho
 from honcho.async_client.session import SessionPeerConfig
 from typing_extensions import TypedDict
 
@@ -553,13 +553,8 @@
                     summary_content = session_context.summary.content
 
                 tokenizer = tiktoken.get_encoding("cl100k_base")
-<<<<<<< HEAD
-                summary_tokens = len(tokenizer.encode(session_context.summary))
+                summary_tokens = len(tokenizer.encode(summary_content))
                 output_lines.append(f"    summary: {session_context.summary}")
-=======
-                summary_tokens = len(tokenizer.encode(summary_content))
-                print(f"    summary: {session_context.summary}")
->>>>>>> e914dbe3
 
                 got_tokens = summary_tokens
                 for message in session_context.messages:
