"""
Peer Card Benchmark

This benchmark exercises the peer card LLM call with varied inputs and compares
outputs across multiple provider/model candidates. Results are graded by an LLM
judge.

Usage example:
  python -m tests.bench.peer_card_bench --candidates anthropic:claude-3-7-sonnet-20250219 --candidates openai:gpt-4o-mini-2024-07-18

Environment variables for providers:
  - Anthropic: LLM_ANTHROPIC_API_KEY
  - OpenAI: LLM_OPENAI_API_KEY or OPENAI_API_KEY
  - Google (Gemini): LLM_GEMINI_API_KEY or GEMINI_API_KEY
  - Groq: LLM_GROQ_API_KEY or GROQ_API_KEY
"""

import argparse
import asyncio
import json
import os
import time
from collections.abc import Callable, Coroutine
from dataclasses import dataclass
from datetime import datetime, timezone
from pathlib import Path
from typing import Any, cast

from anthropic import AsyncAnthropic

from src.config import settings
from src.deriver.prompts import peer_card_prompt
from src.utils.clients import honcho_llm_call
<<<<<<< HEAD
from src.utils.representation import ExplicitObservation, Representation
from src.utils.shared_models import PeerCardQuery
=======
from src.utils.peer_card import PeerCardQuery
from src.utils.representation import ExplicitObservation, Representation
>>>>>>> f988aae9

COLOR_GREEN = "\033[32m"
COLOR_RED = "\033[31m"
COLOR_RESET = "\033[0m"


@dataclass(frozen=True)
class Candidate:
    """Represents a provider/model pair to benchmark."""

    provider: str
    model: str


@dataclass
class Case:
    """Represents a single benchmark case with expectations for grading.

    Attributes:
        name: Human-friendly identifier for the case.
        old_peer_card: Existing card text to update, or None to create fresh.
        new_observations: New input observations that may change the card.
        expected_facts: Facts that must be semantically present in the result.
        forbidden_facts: Facts that must NOT be present in the result.
    """

    name: str
    old_peer_card: list[str] | None
    new_observations: list[str]
    expected_facts: list[str]
    forbidden_facts: list[str]


def load_case_file(path: Path) -> Case:
    """Load a single peer-card test case from a JSON file.

    The JSON schema must include: name, old_peer_card (nullable), new_observations (list[str]), expected_facts (list[str]).
    """

    with path.open() as f:
        data = json.load(f)

    return Case(
        name=str(data["name"]),
        old_peer_card=data.get("old_peer_card"),
        new_observations=list(data.get("new_observations", [])),
        expected_facts=list(data.get("expected_facts", [])),
        forbidden_facts=list(data.get("forbidden_facts", [])),
    )


def load_cases(tests_dir: Path, test_name: str | None) -> list[Case]:
    """Load all cases from a directory, or a specific case by filename.

    Args:
        tests_dir: Directory containing JSON case files.
        test_name: Optional filename to load a single case (e.g., "create_basic_card.json").

    Returns:
        List of loaded Case objects.
    """

    if test_name:
        file_path = tests_dir / test_name
        if not file_path.exists():
            raise FileNotFoundError(f"Test file {file_path} does not exist")
        return [load_case_file(file_path)]

    files = sorted(p for p in tests_dir.glob("*.json") if p.is_file())
    return [load_case_file(p) for p in files]


def parse_candidates(values: list[str]) -> list[Candidate]:
    """Parse provider:model strings into Candidate objects."""

    result: list[Candidate] = []
    for v in values:
        v = v.strip()
        if not v:
            continue
        if ":" not in v:
            raise ValueError(f"Invalid candidate format: {v} (expected provider:model)")
        provider, model = v.split(":", 1)
        result.append(Candidate(provider=provider.strip(), model=model.strip()))
    return result


def deduplicate_preserve_order(items: list[Candidate]) -> list[Candidate]:
    """Return a new list with duplicate provider:model pairs removed, preserving order."""

    seen: set[tuple[str, str]] = set()
    unique: list[Candidate] = []
    for item in items:
        key = (item.provider, item.model)
        if key in seen:
            continue
        seen.add(key)
        unique.append(item)
    return unique


def build_peer_card_caller(
    candidate: Candidate,
) -> Callable[[list[str] | None, Representation], Coroutine[Any, Any, PeerCardQuery]]:
    """Create an async callable that invokes the peer card prompt with a specific provider/model."""

    resolved_provider = (
        "openai" if candidate.provider == "custom" else candidate.provider
    )

    async def call(
        old_peer_card: list[str] | None, new_observations: Representation
    ) -> PeerCardQuery:
        prompt = peer_card_prompt(
            old_peer_card=old_peer_card,
            new_observations=new_observations.str_no_timestamps(),
        )

        response = await honcho_llm_call(
            provider=cast(Any, resolved_provider),
            model=candidate.model,
            prompt=prompt,
            max_tokens=settings.PEER_CARD.MAX_OUTPUT_TOKENS,
            response_model=PeerCardQuery,
            json_mode=True,
            reasoning_effort="minimal",
            enable_retry=True,
            retry_attempts=3,
        )

        return response.content

    return call


def _extract_json_from_text(text: str) -> dict[str, Any]:
    """Extract a JSON object from potentially noisy LLM output.

    Strategy in order:
    - Try to parse the whole text as JSON
    - Try to parse contents of any fenced code blocks (``` or ```json)
    - Try the substring from the first '{' to the last '}'
    - Scan for balanced-brace substrings and try them in order

    Raises ValueError when no valid JSON object can be found.
    """

    stripped: str = text.strip()

    candidates: list[str] = []

    # 1) Fenced code blocks
    if "```" in stripped:
        idx: int = 0
        while True:
            start = stripped.find("```", idx)
            if start == -1:
                break
            lang_line_end = stripped.find("\n", start + 3)
            if lang_line_end == -1:
                break
            end = stripped.find("```", lang_line_end + 1)
            if end == -1:
                break
            block = stripped[lang_line_end + 1 : end].strip()
            if block:
                candidates.append(block)
            idx = end + 3

    # 2) From first '{' to last '}'
    first_brace = stripped.find("{")
    last_brace = stripped.rfind("}")
    if first_brace != -1 and last_brace != -1 and last_brace > first_brace:
        candidates.append(stripped[first_brace : last_brace + 1])

    # 3) Balanced-brace scan
    depth = 0
    start_idx = -1
    for i, ch in enumerate(stripped):
        if ch == "{":
            if depth == 0:
                start_idx = i
            depth += 1
        elif ch == "}":
            if depth > 0:
                depth -= 1
                if depth == 0 and start_idx != -1:
                    candidates.append(stripped[start_idx : i + 1])

    # Try all candidates, prefer ones containing the expected keys
    preferred_keys = {"passed", "reasoning"}
    fallback_obj: dict[str, Any] | None = None
    for cand in candidates:
        try:
            obj_candidate: object = json.loads(cand)
            if isinstance(obj_candidate, dict):
                casted_obj: dict[str, Any] = {
                    str(k): v  # pyright: ignore
                    for k, v in obj_candidate.items()  # pyright: ignore
                }
                if preferred_keys.issubset(set(casted_obj.keys())):
                    return casted_obj
                if fallback_obj is None:
                    fallback_obj = casted_obj
        except Exception:
            continue

    if fallback_obj is not None:
        return fallback_obj

    raise ValueError("Could not extract JSON from judge response")


async def judge_response(
    anthropic: AsyncAnthropic,
    case: Case,
    actual_card: list[str],
) -> dict[str, Any]:
    """Use an LLM judge to evaluate whether the card contains the expected facts.

    Returns a dict with keys: passed (bool) and reasoning (str).
    """

    system_prompt = (
        "You are an expert evaluator. Determine if a biographical card satisfies BOTH: "
        "(1) it contains all expected facts (semantic match allowed) and "
        "(2) it does NOT contain any forbidden facts (semantic match). "
        "Allow flexible phrasing and synonyms for matching. A fact is present if its semantic content is clearly stated. "
        "Fail if any expected fact is missing or any forbidden fact appears. Always return JSON: "
        '{"passed": boolean, "reasoning": string}'
    )
    expected = "\n".join(f"- {f}" for f in case.expected_facts)
    forbidden = "\n".join(f"- {f}" for f in case.forbidden_facts)
    card_text = "\n".join(actual_card) if actual_card else "- (none)"
    user_prompt = (
        f"Case: {case.name}\n\n"
        f"Expected facts (must appear, semantic):\n{expected or '- (none)'}\n\n"
        f"Forbidden facts (must NOT appear, semantic):\n{forbidden or '- (none)'}\n\n"
        f"Biographical card to evaluate:\n{card_text}\n\n"
        f"Evaluation criteria: PASS only if all expected facts are present AND all forbidden facts are absent."
    )

    judgment_text: str | None = None
    try:
        response = await anthropic.messages.create(
            model="claude-sonnet-4-20250514",
            max_tokens=1000,
            temperature=0.0,
            system=system_prompt,
            messages=[{"role": "user", "content": user_prompt}],
        )
        content_block = response.content[0]
        judgment_text = getattr(content_block, "text", None)
        if not judgment_text:
            raise ValueError("Empty judge response")
        return _extract_json_from_text(judgment_text)
    except Exception as e:
        print(judgment_text)
        raise ValueError(f"!!!Error judging response for case {case.name}: {e}") from e


async def run_benchmark(candidates: list[Candidate], cases: list[Case]) -> int:
    """Execute cases against candidates and print a concise report.

    Returns non-zero when any case fails for any candidate.
    """

    anthropic_key = os.getenv("LLM_ANTHROPIC_API_KEY")
    if not anthropic_key:
        raise ValueError("LLM_ANTHROPIC_API_KEY is required for grading")
    anthropic = AsyncAnthropic(api_key=anthropic_key)

    any_fail = False

    print(f"Running {len(cases)} cases across {len(candidates)} candidates\n")

    for candidate in candidates:
        print(f"=== Candidate: {candidate.provider}:{candidate.model} ===")
        candidate_start_time = time.perf_counter()
        try:
            caller = build_peer_card_caller(candidate)
        except Exception as e:
            print(f"  SKIP: cannot initialize provider/model ({e})")
            any_fail = True
            continue

        async def run_case(
            case: Case,
            _caller: Callable[
                [list[str] | None, Representation], Coroutine[Any, Any, PeerCardQuery]
            ] = caller,
        ) -> tuple[Case, dict[str, Any]]:
            card: PeerCardQuery = await _caller(
                case.old_peer_card,
                Representation(
                    explicit=[
                        ExplicitObservation(
                            content=o,
                            created_at=datetime.now(timezone.utc),
                            message_ids=[(0, 0)],
<<<<<<< HEAD
                            session_name=None,
=======
                            session_name=case.name,
>>>>>>> f988aae9
                        )
                        for o in case.new_observations
                    ]
                ),
            )
            new_card = card.card
            if new_card is None or new_card == []:
                new_card = case.old_peer_card or []
            judgment = await judge_response(anthropic, case, new_card)
            return case, {"card": card, "judgment": judgment}

        results = await asyncio.gather(
            *(run_case(c) for c in cases), return_exceptions=True
        )
        passed_count: int = 0
        for res in results:
            if isinstance(res, BaseException):
                print(f"  ERROR running case: {res}")
                any_fail = True
                continue
            case, payload = res
            judgment = payload["judgment"]
            passed = bool(judgment.get("passed"))
            status_colored = (
                f"{COLOR_GREEN}PASS{COLOR_RESET}"
                if passed
                else f"{COLOR_RED}FAIL{COLOR_RESET}"
            )
            if passed:
                print(f"  {case.name:24} {status_colored}")
                passed_count += 1
            else:
                print(
                    f"  {case.name:24} {status_colored} - {judgment.get('reasoning', '')}"
                )
                any_fail = True
                print("    expected:")
                for f in case.expected_facts:
                    print(f"      - {f}")
                if case.forbidden_facts:
                    print("    forbidden (must NOT appear):")
                    for f in case.forbidden_facts:
                        print(f"      - {f}")
                print("    got:")
                [print("      " + line) for line in payload["card"].card]
                print("    with 'notes' field:")
                if payload["card"].notes:
                    print("      " + payload["card"].notes)
                else:
                    print("      - (none)")
        total_count: int = len(cases)
        percentage: float = (passed_count / total_count * 100.0) if total_count else 0.0
        print(f"  Summary: {passed_count}/{total_count} passed ({percentage:.1f}%)")
        elapsed = time.perf_counter() - candidate_start_time
        print(f"  Time: {elapsed:.2f}s\n")

    print("Done.")
    return 1 if any_fail else 0


def main() -> int:
    """CLI entry point for running the peer card benchmark."""

    parser = argparse.ArgumentParser(
        description="Benchmark peer card LLM behavior across models"
    )
    parser.add_argument(
        "--candidates",
        action="append",
        default=None,
        help=(
            "Provider:model pairs. Repeat or comma-separate. "
            "Default: anthropic:claude-3-7-sonnet-20250219"
        ),
    )
    parser.add_argument(
        "--tests-dir",
        type=Path,
        default=Path("tests/bench/peer_card_tests"),
        help=(
            "Directory containing JSON peer-card cases "
            "(default: tests/bench/peer_card_tests)"
        ),
    )
    parser.add_argument(
        "--test",
        type=str,
        help="Run a specific test file by name (e.g., 'create_basic_card.json')",
    )
    args = parser.parse_args()

    # Use the default candidate only when the flag is not provided at all
    candidate_entries: list[str] = (
        args.candidates
        if args.candidates is not None
        else ["anthropic:claude-3-7-sonnet-20250219"]
    )

    flat: list[str] = []
    for entry in candidate_entries:
        flat.extend([s.strip() for s in entry.split(",") if s.strip()])
    candidates = parse_candidates(flat)
    candidates = deduplicate_preserve_order(candidates)

    # Load cases from JSON files
    if not args.tests_dir.exists():
        raise SystemExit(f"Error: Tests directory {args.tests_dir} does not exist")
    cases = load_cases(args.tests_dir, args.test)
    if not cases:
        raise SystemExit(f"Error: No JSON test cases found in {args.tests_dir}")

    return asyncio.run(run_benchmark(candidates, cases))


if __name__ == "__main__":
    raise SystemExit(main())<|MERGE_RESOLUTION|>--- conflicted
+++ resolved
@@ -31,13 +31,8 @@
 from src.config import settings
 from src.deriver.prompts import peer_card_prompt
 from src.utils.clients import honcho_llm_call
-<<<<<<< HEAD
-from src.utils.representation import ExplicitObservation, Representation
-from src.utils.shared_models import PeerCardQuery
-=======
 from src.utils.peer_card import PeerCardQuery
 from src.utils.representation import ExplicitObservation, Representation
->>>>>>> f988aae9
 
 COLOR_GREEN = "\033[32m"
 COLOR_RED = "\033[31m"
@@ -338,11 +333,7 @@
                             content=o,
                             created_at=datetime.now(timezone.utc),
                             message_ids=[(0, 0)],
-<<<<<<< HEAD
-                            session_name=None,
-=======
                             session_name=case.name,
->>>>>>> f988aae9
                         )
                         for o in case.new_observations
                     ]
