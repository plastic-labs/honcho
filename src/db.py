--- conflicted
+++ resolved
@@ -1,8 +1,5 @@
 import contextvars
-<<<<<<< HEAD
-=======
 import os
->>>>>>> 657feacc
 from typing import Optional
 
 from sqlalchemy import MetaData, create_engine, text
@@ -16,9 +13,7 @@
 
 # Context variable to store request context
 request_context: contextvars.ContextVar[Optional[str]] = contextvars.ContextVar(
-<<<<<<< HEAD
-    "request_context",
-    default=None,
+    "request_context", default=None
 )
 
 engine_kwargs = {}
@@ -37,10 +32,6 @@
             "pool_use_lifo": settings.DB.POOL_USE_LIFO,
         }
     )
-=======
-    "request_context", default=None
-)
->>>>>>> 657feacc
 
 engine = create_async_engine(
     settings.DB.CONNECTION_URI,
