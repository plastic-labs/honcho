import logging
from collections.abc import Sequence

import sentry_sdk
from sqlalchemy.ext.asyncio import AsyncSession

from src import crud, models, schemas
from src.config import settings
from src.dependencies import tracked_db
from src.dreamer.prompts import consolidation_prompt
from src.embedding_client import embedding_client
from src.utils.clients import honcho_llm_call
from src.utils.formatting import format_datetime_utc
from src.utils.logging import conditional_observe
from src.utils.queue_payload import DreamPayload
from src.utils.representation import (
    ExplicitObservation,
    Representation,
)

logger = logging.getLogger(__name__)


@sentry_sdk.trace
async def process_dream(
    payload: DreamPayload,
    workspace_name: str,
) -> None:
    """
    Process a dream task by performing collection maintenance operations.

    Args:
        payload: The dream task payload containing workspace, peer, and dream type information
    """
    logger.info(
        f"Processing dream task: {payload.dream_type} for {workspace_name}/{payload.observer}/{payload.observed}"
    )

    try:
        if payload.dream_type == "consolidate":
            await _process_consolidate_dream(payload, workspace_name)
        ## TODO other dream types

    except Exception as e:
        logger.error(
            f"Error processing dream task {payload.dream_type} for {payload.observer}/{payload.observed}: {str(e)}",
            exc_info=True,
        )
        if settings.SENTRY.ENABLED:
            sentry_sdk.capture_exception(e)
        # Don't re-raise - we want to mark the dream task as processed even if it fails


async def _process_consolidate_dream(
    payload: DreamPayload, workspace_name: str
) -> None:
    """
    Process a consolidation dream task.

    Consolidation means taking all the documents in a collection and merging
    similar observations into a single, best-quality observation document.

    TODO: need to determine a way to do this on a subset of documents since
    collections will grow very large.
    """
    logger.info(
        f"""
(っ- ‸ - ς)ᶻ z 𐰁 ᶻ z 𐰁 ᶻ z 𐰁\n
DREAM: consolidating documents for {workspace_name}/{payload.observer}/{payload.observed}\n
𐰁 z ᶻ 𐰁 z ᶻ 𐰁 z ᶻ(っ- ‸ - ς)"""
    )

    # get all documents in the collection
    async with tracked_db("dream_consolidate") as db:
        documents = await crud.get_all_documents(
<<<<<<< HEAD
            payload.workspace_name,
=======
            db,
            workspace_name,
>>>>>>> 92ff61f0
            observer=payload.observer,
            observed=payload.observed,
        )

        result = await db.execute(documents)
        documents = result.scalars().all()

        logger.info("found %d documents to consolidate", len(documents))

        # TODO: create clusters of documents based on cosine similarity
        # clusters = await create_document_clusters(documents)

        # logger.info("created %d clusters", len(clusters))
        clusters = [documents]

        # for each cluster, call llm to consolidate the representation if possible
        for cluster in clusters:
            await _consolidate_cluster(
                cluster,
                workspace_name,
                db,
                observer=payload.observer,
                observed=payload.observed,
            )


async def _consolidate_cluster(
    cluster: Sequence[models.Document],
    workspace_name: str,
    db: AsyncSession,
    *,
    observer: str,
    observed: str,
) -> None:
    """
    Consolidate a cluster of documents, treated as a Representation, into a smaller one.
    Removes old documents and replaces them with consolidated versions while preserving metadata.
    """
    if len(cluster) <= 1:
        logger.info("Cluster has %d documents, skipping consolidation", len(cluster))
        return

    cluster_representation = Representation.from_documents(cluster)
    logger.info("unconsolidated representation:\n%s", cluster_representation)

    consolidated_representation = await consolidate_call(cluster_representation)
    logger.info("consolidated representation:\n%s", consolidated_representation)

    # TODO: less hacky preservation of times_derived
    total_times_derived = sum(doc.times_derived for doc in cluster)

    new_documents = [
        *consolidated_representation.explicit,
        *consolidated_representation.deductive,
    ]

    documents_to_create: list[schemas.DocumentCreate] = []

    for obs in new_documents:
        if isinstance(obs, ExplicitObservation):
            content = obs.content
            level = "explicit"
            premises = None
        else:
            content = obs.conclusion
            level = "deductive"
            premises = obs.premises
        # NOTE: other kinds of observations here in the future

        metadata = schemas.DocumentMetadata(
            message_ids=obs.message_ids,
            message_created_at=format_datetime_utc(obs.created_at),
            premises=premises,
        )

        embedding = await embedding_client.embed(content)

        documents_to_create.append(
            schemas.DocumentCreate(
                content=content,
                session_name=obs.session_name,
                level=level,
                times_derived=total_times_derived,
                metadata=metadata,
                embedding=embedding,
            )
        )

    # bulk create documents
    await crud.create_documents(
        db, documents_to_create, workspace_name, observer=observer, observed=observed
    )

    # delete old documents
    for doc in cluster:
        await db.delete(doc)

    await db.commit()

    logger.info(
        "consolidated %d documents into %d new documents",
        len(cluster),
        len(new_documents),
    )


@conditional_observe(name="[Dream] Consolidate Call")
async def consolidate_call(
    representation: Representation,
) -> Representation:
    prompt = consolidation_prompt(representation)

    response = await honcho_llm_call(
        provider=settings.DREAM.PROVIDER,
        model=settings.DREAM.MODEL,
        prompt=prompt,
        max_tokens=settings.DREAM.MAX_OUTPUT_TOKENS,
        track_name="Dream Call",
        response_model=Representation,
        enable_retry=True,
        retry_attempts=3,
    )

    return response.content<|MERGE_RESOLUTION|>--- conflicted
+++ resolved
@@ -73,12 +73,7 @@
     # get all documents in the collection
     async with tracked_db("dream_consolidate") as db:
         documents = await crud.get_all_documents(
-<<<<<<< HEAD
-            payload.workspace_name,
-=======
-            db,
             workspace_name,
->>>>>>> 92ff61f0
             observer=payload.observer,
             observed=payload.observed,
         )
