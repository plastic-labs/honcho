--- conflicted
+++ resolved
@@ -335,11 +335,7 @@
     workspace_name: Mapped[str] = mapped_column(
         ForeignKey("workspaces.name"), index=True
     )
-<<<<<<< HEAD
-    session_name: Mapped[str | None] = mapped_column(TEXT, index=True, nullable=True)
-=======
     session_name: Mapped[str] = mapped_column(TEXT, index=True)
->>>>>>> f988aae9
     collection = relationship("Collection", back_populates="documents")
 
     __table_args__ = (
@@ -360,14 +356,11 @@
             ["observer", "workspace_name"],
             ["peers.name", "peers.workspace_name"],
         ),
-<<<<<<< HEAD
-=======
         # Composite foreign key constraint for observed peer
         ForeignKeyConstraint(
             ["observed", "workspace_name"],
             ["peers.name", "peers.workspace_name"],
         ),
->>>>>>> f988aae9
         # Composite foreign key constraint for sessions
         ForeignKeyConstraint(
             ["session_name", "workspace_name"],
