import datetime
from logging import getLogger
from typing import Any, Literal, final

from dotenv import load_dotenv
from nanoid import generate as generate_nanoid
from pgvector.sqlalchemy import Vector
from sqlalchemy import (
    BigInteger,
    Boolean,
    CheckConstraint,
    Column,
    DateTime,
    ForeignKey,
    ForeignKeyConstraint,
    Identity,
    Index,
    Integer,
    Table,
    UniqueConstraint,
    text,
)
from sqlalchemy.dialects.postgresql import JSONB, TEXT
from sqlalchemy.orm import Mapped, mapped_column, relationship
from sqlalchemy.orm.properties import MappedColumn
from sqlalchemy.sql import func
from typing_extensions import override

from .db import Base

load_dotenv(override=True)

logger = getLogger(__name__)


# Association table for many-to-many relationship between sessions and peers
session_peers_table = Table(
    "session_peers",
    Base.metadata,
    Column(
        "workspace_name",
        TEXT,
        ForeignKey("workspaces.name"),
        primary_key=True,
        nullable=False,
    ),
    Column(
        "session_name",
        TEXT,
        primary_key=True,
        nullable=False,
    ),
    Column("peer_name", TEXT, primary_key=True, nullable=False),
    Column("configuration", JSONB, default=dict),
    Column("internal_metadata", JSONB, default=dict),
    Column(
        "joined_at",
        DateTime(timezone=True),
        nullable=False,
        default=func.now(),
    ),
    Column(
        "left_at",
        DateTime(timezone=True),
        nullable=True,
    ),
    # Composite foreign key constraint for sessions
    ForeignKeyConstraint(
        ["session_name", "workspace_name"],
        ["sessions.name", "sessions.workspace_name"],
    ),
    # Composite foreign key constraint for peers
    ForeignKeyConstraint(
        ["peer_name", "workspace_name"],
        ["peers.name", "peers.workspace_name"],
    ),
)


@final
class Workspace(Base):
    __tablename__: str = "workspaces"
    id: Mapped[str] = mapped_column(TEXT, default=generate_nanoid, primary_key=True)
    name: Mapped[str] = mapped_column(TEXT, index=True, unique=True)
    peers = relationship("Peer", back_populates="workspace")
    webhook_endpoints = relationship("WebhookEndpoint", back_populates="workspace")
    created_at: Mapped[datetime.datetime] = mapped_column(
        DateTime(timezone=True), index=True, default=func.now()
    )
    h_metadata: Mapped[dict[str, Any]] = mapped_column("metadata", JSONB, default=dict)
    internal_metadata: Mapped[dict[str, Any]] = mapped_column(
        "internal_metadata", JSONB, default=dict
    )
    configuration: Mapped[dict[str, Any]] = mapped_column(JSONB, default=dict)

    __table_args__ = (
        CheckConstraint("length(id) = 21", name="id_length"),
        CheckConstraint("length(name) <= 512", name="name_length"),
        CheckConstraint("id ~ '^[A-Za-z0-9_-]+$'", name="id_format"),
    )


@final
class Peer(Base):
    __tablename__: str = "peers"
    id: Mapped[str] = mapped_column(TEXT, default=generate_nanoid, primary_key=True)
    name: Mapped[str] = mapped_column(TEXT, index=True)
    h_metadata: Mapped[dict[str, Any]] = mapped_column("metadata", JSONB, default=dict)
    internal_metadata: Mapped[dict[str, Any]] = mapped_column(
        "internal_metadata", JSONB, default=dict
    )
    created_at: Mapped[datetime.datetime] = mapped_column(
        DateTime(timezone=True), index=True, default=func.now()
    )
    workspace_name: Mapped[str] = mapped_column(
        ForeignKey("workspaces.name"), index=True
    )
    configuration: Mapped[dict[str, Any]] = mapped_column(JSONB, default=dict)

    workspace = relationship("Workspace", back_populates="peers")
    sessions = relationship(
        "Session", secondary=session_peers_table, back_populates="peers"
    )

    __table_args__ = (
        UniqueConstraint("name", "workspace_name", name="unique_name_workspace_peer"),
        CheckConstraint("length(id) = 21", name="id_length"),
        CheckConstraint("length(name) <= 512", name="name_length"),
        CheckConstraint("id ~ '^[A-Za-z0-9_-]+$'", name="id_format"),
        Index("idx_peers_workspace_lookup", "workspace_name", "name"),
    )

    def __repr__(self) -> str:
        return f"Peer(id={self.id}, name={self.name}, workspace_name={self.workspace_name}, created_at={self.created_at}, h_metadata={self.h_metadata}, configuration={self.configuration})"


@final
class Session(Base):
    __tablename__: str = "sessions"
    id: Mapped[str] = mapped_column(TEXT, primary_key=True, default=generate_nanoid)
    name: Mapped[str] = mapped_column(TEXT, index=True)
    is_active: Mapped[bool] = mapped_column(default=True)
    h_metadata: Mapped[dict[str, Any]] = mapped_column("metadata", JSONB, default=dict)
    internal_metadata: Mapped[dict[str, Any]] = mapped_column(
        "internal_metadata", JSONB, default=dict
    )
    created_at: Mapped[datetime.datetime] = mapped_column(
        DateTime(timezone=True), index=True, default=func.now()
    )
    messages = relationship("Message", back_populates="session")
    workspace_name: Mapped[str] = mapped_column(
        ForeignKey("workspaces.name"), index=True
    )
    configuration: Mapped[dict[str, Any]] = mapped_column(JSONB, default=dict)

    peers = relationship(
        "Peer", secondary=session_peers_table, back_populates="sessions"
    )

    __table_args__ = (
        UniqueConstraint("name", "workspace_name", name="unique_session_name"),
        CheckConstraint("length(name) <= 512", name="name_length"),
        CheckConstraint("length(id) = 21", name="id_length"),
        CheckConstraint("id ~ '^[A-Za-z0-9_-]+$'", name="id_format"),
    )

    def __repr__(self) -> str:
        return f"Session(id={self.id}, name={self.name}, workspace_name={self.workspace_name}, is_active={self.is_active}, created_at={self.created_at}, h_metadata={self.h_metadata})"


@final
class Message(Base):
    __tablename__: str = "messages"
    id: Mapped[int] = mapped_column(
        BigInteger, Identity(), primary_key=True, autoincrement=True
    )
    public_id: Mapped[str] = mapped_column(
        TEXT, index=True, unique=True, default=generate_nanoid
    )
    # NOTE: Messages in Honcho 2.0 could historically be stored outside of a session.
    # We have since assigned all of these messages to a default session.
    session_name: Mapped[str] = mapped_column(index=True, nullable=False)
    content: Mapped[str] = mapped_column(TEXT)
    h_metadata: Mapped[dict[str, Any]] = mapped_column("metadata", JSONB, default=dict)
    internal_metadata: Mapped[dict[str, Any]] = mapped_column(
        "internal_metadata", JSONB, default=dict
    )
    token_count: Mapped[int] = mapped_column(Integer, default=0, nullable=False)

    created_at: Mapped[datetime.datetime] = mapped_column(
        DateTime(timezone=True), index=True, default=func.now()
    )
    session = relationship("Session", back_populates="messages")
    peer_name: Mapped[str] = mapped_column(index=True)
    workspace_name: Mapped[str] = mapped_column(
        ForeignKey("workspaces.name"), index=True
    )

    __table_args__ = (
        CheckConstraint("length(public_id) = 21", name="public_id_length"),
        CheckConstraint("public_id ~ '^[A-Za-z0-9_-]+$'", name="public_id_format"),
        CheckConstraint("length(content) <= 65535", name="content_length"),
        # Composite foreign key constraint for sessions
        ForeignKeyConstraint(
            ["session_name", "workspace_name"],
            ["sessions.name", "sessions.workspace_name"],
        ),
        # Composite foreign key constraint for peers
        ForeignKeyConstraint(
            ["peer_name", "workspace_name"],
            ["peers.name", "peers.workspace_name"],
        ),
        Index(
            "idx_messages_session_lookup",
            "session_name",
            "id",
            postgresql_include=["id", "created_at"],
        ),
        # Full text search index on content column
        Index(
            "idx_messages_content_gin",
            text("to_tsvector('english', content)"),
            postgresql_using="gin",
        ),
    )

    @override
    def __repr__(self) -> str:
        return f"Message(id={self.id}, session_name={self.session_name}, peer_name={self.peer_name}, content={self.content})"


@final
class MessageEmbedding(Base):
    __tablename__: str = "message_embeddings"

    id: Mapped[int] = mapped_column(
        BigInteger, Identity(), primary_key=True, autoincrement=True
    )
    content: Mapped[str] = mapped_column(TEXT)
    embedding: MappedColumn[Any] = mapped_column(Vector(1536))
    message_id: Mapped[str] = mapped_column(
        ForeignKey("messages.public_id"), index=True
    )
    workspace_name: Mapped[str] = mapped_column(
        ForeignKey("workspaces.name"), index=True
    )
    session_name: Mapped[str] = mapped_column(TEXT, index=True, nullable=False)
    peer_name: Mapped[str | None] = mapped_column(TEXT, index=True)
    created_at: Mapped[datetime.datetime] = mapped_column(
        DateTime(timezone=True), index=True, default=func.now()
    )

    # Relationship to Message
    message = relationship("Message", backref="embeddings")

    __table_args__ = (
        # Compound foreign key constraints
        ForeignKeyConstraint(
            ["session_name", "workspace_name"],
            ["sessions.name", "sessions.workspace_name"],
        ),
        ForeignKeyConstraint(
            ["peer_name", "workspace_name"],
            ["peers.name", "peers.workspace_name"],
        ),
        # HNSW index on embedding column for efficient similarity search
        Index(
            "idx_message_embeddings_embedding_hnsw",
            "embedding",
            postgresql_using="hnsw",
            postgresql_with={"m": 16, "ef_construction": 64},
            postgresql_ops={"embedding": "vector_cosine_ops"},
        ),
    )


@final
class Collection(Base):
    __tablename__: str = "collections"

    id: Mapped[str] = mapped_column(TEXT, default=generate_nanoid, primary_key=True)
    observer: Mapped[str] = mapped_column(TEXT, index=True)
    observed: Mapped[str] = mapped_column(TEXT, index=True)
    created_at: Mapped[datetime.datetime] = mapped_column(
        DateTime(timezone=True), index=True, default=func.now()
    )
    h_metadata: Mapped[dict[str, Any]] = mapped_column("metadata", JSONB, default=dict)
    internal_metadata: Mapped[dict[str, Any]] = mapped_column(
        "internal_metadata", JSONB, default=dict
    )
    documents = relationship(
        "Document", back_populates="collection", cascade="all, delete, delete-orphan"
    )
    workspace_name: Mapped[str] = mapped_column(
        ForeignKey("workspaces.name"), index=True
    )

    __table_args__ = (
        UniqueConstraint(
            "observer",
            "observed",
            "workspace_name",
            name="unique_observer_observed_collection",
        ),
        CheckConstraint("length(id) = 21", name="id_length"),
        CheckConstraint("id ~ '^[A-Za-z0-9_-]+$'", name="id_format"),
        # Composite foreign key constraint for observer peer
        ForeignKeyConstraint(
            ["observer", "workspace_name"],
            ["peers.name", "peers.workspace_name"],
        ),
        # Composite foreign key constraint for observed peer
        ForeignKeyConstraint(
            ["observed", "workspace_name"],
            ["peers.name", "peers.workspace_name"],
        ),
    )


@final
class Document(Base):
    __tablename__: str = "documents"
    id: Mapped[str] = mapped_column(TEXT, default=generate_nanoid, primary_key=True)
    internal_metadata: Mapped[dict[str, Any]] = mapped_column(
        "internal_metadata", JSONB, default=dict
    )
    content: Mapped[str] = mapped_column(TEXT)
    embedding: MappedColumn[Any] = mapped_column(Vector(1536))
    created_at: Mapped[datetime.datetime] = mapped_column(
        DateTime(timezone=True), index=True, default=func.now()
    )

    observer: Mapped[str] = mapped_column(TEXT, index=True)
    observed: Mapped[str] = mapped_column(TEXT, index=True)
    workspace_name: Mapped[str] = mapped_column(
        ForeignKey("workspaces.name"), index=True
    )
    session_name: Mapped[str] = mapped_column(TEXT, index=True)
    collection = relationship("Collection", back_populates="documents")

    __table_args__ = (
        CheckConstraint("length(id) = 21", name="id_length"),
        CheckConstraint("length(content) <= 65535", name="content_length"),
        CheckConstraint("id ~ '^[A-Za-z0-9_-]+$'", name="id_format"),
        # Composite foreign key constraint for collections
        ForeignKeyConstraint(
            ["observer", "observed", "workspace_name"],
            [
                "collections.observer",
                "collections.observed",
                "collections.workspace_name",
            ],
        ),
        # Composite foreign key constraint for observer peer
        ForeignKeyConstraint(
            ["observer", "workspace_name"],
<<<<<<< HEAD
            ["peers.name", "peers.workspace_name"],
        ),
        # Composite foreign key constraint for observed peer
        ForeignKeyConstraint(
            ["observed", "workspace_name"],
            ["peers.name", "peers.workspace_name"],
        ),
=======
            ["peers.name", "peers.workspace_name"],
        ),
        # Composite foreign key constraint for observed peer
        ForeignKeyConstraint(
            ["observed", "workspace_name"],
            ["peers.name", "peers.workspace_name"],
        ),
>>>>>>> f38230fd
        # Composite foreign key constraint for sessions
        ForeignKeyConstraint(
            ["session_name", "workspace_name"],
            ["sessions.name", "sessions.workspace_name"],
        ),
        # HNSW index on embedding column
        Index(
            "idx_documents_embedding_hnsw",
            "embedding",
            postgresql_using="hnsw",  # HNSW index type
            postgresql_with={"m": 16, "ef_construction": 64},  # HNSW parameters
            postgresql_ops={
                "embedding": "vector_cosine_ops"
            },  # Cosine distance operator
        ),
    )


TaskType = Literal["webhook", "summary", "representation", "dream"]


@final
class QueueItem(Base):
    __tablename__: str = "queue"
    id: Mapped[int] = mapped_column(
        BigInteger, Identity(), primary_key=True, autoincrement=True
    )
    session_id: Mapped[str] = mapped_column(
        ForeignKey("sessions.id"), index=True, nullable=True
    )
    work_unit_key: Mapped[str] = mapped_column(TEXT, nullable=False)

    task_type: Mapped[TaskType] = mapped_column(TEXT, nullable=False)
    payload: Mapped[dict[str, Any]] = mapped_column(JSONB, nullable=False)
    processed: Mapped[bool] = mapped_column(Boolean, default=False)
    error: Mapped[str | None] = mapped_column(TEXT, nullable=True)
    created_at: Mapped[datetime.datetime] = mapped_column(
        DateTime(timezone=True), index=True, default=func.now()
    )

    def __repr__(self) -> str:
        return f"QueueItem(id={self.id}, session_id={self.session_id}, work_unit_key={self.work_unit_key}, task_type={self.task_type}, payload={self.payload}, processed={self.processed})"


@final
class ActiveQueueSession(Base):
    __tablename__: str = "active_queue_sessions"

    id: Mapped[str] = mapped_column(TEXT, default=generate_nanoid, primary_key=True)

    work_unit_key: Mapped[str] = mapped_column(TEXT, unique=True, index=True)

    last_updated: Mapped[datetime.datetime] = mapped_column(
        DateTime(timezone=True), default=func.now(), onupdate=func.now()
    )


@final
class WebhookEndpoint(Base):
    __tablename__: str = "webhook_endpoints"
    id: Mapped[str] = mapped_column(TEXT, default=generate_nanoid, primary_key=True)
    workspace_name: Mapped[str] = mapped_column(
        ForeignKey("workspaces.name"), index=True, nullable=False
    )
    url: Mapped[str] = mapped_column(TEXT, nullable=False)
    created_at: Mapped[datetime.datetime] = mapped_column(
        DateTime(timezone=True), default=func.now()
    )

    workspace = relationship("Workspace", back_populates="webhook_endpoints")

    __table_args__ = (
        CheckConstraint("length(url) <= 2048", name="webhook_endpoint_url_length"),
        Index("idx_webhook_endpoints_workspace_lookup", "workspace_name"),
    )

    def __repr__(self) -> str:
        return f"WebhookEndpoint(id={self.id}, workspace_name={self.workspace_name}, url={self.url})"


@final
class SessionPeer(Base):
    __table__: Table = session_peers_table

    # Type annotations for the columns
    workspace_name: Mapped[str]
    session_name: Mapped[str]
    peer_name: Mapped[str]
    configuration: Mapped[dict[str, Any]]
    internal_metadata: Mapped[dict[str, Any]]
    joined_at: Mapped[datetime.datetime]
    left_at: Mapped[datetime.datetime | None]<|MERGE_RESOLUTION|>--- conflicted
+++ resolved
@@ -354,7 +354,6 @@
         # Composite foreign key constraint for observer peer
         ForeignKeyConstraint(
             ["observer", "workspace_name"],
-<<<<<<< HEAD
             ["peers.name", "peers.workspace_name"],
         ),
         # Composite foreign key constraint for observed peer
@@ -362,15 +361,6 @@
             ["observed", "workspace_name"],
             ["peers.name", "peers.workspace_name"],
         ),
-=======
-            ["peers.name", "peers.workspace_name"],
-        ),
-        # Composite foreign key constraint for observed peer
-        ForeignKeyConstraint(
-            ["observed", "workspace_name"],
-            ["peers.name", "peers.workspace_name"],
-        ),
->>>>>>> f38230fd
         # Composite foreign key constraint for sessions
         ForeignKeyConstraint(
             ["session_name", "workspace_name"],
