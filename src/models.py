--- conflicted
+++ resolved
@@ -51,15 +51,20 @@
         nullable=False,
     ),
     Column("peer_name", TEXT, primary_key=True, nullable=False),
-<<<<<<< HEAD
-    Column("configuration", JSONB, default=dict, server_default=text("'{}'::jsonb")),
     Column(
-        "internal_metadata", JSONB, default=dict, server_default=text("'{}'::jsonb")
-    ),
-=======
-    Column("configuration", JSONB, default=dict, nullable=False),
-    Column("internal_metadata", JSONB, default=dict, nullable=False),
->>>>>>> 12e7c796
+        "configuration",
+        JSONB,
+        default=dict,
+        nullable=False,
+        server_default=text("'{}'::jsonb"),
+    ),
+    Column(
+        "internal_metadata",
+        JSONB,
+        default=dict,
+        nullable=False,
+        server_default=text("'{}'::jsonb"),
+    ),
     Column(
         "joined_at",
         DateTime(timezone=True),
@@ -92,14 +97,10 @@
     peers = relationship("Peer", back_populates="workspace")
     webhook_endpoints = relationship("WebhookEndpoint", back_populates="workspace")
     created_at: Mapped[datetime.datetime] = mapped_column(
-<<<<<<< HEAD
-        DateTime(timezone=True), index=True, server_default=func.now()
+        DateTime(timezone=True), server_default=func.now()
     )
     h_metadata: Mapped[dict[str, Any]] = mapped_column(
         "metadata", JSONB, default=dict, server_default=text("'{}'::jsonb")
-=======
-        DateTime(timezone=True), default=func.now()
->>>>>>> 12e7c796
     )
     internal_metadata: Mapped[dict[str, Any]] = mapped_column(
         "internal_metadata", JSONB, default=dict
@@ -121,26 +122,15 @@
 class Peer(Base):
     __tablename__: str = "peers"
     id: Mapped[str] = mapped_column(TEXT, default=generate_nanoid, primary_key=True)
-<<<<<<< HEAD
-    name: Mapped[str] = mapped_column(TEXT, index=True)
+    name: Mapped[str] = mapped_column(TEXT)
     h_metadata: Mapped[dict[str, Any]] = mapped_column(
         "metadata", JSONB, default=dict, server_default=text("'{}'::jsonb")
     )
-=======
-    name: Mapped[str] = mapped_column(
-        TEXT,
-    )
-    h_metadata: Mapped[dict[str, Any]] = mapped_column("metadata", JSONB, default=dict)
->>>>>>> 12e7c796
     internal_metadata: Mapped[dict[str, Any]] = mapped_column(
         "internal_metadata", JSONB, default=dict, server_default=text("'{}'::jsonb")
     )
     created_at: Mapped[datetime.datetime] = mapped_column(
-<<<<<<< HEAD
-        DateTime(timezone=True), index=True, server_default=func.now()
-=======
-        DateTime(timezone=True), default=func.now()
->>>>>>> 12e7c796
+        DateTime(timezone=True), server_default=func.now()
     )
     workspace_name: Mapped[str] = mapped_column(
         ForeignKey("workspaces.name"), nullable=False
@@ -173,28 +163,16 @@
 class Session(Base):
     __tablename__: str = "sessions"
     id: Mapped[str] = mapped_column(TEXT, primary_key=True, default=generate_nanoid)
-<<<<<<< HEAD
-    name: Mapped[str] = mapped_column(TEXT, index=True)
+    name: Mapped[str] = mapped_column(TEXT)
     is_active: Mapped[bool] = mapped_column(default=True, server_default=text("true"))
     h_metadata: Mapped[dict[str, Any]] = mapped_column(
         "metadata", JSONB, default=dict, server_default=text("'{}'::jsonb")
     )
-=======
-    name: Mapped[str] = mapped_column(
-        TEXT,
-    )
-    is_active: Mapped[bool] = mapped_column(default=True)
-    h_metadata: Mapped[dict[str, Any]] = mapped_column("metadata", JSONB, default=dict)
->>>>>>> 12e7c796
     internal_metadata: Mapped[dict[str, Any]] = mapped_column(
         "internal_metadata", JSONB, default=dict, server_default=text("'{}'::jsonb")
     )
     created_at: Mapped[datetime.datetime] = mapped_column(
-<<<<<<< HEAD
-        DateTime(timezone=True), index=True, server_default=func.now()
-=======
-        DateTime(timezone=True), default=func.now()
->>>>>>> 12e7c796
+        DateTime(timezone=True), server_default=func.now()
     )
     messages = relationship("Message", back_populates="session")
     workspace_name: Mapped[str] = mapped_column(
@@ -245,11 +223,7 @@
     seq_in_session: Mapped[int] = mapped_column(BigInteger, nullable=False, index=True)
 
     created_at: Mapped[datetime.datetime] = mapped_column(
-<<<<<<< HEAD
-        DateTime(timezone=True), index=True, server_default=func.now()
-=======
-        DateTime(timezone=True), default=func.now()
->>>>>>> 12e7c796
+        DateTime(timezone=True), server_default=func.now()
     )
     session = relationship("Session", back_populates="messages")
     peer_name: Mapped[str] = mapped_column(TEXT)
@@ -319,11 +293,7 @@
     session_name: Mapped[str] = mapped_column(TEXT, nullable=False)
     peer_name: Mapped[str] = mapped_column(TEXT)
     created_at: Mapped[datetime.datetime] = mapped_column(
-<<<<<<< HEAD
-        DateTime(timezone=True), index=True, server_default=func.now()
-=======
-        DateTime(timezone=True), default=func.now()
->>>>>>> 12e7c796
+        DateTime(timezone=True), server_default=func.now()
     )
 
     # Relationship to Message
@@ -363,14 +333,10 @@
     observer: Mapped[str] = mapped_column(TEXT)
     observed: Mapped[str] = mapped_column(TEXT)
     created_at: Mapped[datetime.datetime] = mapped_column(
-<<<<<<< HEAD
-        DateTime(timezone=True), index=True, server_default=func.now()
+        DateTime(timezone=True), server_default=func.now()
     )
     h_metadata: Mapped[dict[str, Any]] = mapped_column(
         "metadata", JSONB, default=dict, server_default=text("'{}'::jsonb")
-=======
-        DateTime(timezone=True), default=func.now()
->>>>>>> 12e7c796
     )
     internal_metadata: Mapped[dict[str, Any]] = mapped_column(
         "internal_metadata", JSONB, default=dict, server_default=text("'{}'::jsonb")
@@ -418,11 +384,7 @@
     content: Mapped[str] = mapped_column(TEXT)
     embedding: MappedColumn[Any] = mapped_column(Vector(1536))
     created_at: Mapped[datetime.datetime] = mapped_column(
-<<<<<<< HEAD
-        DateTime(timezone=True), index=True, server_default=func.now()
-=======
-        DateTime(timezone=True), default=func.now()
->>>>>>> 12e7c796
+        DateTime(timezone=True), server_default=func.now()
     )
 
     observer: Mapped[str] = mapped_column(TEXT)
@@ -496,16 +458,12 @@
     )
     error: Mapped[str | None] = mapped_column(TEXT, nullable=True)
     created_at: Mapped[datetime.datetime] = mapped_column(
-<<<<<<< HEAD
-        DateTime(timezone=True), index=True, server_default=func.now()
-=======
-        DateTime(timezone=True), default=func.now()
+        DateTime(timezone=True), server_default=func.now()
     )
 
     __table_args__ = (
         Index("ix_queue_created_at", "created_at"),
         Index("ix_queue_session_id", "session_id"),
->>>>>>> 12e7c796
     )
 
     def __repr__(self) -> str:
