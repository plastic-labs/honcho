import datetime
from logging import getLogger

import tiktoken
from dotenv import load_dotenv
from nanoid import generate as generate_nanoid
from pgvector.sqlalchemy import Vector
from sqlalchemy import (
    BigInteger,
    Boolean,
    CheckConstraint,
    Column,
    DateTime,
    ForeignKey,
    ForeignKeyConstraint,
    Identity,
    Index,
    Integer,
    Table,
    UniqueConstraint,
    event,
<<<<<<< HEAD
=======
    text,
>>>>>>> 3acf8fa0
)
from sqlalchemy.dialects.postgresql import JSONB, TEXT
from sqlalchemy.orm import Mapped, mapped_column, relationship
from sqlalchemy.sql import func

from .db import Base

load_dotenv()

logger = getLogger(__name__)

# Initialize tiktoken encoder for token counting for message content
tokenizer = tiktoken.get_encoding("cl100k_base")


def count_tokens(text: str) -> int:
    """Count tokens in a text string using tiktoken."""
    if not text:
        return 0
    try:
        return len(tokenizer.encode(text))
    except Exception as e:
        # Fallback: rough estimation (4 chars per token)
        logger.warning(
            f"Error counting tokens for text: {text[:50]}{'...' if len(text) > 50 else ''}, using fallback (4 chars per token). Error: {str(e)}"
        )
        return len(text) // 4


# Association table for many-to-many relationship between sessions and peers
session_peers_table = Table(
    "session_peers",
    Base.metadata,
    Column(
        "workspace_name",
        TEXT,
        ForeignKey("workspaces.name"),
        primary_key=True,
        nullable=False,
    ),
    Column(
        "session_name",
        TEXT,
        primary_key=True,
        nullable=False,
    ),
    Column("peer_name", TEXT, primary_key=True, nullable=False),
    Column("configuration", JSONB, default=dict),
    Column("internal_metadata", JSONB, default=dict),
    Column(
        "joined_at",
        DateTime(timezone=True),
        nullable=False,
        default=func.now(),
    ),
    Column(
        "left_at",
        DateTime(timezone=True),
        nullable=True,
    ),
    # Composite foreign key constraint for sessions
    ForeignKeyConstraint(
        ["session_name", "workspace_name"],
        ["sessions.name", "sessions.workspace_name"],
    ),
    # Composite foreign key constraint for peers
    ForeignKeyConstraint(
        ["peer_name", "workspace_name"],
        ["peers.name", "peers.workspace_name"],
    ),
)


class Workspace(Base):
    __tablename__ = "workspaces"
    id: Mapped[str] = mapped_column(TEXT, default=generate_nanoid, primary_key=True)
    name: Mapped[str] = mapped_column(TEXT, index=True, unique=True)
    peers = relationship("Peer", back_populates="workspace")
    created_at: Mapped[datetime.datetime] = mapped_column(
        DateTime(timezone=True), index=True, default=func.now()
    )
    h_metadata: Mapped[dict] = mapped_column("metadata", JSONB, default=dict)
    internal_metadata: Mapped[dict] = mapped_column(
        "internal_metadata", JSONB, default=dict
    )
    configuration: Mapped[dict] = mapped_column(JSONB, default=dict)

    __table_args__ = (
        CheckConstraint("length(id) = 21", name="id_length"),
        CheckConstraint("length(name) <= 512", name="name_length"),
        CheckConstraint("id ~ '^[A-Za-z0-9_-]+$'", name="id_format"),
    )


class Peer(Base):
    __tablename__ = "peers"
    id: Mapped[str] = mapped_column(TEXT, default=generate_nanoid, primary_key=True)
    name: Mapped[str] = mapped_column(TEXT, index=True)
    h_metadata: Mapped[dict] = mapped_column("metadata", JSONB, default=dict)
    internal_metadata: Mapped[dict] = mapped_column(
        "internal_metadata", JSONB, default=dict
    )
    created_at: Mapped[datetime.datetime] = mapped_column(
        DateTime(timezone=True), index=True, default=func.now()
    )
    workspace_name: Mapped[str] = mapped_column(
        ForeignKey("workspaces.name"), index=True
    )
    configuration: Mapped[dict] = mapped_column(JSONB, default=dict)

    workspace = relationship("Workspace", back_populates="peers")
    sessions = relationship(
        "Session", secondary=session_peers_table, back_populates="peers"
    )
    collections = relationship("Collection", back_populates="peer")

    __table_args__ = (
        UniqueConstraint("name", "workspace_name", name="unique_name_workspace_peer"),
        CheckConstraint("length(id) = 21", name="id_length"),
        CheckConstraint("length(name) <= 512", name="name_length"),
        CheckConstraint("id ~ '^[A-Za-z0-9_-]+$'", name="id_format"),
        Index("idx_peers_workspace_lookup", "workspace_name", "name"),
    )

    def __repr__(self) -> str:
        return f"Peer(id={self.id}, name={self.name}, workspace_name={self.workspace_name}, created_at={self.created_at}, h_metadata={self.h_metadata}, configuration={self.configuration})"


class Session(Base):
    __tablename__ = "sessions"
    id: Mapped[str] = mapped_column(TEXT, primary_key=True, default=generate_nanoid)
    name: Mapped[str] = mapped_column(TEXT, index=True)
    is_active: Mapped[bool] = mapped_column(default=True)
    h_metadata: Mapped[dict] = mapped_column("metadata", JSONB, default=dict)
    internal_metadata: Mapped[dict] = mapped_column(
        "internal_metadata", JSONB, default=dict
    )
    created_at: Mapped[datetime.datetime] = mapped_column(
        DateTime(timezone=True), index=True, default=func.now()
    )
    messages = relationship("Message", back_populates="session")
    workspace_name: Mapped[str] = mapped_column(
        ForeignKey("workspaces.name"), index=True
<<<<<<< HEAD
    )
    configuration: Mapped[dict] = mapped_column(JSONB, default=dict)

    peers = relationship(
        "Peer", secondary=session_peers_table, back_populates="sessions"
    )

    __table_args__ = (
        UniqueConstraint("name", "workspace_name", name="unique_session_name"),
        CheckConstraint("length(name) <= 512", name="name_length"),
        CheckConstraint("length(id) = 21", name="id_length"),
        CheckConstraint("id ~ '^[A-Za-z0-9_-]+$'", name="id_format"),
    )

    def __repr__(self) -> str:
        return f"Session(id={self.id}, name={self.name}, workspace_name={self.workspace_name}, is_active={self.is_active}, created_at={self.created_at}, h_metadata={self.h_metadata})"


class Message(Base):
    __tablename__ = "messages"
    id: Mapped[int] = mapped_column(
        BigInteger, Identity(), primary_key=True, autoincrement=True
    )
    public_id: Mapped[str] = mapped_column(
        TEXT, index=True, unique=True, default=generate_nanoid
    )
    session_name: Mapped[str | None] = mapped_column(index=True, nullable=True)
    content: Mapped[str] = mapped_column(TEXT)
    h_metadata: Mapped[dict] = mapped_column("metadata", JSONB, default=dict)
    internal_metadata: Mapped[dict] = mapped_column(
        "internal_metadata", JSONB, default=dict
    )
    token_count: Mapped[int] = mapped_column(Integer, default=0, nullable=False)
=======
    )
    configuration: Mapped[dict] = mapped_column(JSONB, default=dict)
>>>>>>> 3acf8fa0

    peers = relationship(
        "Peer", secondary=session_peers_table, back_populates="sessions"
    )
<<<<<<< HEAD
    session = relationship("Session", back_populates="messages")
    peer_name: Mapped[str] = mapped_column(index=True)
    workspace_name: Mapped[str] = mapped_column(
        ForeignKey("workspaces.name"), index=True
    )

    __table_args__ = (
        CheckConstraint("length(public_id) = 21", name="public_id_length"),
        CheckConstraint("public_id ~ '^[A-Za-z0-9_-]+$'", name="public_id_format"),
        CheckConstraint("length(content) <= 65535", name="content_length"),
        # Composite foreign key constraint for sessions
        ForeignKeyConstraint(
            ["session_name", "workspace_name"],
            ["sessions.name", "sessions.workspace_name"],
        ),
        # Composite foreign key constraint for peers
        ForeignKeyConstraint(
            ["peer_name", "workspace_name"],
            ["peers.name", "peers.workspace_name"],
        ),
        Index(
            "idx_messages_session_lookup",
            "session_name",
            "id",
            postgresql_include=["id", "created_at"],
        ),
    )

    def __repr__(self) -> str:
        return f"Message(id={self.id}, session_name={self.session_name}, peer_name={self.peer_name}, content={self.content})"


=======

    __table_args__ = (
        UniqueConstraint("name", "workspace_name", name="unique_session_name"),
        CheckConstraint("length(name) <= 512", name="name_length"),
        CheckConstraint("length(id) = 21", name="id_length"),
        CheckConstraint("id ~ '^[A-Za-z0-9_-]+$'", name="id_format"),
    )

    def __repr__(self) -> str:
        return f"Session(id={self.id}, name={self.name}, workspace_name={self.workspace_name}, is_active={self.is_active}, created_at={self.created_at}, h_metadata={self.h_metadata})"


class Message(Base):
    __tablename__ = "messages"
    id: Mapped[int] = mapped_column(
        BigInteger, Identity(), primary_key=True, autoincrement=True
    )
    public_id: Mapped[str] = mapped_column(
        TEXT, index=True, unique=True, default=generate_nanoid
    )
    session_name: Mapped[str | None] = mapped_column(index=True, nullable=True)
    content: Mapped[str] = mapped_column(TEXT)
    h_metadata: Mapped[dict] = mapped_column("metadata", JSONB, default=dict)
    internal_metadata: Mapped[dict] = mapped_column(
        "internal_metadata", JSONB, default=dict
    )
    token_count: Mapped[int] = mapped_column(Integer, default=0, nullable=False)

    created_at: Mapped[datetime.datetime] = mapped_column(
        DateTime(timezone=True), index=True, default=func.now()
    )
    session = relationship("Session", back_populates="messages")
    peer_name: Mapped[str] = mapped_column(index=True)
    workspace_name: Mapped[str] = mapped_column(
        ForeignKey("workspaces.name"), index=True
    )

    __table_args__ = (
        CheckConstraint("length(public_id) = 21", name="public_id_length"),
        CheckConstraint("public_id ~ '^[A-Za-z0-9_-]+$'", name="public_id_format"),
        CheckConstraint("length(content) <= 65535", name="content_length"),
        # Composite foreign key constraint for sessions
        ForeignKeyConstraint(
            ["session_name", "workspace_name"],
            ["sessions.name", "sessions.workspace_name"],
        ),
        # Composite foreign key constraint for peers
        ForeignKeyConstraint(
            ["peer_name", "workspace_name"],
            ["peers.name", "peers.workspace_name"],
        ),
        Index(
            "idx_messages_session_lookup",
            "session_name",
            "id",
            postgresql_include=["id", "created_at"],
        ),
        # Full text search index on content column
        Index(
            "idx_messages_content_gin",
            text("to_tsvector('english', content)"),
            postgresql_using="gin",
        ),
    )

    def __repr__(self) -> str:
        return f"Message(id={self.id}, session_name={self.session_name}, peer_name={self.peer_name}, content={self.content})"


>>>>>>> 3acf8fa0
@event.listens_for(Message, "before_insert")
def calculate_token_count_on_insert(_mapper, _connection, target):
    """Calculate token count before inserting a new message."""
    target.token_count = count_tokens(target.content)


class Collection(Base):
    __tablename__ = "collections"

    id: Mapped[str] = mapped_column(TEXT, default=generate_nanoid, primary_key=True)
    name: Mapped[str] = mapped_column(TEXT, index=True)
    created_at: Mapped[datetime.datetime] = mapped_column(
        DateTime(timezone=True), index=True, default=func.now()
    )
    h_metadata: Mapped[dict] = mapped_column("metadata", JSONB, default=dict)
    internal_metadata: Mapped[dict] = mapped_column(
        "internal_metadata", JSONB, default=dict
    )
    documents = relationship(
        "Document", back_populates="collection", cascade="all, delete, delete-orphan"
    )
    peer = relationship("Peer", back_populates="collections")
    peer_name: Mapped[str] = mapped_column(TEXT, index=True)
    workspace_name: Mapped[str] = mapped_column(
        ForeignKey("workspaces.name"), index=True
    )

    __table_args__ = (
        UniqueConstraint(
            "name", "peer_name", "workspace_name", name="unique_name_collection_peer"
        ),
        CheckConstraint("length(id) = 21", name="id_length"),
        CheckConstraint("id ~ '^[A-Za-z0-9_-]+$'", name="id_format"),
        CheckConstraint("length(name) <= 512", name="name_length"),
        # Composite foreign key constraint for peers
        ForeignKeyConstraint(
            ["peer_name", "workspace_name"],
            ["peers.name", "peers.workspace_name"],
        ),
    )


class Document(Base):
    __tablename__ = "documents"
    id: Mapped[str] = mapped_column(TEXT, default=generate_nanoid, primary_key=True)
    internal_metadata: Mapped[dict] = mapped_column(
        "internal_metadata", JSONB, default=dict
    )
    content: Mapped[str] = mapped_column(TEXT)
    embedding = mapped_column(Vector(1536))
    created_at: Mapped[datetime.datetime] = mapped_column(
        DateTime(timezone=True), index=True, default=func.now()
    )

    collection_name: Mapped[str] = mapped_column(TEXT, index=True)
    peer_name: Mapped[str] = mapped_column(index=True)
    workspace_name: Mapped[str] = mapped_column(
        ForeignKey("workspaces.name"), index=True
    )
    collection = relationship("Collection", back_populates="documents")

    __table_args__ = (
        CheckConstraint("length(id) = 21", name="id_length"),
        CheckConstraint("length(content) <= 65535", name="content_length"),
        CheckConstraint("id ~ '^[A-Za-z0-9_-]+$'", name="id_format"),
        # Composite foreign key constraint for collections
        ForeignKeyConstraint(
            ["collection_name", "peer_name", "workspace_name"],
            ["collections.name", "collections.peer_name", "collections.workspace_name"],
        ),
        # Composite foreign key constraint for peers
        ForeignKeyConstraint(
            ["peer_name", "workspace_name"],
            ["peers.name", "peers.workspace_name"],
        ),
        # HNSW index on embedding column
        Index(
            "idx_documents_embedding_hnsw",
            "embedding",
            postgresql_using="hnsw",  # HNSW index type
            postgresql_with={"m": 16, "ef_construction": 64},  # HNSW parameters
            postgresql_ops={
                "embedding": "vector_cosine_ops"
            },  # Cosine distance operator
        ),
    )


class QueueItem(Base):
    __tablename__ = "queue"
    id: Mapped[int] = mapped_column(
        BigInteger, Identity(), primary_key=True, autoincrement=True
    )
    session_id: Mapped[str] = mapped_column(
        ForeignKey("sessions.id"), index=True, nullable=True
    )
    payload: Mapped[dict] = mapped_column(JSONB, nullable=False)
    processed: Mapped[bool] = mapped_column(Boolean, default=False)


class ActiveQueueSession(Base):
    __tablename__ = "active_queue_sessions"

    id: Mapped[str] = mapped_column(TEXT, default=generate_nanoid, primary_key=True)
    session_id: Mapped[str | None] = mapped_column(
        ForeignKey("sessions.id"), nullable=True
    )
    sender_name: Mapped[str | None] = mapped_column(TEXT, nullable=True)
    target_name: Mapped[str | None] = mapped_column(TEXT, nullable=True)
    task_type: Mapped[str] = mapped_column(TEXT)
    last_updated: Mapped[datetime.datetime] = mapped_column(
        DateTime(timezone=True), default=func.now(), onupdate=func.now()
    )

    __table_args__ = (
        UniqueConstraint(
            "session_id",
            "sender_name",
            "target_name",
            "task_type",
            name="unique_active_queue_session",
        ),
    )


class SessionPeer(Base):
    __table__ = session_peers_table<|MERGE_RESOLUTION|>--- conflicted
+++ resolved
@@ -19,10 +19,7 @@
     Table,
     UniqueConstraint,
     event,
-<<<<<<< HEAD
-=======
     text,
->>>>>>> 3acf8fa0
 )
 from sqlalchemy.dialects.postgresql import JSONB, TEXT
 from sqlalchemy.orm import Mapped, mapped_column, relationship
@@ -166,7 +163,6 @@
     messages = relationship("Message", back_populates="session")
     workspace_name: Mapped[str] = mapped_column(
         ForeignKey("workspaces.name"), index=True
-<<<<<<< HEAD
     )
     configuration: Mapped[dict] = mapped_column(JSONB, default=dict)
 
@@ -200,15 +196,10 @@
         "internal_metadata", JSONB, default=dict
     )
     token_count: Mapped[int] = mapped_column(Integer, default=0, nullable=False)
-=======
-    )
-    configuration: Mapped[dict] = mapped_column(JSONB, default=dict)
->>>>>>> 3acf8fa0
-
-    peers = relationship(
-        "Peer", secondary=session_peers_table, back_populates="sessions"
-    )
-<<<<<<< HEAD
+
+    created_at: Mapped[datetime.datetime] = mapped_column(
+        DateTime(timezone=True), index=True, default=func.now()
+    )
     session = relationship("Session", back_populates="messages")
     peer_name: Mapped[str] = mapped_column(index=True)
     workspace_name: Mapped[str] = mapped_column(
@@ -235,70 +226,6 @@
             "id",
             postgresql_include=["id", "created_at"],
         ),
-    )
-
-    def __repr__(self) -> str:
-        return f"Message(id={self.id}, session_name={self.session_name}, peer_name={self.peer_name}, content={self.content})"
-
-
-=======
-
-    __table_args__ = (
-        UniqueConstraint("name", "workspace_name", name="unique_session_name"),
-        CheckConstraint("length(name) <= 512", name="name_length"),
-        CheckConstraint("length(id) = 21", name="id_length"),
-        CheckConstraint("id ~ '^[A-Za-z0-9_-]+$'", name="id_format"),
-    )
-
-    def __repr__(self) -> str:
-        return f"Session(id={self.id}, name={self.name}, workspace_name={self.workspace_name}, is_active={self.is_active}, created_at={self.created_at}, h_metadata={self.h_metadata})"
-
-
-class Message(Base):
-    __tablename__ = "messages"
-    id: Mapped[int] = mapped_column(
-        BigInteger, Identity(), primary_key=True, autoincrement=True
-    )
-    public_id: Mapped[str] = mapped_column(
-        TEXT, index=True, unique=True, default=generate_nanoid
-    )
-    session_name: Mapped[str | None] = mapped_column(index=True, nullable=True)
-    content: Mapped[str] = mapped_column(TEXT)
-    h_metadata: Mapped[dict] = mapped_column("metadata", JSONB, default=dict)
-    internal_metadata: Mapped[dict] = mapped_column(
-        "internal_metadata", JSONB, default=dict
-    )
-    token_count: Mapped[int] = mapped_column(Integer, default=0, nullable=False)
-
-    created_at: Mapped[datetime.datetime] = mapped_column(
-        DateTime(timezone=True), index=True, default=func.now()
-    )
-    session = relationship("Session", back_populates="messages")
-    peer_name: Mapped[str] = mapped_column(index=True)
-    workspace_name: Mapped[str] = mapped_column(
-        ForeignKey("workspaces.name"), index=True
-    )
-
-    __table_args__ = (
-        CheckConstraint("length(public_id) = 21", name="public_id_length"),
-        CheckConstraint("public_id ~ '^[A-Za-z0-9_-]+$'", name="public_id_format"),
-        CheckConstraint("length(content) <= 65535", name="content_length"),
-        # Composite foreign key constraint for sessions
-        ForeignKeyConstraint(
-            ["session_name", "workspace_name"],
-            ["sessions.name", "sessions.workspace_name"],
-        ),
-        # Composite foreign key constraint for peers
-        ForeignKeyConstraint(
-            ["peer_name", "workspace_name"],
-            ["peers.name", "peers.workspace_name"],
-        ),
-        Index(
-            "idx_messages_session_lookup",
-            "session_name",
-            "id",
-            postgresql_include=["id", "created_at"],
-        ),
         # Full text search index on content column
         Index(
             "idx_messages_content_gin",
@@ -311,7 +238,6 @@
         return f"Message(id={self.id}, session_name={self.session_name}, peer_name={self.peer_name}, content={self.content})"
 
 
->>>>>>> 3acf8fa0
 @event.listens_for(Message, "before_insert")
 def calculate_token_count_on_insert(_mapper, _connection, target):
     """Calculate token count before inserting a new message."""
