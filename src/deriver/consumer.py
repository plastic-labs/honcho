--- conflicted
+++ resolved
@@ -1,6 +1,7 @@
 import logging
 from typing import Any
 
+import sentry_sdk
 from langfuse import get_client
 from pydantic import ValidationError
 from rich.console import Console
@@ -11,7 +12,6 @@
 from src.models import Message
 from src.utils import summarizer
 from src.utils.logging import log_performance_metrics
-from src.utils.tracing import with_sentry_transaction
 from src.webhooks import webhook_delivery
 
 from .queue_payload import (
@@ -52,19 +52,29 @@
                 queue_payload,
             )
             raise ValueError(f"Invalid payload structure: {str(e)}") from e
-
-        if settings.LANGFUSE_PUBLIC_KEY:
-            with lf.start_as_current_span(
-                name="summary_processing",
-                input={
-                    "workspace_name": validated.workspace_name,
-                    "session_name": validated.session_name,
-                    "message_id": validated.message_id,
-                },
-                metadata={
-                    "summary_model": settings.SUMMARY.MODEL,
-                },
-            ):
+        with sentry_sdk.start_transaction(name="process_summary_task", op="deriver"):
+            if settings.LANGFUSE_PUBLIC_KEY:
+                with lf.start_as_current_span(
+                    name="summary_processing",
+                    input={
+                        "workspace_name": validated.workspace_name,
+                        "session_name": validated.session_name,
+                        "message_id": validated.message_id,
+                    },
+                    metadata={
+                        "summary_model": settings.SUMMARY.MODEL,
+                    },
+                ):
+                    await summarizer.summarize_if_needed(
+                        validated.workspace_name,
+                        validated.session_name,
+                        validated.message_id,
+                        validated.message_seq_in_session,
+                    )
+                    log_performance_metrics(
+                        f"summary_{validated.workspace_name}_{validated.message_id}"
+                    )
+            else:
                 await summarizer.summarize_if_needed(
                     validated.workspace_name,
                     validated.session_name,
@@ -74,30 +84,14 @@
                 log_performance_metrics(
                     f"summary_{validated.workspace_name}_{validated.message_id}"
                 )
-        else:
-            await summarizer.summarize_if_needed(
-                validated.workspace_name,
-                validated.session_name,
-                validated.message_id,
-                validated.message_seq_in_session,
-            )
-            log_performance_metrics(
-                f"summary_{validated.workspace_name}_{validated.message_id}"
-            )
     else:
         raise ValueError(f"Invalid task type: {task_type}")
 
 
-<<<<<<< HEAD
-@with_sentry_transaction("process_webhook", op="deriver")
-async def process_webhook(
-    payload: WebhookPayload,
-=======
 async def process_representation_batch(
     messages: list[Message],
     sender_name: str | None,
     target_name: str | None,
->>>>>>> 3df044e1
 ) -> None:
     """Validate incoming queue payloads and dispatch to the appropriate handler.
 
@@ -105,14 +99,6 @@
     task type to Pydantic model. After validation, routes the request to
     the correct processor without repeating type checks elsewhere.
 
-<<<<<<< HEAD
-@with_sentry_transaction("process_summary", op="deriver")
-async def process_summary_task(
-    payload: SummaryPayload,
-) -> None:
-    """
-    Process a summary task by generating summaries if needed.
-=======
     Args:
         task_type: The type of task to process
         queue_payloads: List of payload dictionaries to process
@@ -120,7 +106,6 @@
                      to identify which messages should be focused on
         target_name (optional): For representation tasks, the target_name from work_unit_key
                      to identify which messages should be focused on
->>>>>>> 3df044e1
     """
     if not messages or not messages[0]:
         logger.debug("process_representation_batch received no payloads")
