import logging
<<<<<<< HEAD
import uuid
import re
=======
import re

from dotenv import load_dotenv
>>>>>>> 6d5439a4
from rich import print as rprint
from sqlalchemy import select
from sqlalchemy.ext.asyncio import AsyncSession

from .. import models
from .voe import tom_inference, user_representation

# Turn off SQLAlchemy Echo logging
logging.getLogger("sqlalchemy.engine.Engine").disabled = True


# FIXME see if this is SAFE
async def add_metamessage(db, message_id, metamessage_type, content):
    metamessage = models.Metamessage(
        message_id=message_id,
        metamessage_type=metamessage_type,
        content=content,
        h_metadata={},
    )
    db.add(metamessage)

def parse_xml_content(text, tag):
    pattern = f"<{tag}>(.*?)</{tag}>"
    match = re.search(pattern, text, re.DOTALL)
    return match.group(1).strip() if match else ""

async def process_item(db: AsyncSession, payload: dict):
    processing_args = [
        payload["content"],
        payload["app_id"],
        payload["user_id"],
        payload["session_id"],
        payload["message_id"],
        db,
    ]
    if payload["is_user"]:
        await process_user_message(*processing_args)
    else:
        await process_ai_message(*processing_args)
    return


async def process_ai_message(
    content: str,
<<<<<<< HEAD
    app_id: uuid.UUID,
    user_id: uuid.UUID,
    session_id: uuid.UUID,
    message_id: uuid.UUID,
=======
    app_id: str,
    user_id: str,
    session_id: str,
    collection_id: str,
    message_id: str,
>>>>>>> 6d5439a4
    db: AsyncSession,
):
    """
    Process an AI message. Make a prediction about what the user is going to say to it.
    """
    rprint(f"[green]Processing AI message: {content}[/green]")

    subquery = (
        select(models.Message.created_at)
        .where(models.Message.id == message_id)
        .scalar_subquery()
    )
    messages_stmt = (
        select(models.Message)
        .where(models.Message.session_id == session_id)
        .order_by(models.Message.created_at.desc())
        .where(models.Message.created_at < subquery)
        .limit(10)
    )

    result = await db.execute(messages_stmt)
    messages = result.scalars().all()[::-1]

    chat_history_str = "\n".join(
        [f"human: {m.content}" if m.is_user else f"ai: {m.content}" for m in messages]
    )
    # append current message to chat history
    chat_history_str = f"{chat_history_str}\nai: {content}"

    tom_inference_response = await tom_inference(chat_history_str, session_id=session_id)

    prediction = parse_xml_content(tom_inference_response, "prediction")

    await add_metamessage(
        db,
        message_id,
        "tom_inference",
        prediction,
    )

    await db.commit()


    rprint("[blue]Tom Inference:")
    content_lines = str(prediction)
    rprint(f"[blue]{content_lines}")


async def process_user_message(
    content: str,
<<<<<<< HEAD
    app_id: uuid.UUID,
    user_id: uuid.UUID,
    session_id: uuid.UUID,
    message_id: uuid.UUID,
=======
    app_id: str,
    user_id: str,
    session_id: str,
    collection_id: str,
    message_id: str,
>>>>>>> 6d5439a4
    db: AsyncSession,
):
    """
    Process a user message. If there are revised user predictions to run VoE against, run it. Otherwise pass.
    """
    rprint(f"[orange1]Processing User Message: {content}")
    subquery = (
        select(models.Message.created_at)
        .where(models.Message.id == message_id)
        .scalar_subquery()
    )

    messages_stmt = (
        select(models.Message)
        .where(models.Message.session_id == session_id)
        .where(models.Message.is_user == False)
        .order_by(models.Message.created_at.desc())
        .where(models.Message.created_at < subquery)
        .limit(1)
    )

    response = await db.execute(messages_stmt)
    ai_message = response.scalar_one_or_none()

    if ai_message and ai_message.content:
        rprint(f"[orange1]AI Message: {ai_message.content}")
        
        # Fetch the tom_inference metamessage
        tom_inference_stmt = (
            select(models.Metamessage)
            .where(models.Metamessage.message_id == ai_message.id)
            .where(models.Metamessage.metamessage_type == "tom_inference")
            .order_by(models.Metamessage.created_at.asc())
            .limit(1)
        )
        response = await db.execute(tom_inference_stmt)
        tom_inference_metamessage = response.scalar_one_or_none()

        if tom_inference_metamessage and tom_inference_metamessage.content:
            rprint(f"[orange1]Tom Inference: {tom_inference_metamessage.content}")

            # Fetch the existing user representation
            user_representation_stmt = (
                select(models.Metamessage)
                .where(models.Metamessage.message_id == ai_message.id)
                .where(models.Metamessage.metamessage_type == "user_representation")
                .order_by(models.Metamessage.created_at.desc())
                .limit(1)
            )
            response = await db.execute(user_representation_stmt)
            existing_representation = response.scalar_one_or_none()

            existing_representation_content = existing_representation.content if existing_representation else "None"

            # Call user_representation
            user_representation_response = await user_representation(
                chat_history=f"{ai_message.content}\nhuman: {content}",
                session_id=session_id,
                user_representation=existing_representation_content,
                tom_inference=tom_inference_metamessage.content,
            )

            # Store the user_representation response as a metamessage
            await add_metamessage(
                db,
                message_id,
                "user_representation",
                user_representation_response,
            )

            # parse the user_representation response
            user_representation_response = parse_xml_content(user_representation_response, "representation")

            rprint("[bright_magenta]User Representation:")
            rprint(f"[bright_magenta]{user_representation_response}")

        else:
            raise Exception("\033[91mTom Inference NOT READY YET")
    else:
        rprint("[red]No AI message before this user message[/red]")
<<<<<<< HEAD
        return
=======
        return


async def check_dups(app_id: str, user_id: str, collection_id: str, facts: list[str]):
    """Check that we're not storing duplicate facts"""

    check_duplication = CheckVoeList(existing_facts=[], new_fact="")
    result = None
    new_facts = []
    # global_existing_facts = []  # for debugging
    for fact in facts:
        async with SessionLocal() as db:
            result = await crud.query_documents(
                db=db,
                app_id=app_id,
                user_id=user_id,
                collection_id=collection_id,
                query=fact,
                top_k=5,
            )
        existing_facts = [document.content for document in result]
        if len(existing_facts) == 0:
            new_facts.append(fact)
            rprint(f"[light_steel_blue]New Fact: {fact}")
            continue

        # global_existing_facts.extend(existing_facts)  # for debugging

        check_duplication.existing_facts = existing_facts
        check_duplication.new_fact = fact
        response = check_duplication.call()
        rprint("[light_steel_blue]==================")
        rprint(f"[light_steel_blue]Dedupe Responses: {response.content}")
        rprint("[light_steel_blue]==================")
        if response.content == "true":
            new_facts.append(fact)
            rprint(f"[light_steel_blue]New Fact: {fact}")
            continue

    rprint("[light_steel_blue]===================")
    # rprint("[light_steel_blue]Existing Facts:")
    # rprint(global_existing_facts)
    rprint("[light_steel_blue]Net New Facts:")
    rprint(new_facts)
    rprint("[light_steel_blue]===================")
    return new_facts
>>>>>>> 6d5439a4
<|MERGE_RESOLUTION|>--- conflicted
+++ resolved
@@ -1,12 +1,6 @@
 import logging
-<<<<<<< HEAD
-import uuid
-import re
-=======
 import re
 
-from dotenv import load_dotenv
->>>>>>> 6d5439a4
 from rich import print as rprint
 from sqlalchemy import select
 from sqlalchemy.ext.asyncio import AsyncSession
@@ -28,10 +22,12 @@
     )
     db.add(metamessage)
 
+
 def parse_xml_content(text, tag):
     pattern = f"<{tag}>(.*?)</{tag}>"
     match = re.search(pattern, text, re.DOTALL)
     return match.group(1).strip() if match else ""
+
 
 async def process_item(db: AsyncSession, payload: dict):
     processing_args = [
@@ -51,18 +47,10 @@
 
 async def process_ai_message(
     content: str,
-<<<<<<< HEAD
-    app_id: uuid.UUID,
-    user_id: uuid.UUID,
-    session_id: uuid.UUID,
-    message_id: uuid.UUID,
-=======
     app_id: str,
     user_id: str,
     session_id: str,
-    collection_id: str,
     message_id: str,
->>>>>>> 6d5439a4
     db: AsyncSession,
 ):
     """
@@ -72,7 +60,7 @@
 
     subquery = (
         select(models.Message.created_at)
-        .where(models.Message.id == message_id)
+        .where(models.Message.public_id == message_id)
         .scalar_subquery()
     )
     messages_stmt = (
@@ -92,7 +80,9 @@
     # append current message to chat history
     chat_history_str = f"{chat_history_str}\nai: {content}"
 
-    tom_inference_response = await tom_inference(chat_history_str, session_id=session_id)
+    tom_inference_response = await tom_inference(
+        chat_history_str, session_id=session_id
+    )
 
     prediction = parse_xml_content(tom_inference_response, "prediction")
 
@@ -105,7 +95,6 @@
 
     await db.commit()
 
-
     rprint("[blue]Tom Inference:")
     content_lines = str(prediction)
     rprint(f"[blue]{content_lines}")
@@ -113,18 +102,10 @@
 
 async def process_user_message(
     content: str,
-<<<<<<< HEAD
-    app_id: uuid.UUID,
-    user_id: uuid.UUID,
-    session_id: uuid.UUID,
-    message_id: uuid.UUID,
-=======
     app_id: str,
     user_id: str,
     session_id: str,
-    collection_id: str,
     message_id: str,
->>>>>>> 6d5439a4
     db: AsyncSession,
 ):
     """
@@ -133,7 +114,7 @@
     rprint(f"[orange1]Processing User Message: {content}")
     subquery = (
         select(models.Message.created_at)
-        .where(models.Message.id == message_id)
+        .where(models.Message.public_id == message_id)
         .scalar_subquery()
     )
 
@@ -151,11 +132,11 @@
 
     if ai_message and ai_message.content:
         rprint(f"[orange1]AI Message: {ai_message.content}")
-        
+
         # Fetch the tom_inference metamessage
         tom_inference_stmt = (
             select(models.Metamessage)
-            .where(models.Metamessage.message_id == ai_message.id)
+            .where(models.Metamessage.message_id == ai_message.public_id)
             .where(models.Metamessage.metamessage_type == "tom_inference")
             .order_by(models.Metamessage.created_at.asc())
             .limit(1)
@@ -169,7 +150,7 @@
             # Fetch the existing user representation
             user_representation_stmt = (
                 select(models.Metamessage)
-                .where(models.Metamessage.message_id == ai_message.id)
+                .where(models.Metamessage.message_id == ai_message.public_id)
                 .where(models.Metamessage.metamessage_type == "user_representation")
                 .order_by(models.Metamessage.created_at.desc())
                 .limit(1)
@@ -177,7 +158,9 @@
             response = await db.execute(user_representation_stmt)
             existing_representation = response.scalar_one_or_none()
 
-            existing_representation_content = existing_representation.content if existing_representation else "None"
+            existing_representation_content = (
+                existing_representation.content if existing_representation else "None"
+            )
 
             # Call user_representation
             user_representation_response = await user_representation(
@@ -196,7 +179,9 @@
             )
 
             # parse the user_representation response
-            user_representation_response = parse_xml_content(user_representation_response, "representation")
+            user_representation_response = parse_xml_content(
+                user_representation_response, "representation"
+            )
 
             rprint("[bright_magenta]User Representation:")
             rprint(f"[bright_magenta]{user_representation_response}")
@@ -205,53 +190,4 @@
             raise Exception("\033[91mTom Inference NOT READY YET")
     else:
         rprint("[red]No AI message before this user message[/red]")
-<<<<<<< HEAD
-        return
-=======
-        return
-
-
-async def check_dups(app_id: str, user_id: str, collection_id: str, facts: list[str]):
-    """Check that we're not storing duplicate facts"""
-
-    check_duplication = CheckVoeList(existing_facts=[], new_fact="")
-    result = None
-    new_facts = []
-    # global_existing_facts = []  # for debugging
-    for fact in facts:
-        async with SessionLocal() as db:
-            result = await crud.query_documents(
-                db=db,
-                app_id=app_id,
-                user_id=user_id,
-                collection_id=collection_id,
-                query=fact,
-                top_k=5,
-            )
-        existing_facts = [document.content for document in result]
-        if len(existing_facts) == 0:
-            new_facts.append(fact)
-            rprint(f"[light_steel_blue]New Fact: {fact}")
-            continue
-
-        # global_existing_facts.extend(existing_facts)  # for debugging
-
-        check_duplication.existing_facts = existing_facts
-        check_duplication.new_fact = fact
-        response = check_duplication.call()
-        rprint("[light_steel_blue]==================")
-        rprint(f"[light_steel_blue]Dedupe Responses: {response.content}")
-        rprint("[light_steel_blue]==================")
-        if response.content == "true":
-            new_facts.append(fact)
-            rprint(f"[light_steel_blue]New Fact: {fact}")
-            continue
-
-    rprint("[light_steel_blue]===================")
-    # rprint("[light_steel_blue]Existing Facts:")
-    # rprint(global_existing_facts)
-    rprint("[light_steel_blue]Net New Facts:")
-    rprint(new_facts)
-    rprint("[light_steel_blue]===================")
-    return new_facts
->>>>>>> 6d5439a4
+        return