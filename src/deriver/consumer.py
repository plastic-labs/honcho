--- conflicted
+++ resolved
@@ -26,10 +26,6 @@
 console = Console(markup=True)
 
 lf = get_client()
-<<<<<<< HEAD
-
-=======
->>>>>>> d5f10b9e
 
 
 async def process_items(task_type: str, queue_payloads: list[dict[str, Any]]) -> None:
