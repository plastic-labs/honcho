import logging
from typing import Any

import sentry_sdk
from pydantic import ValidationError
from rich.console import Console
from sqlalchemy import select

from src import models
from src.config import settings
from src.dependencies import tracked_db
from src.deriver.deriver import process_representation_tasks_batch
from src.dreamer.dreamer import process_dream
from src.models import Message
from src.utils import summarizer
from src.utils.langfuse_client import get_langfuse_client
from src.utils.logging import log_performance_metrics
from src.utils.queue_payload import (
    DreamPayload,
    SummaryPayload,
    WebhookPayload,
)
from src.webhooks import webhook_delivery

logger = logging.getLogger(__name__)
logging.getLogger("sqlalchemy.engine.Engine").disabled = True

console = Console(markup=True)

lf = get_langfuse_client() if settings.LANGFUSE_PUBLIC_KEY else None


async def process_item(task_type: str, queue_payload: dict[str, Any]) -> None:
    """Process a single item from the queue."""
    if task_type == "webhook":
        try:
            validated = WebhookPayload(**queue_payload)
        except ValidationError as e:
            logger.error(
                "Invalid webhook payload received: %s. Payload: %s",
                str(e),
                queue_payload,
            )
            raise ValueError(f"Invalid payload structure: {str(e)}") from e
        async with tracked_db() as db:
            await webhook_delivery.deliver_webhook(db, validated)

    elif task_type == "summary":
        try:
            validated = SummaryPayload(**queue_payload)
        except ValidationError as e:
            logger.error(
                "Invalid summary payload received: %s. Payload: %s",
                str(e),
                queue_payload,
            )
            raise ValueError(f"Invalid payload structure: {str(e)}") from e

        message_public_id = validated.message_public_id
        if not message_public_id:
            logger.info(
                "Fetching message public ID for message %s", validated.message_id
            )
            async with tracked_db(operation_name="summary_fallback") as db:
                stmt = (
                    select(models.Message)
                    .where(models.Message.workspace_name == validated.workspace_name)
                    .where(models.Message.session_name == validated.session_name)
                    .where(models.Message.id == validated.message_id)
                )
                result = await db.execute(stmt)

                message = result.scalar_one_or_none()
                if message is None:
                    logger.error(
                        "Failed to fetch message with ID %s for process_summary_task",
                        validated.message_id,
                    )
                    return
                message_public_id = message.public_id

        with sentry_sdk.start_transaction(name="process_summary_task", op="deriver"):
            if lf:
                with lf.start_as_current_span(
                    name="summary_processing",
                    input={
                        "workspace_name": validated.workspace_name,
                        "session_name": validated.session_name,
                        "message_id": validated.message_id,
                    },
                    metadata={
                        "summary_model": settings.SUMMARY.MODEL,
                    },
                ):
                    await summarizer.summarize_if_needed(
                        validated.workspace_name,
                        validated.session_name,
                        validated.message_id,
                        validated.message_seq_in_session,
                        message_public_id,
                    )
                    log_performance_metrics(
                        "summary", f"{validated.workspace_name}_{validated.message_id}"
                    )
            else:
                await summarizer.summarize_if_needed(
                    validated.workspace_name,
                    validated.session_name,
                    validated.message_id,
                    validated.message_seq_in_session,
                    message_public_id,
                )
                log_performance_metrics(
                    "summary", f"{validated.workspace_name}_{validated.message_id}"
                )

    elif task_type == "dream":
<<<<<<< HEAD
        try:
            validated = DreamPayload(**queue_payload)
        except ValidationError as e:
            logger.error(
                "Invalid dream payload received: %s. Payload: %s",
                str(e),
                queue_payload,
            )
            raise ValueError(f"Invalid payload structure: {str(e)}") from e
        await process_dream(validated)
=======
        with sentry_sdk.start_transaction(name="process_dream_task", op="deriver"):
            try:
                validated = DreamPayload(**queue_payload)
            except ValidationError as e:
                logger.error(
                    "Invalid dream payload received: %s. Payload: %s",
                    str(e),
                    queue_payload,
                )
                raise ValueError(f"Invalid payload structure: {str(e)}") from e
            await process_dream(validated)
>>>>>>> f988aae9
    else:
        raise ValueError(f"Invalid task type: {task_type}")


async def process_representation_batch(
    messages: list[Message],
    *,
    observer: str | None,
    observed: str | None,
) -> None:
    """Validate incoming queue payloads and dispatch to the appropriate handler.

    This function centralizes payload validation using a simple mapping from
    task type to Pydantic model. After validation, routes the request to
    the correct processor without repeating type checks elsewhere.

    Args:
        task_type: The type of task to process
        queue_payloads: List of payload dictionaries to process
        observed (optional): For representation tasks, the observed from work_unit_key
                     to identify which messages should be focused on
        observer (optional): For representation tasks, the observer from work_unit_key
                     to identify which messages should be focused on
    """
    if not messages or not messages[0]:
        logger.debug("process_representation_batch received no payloads")
        return

    if observed is None or observer is None:
        raise ValueError("observed and observer are required for representation tasks")

    logger.debug(
        "process_representation_batch received %s payloads",
        len(messages),
    )

    if lf:
        with lf.start_as_current_span(
            name="representation_processing",
            input={
                "payloads": [
                    {
                        "message_id": msg.id,
                        "observer": observer,
                        "observed": observed,
                        "session_name": msg.session_name,
                    }
                    for msg in messages
                ]
            },
            metadata={
                "critical_analysis_model": settings.DERIVER.MODEL,
            },
        ):
            await process_representation_tasks_batch(
                messages, observer=observer, observed=observed
            )
    else:
        await process_representation_tasks_batch(
            messages, observer=observer, observed=observed
        )<|MERGE_RESOLUTION|>--- conflicted
+++ resolved
@@ -115,18 +115,6 @@
                 )
 
     elif task_type == "dream":
-<<<<<<< HEAD
-        try:
-            validated = DreamPayload(**queue_payload)
-        except ValidationError as e:
-            logger.error(
-                "Invalid dream payload received: %s. Payload: %s",
-                str(e),
-                queue_payload,
-            )
-            raise ValueError(f"Invalid payload structure: {str(e)}") from e
-        await process_dream(validated)
-=======
         with sentry_sdk.start_transaction(name="process_dream_task", op="deriver"):
             try:
                 validated = DreamPayload(**queue_payload)
@@ -138,7 +126,6 @@
                 )
                 raise ValueError(f"Invalid payload structure: {str(e)}") from e
             await process_dream(validated)
->>>>>>> f988aae9
     else:
         raise ValueError(f"Invalid task type: {task_type}")
 
