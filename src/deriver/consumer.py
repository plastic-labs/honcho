import logging
import os
from typing import Literal

import sentry_sdk
from langfuse.decorators import observe
from pydantic import BaseModel, ValidationError
from rich.console import Console
from sqlalchemy.ext.asyncio import AsyncSession

from src.config import settings

from .. import crud
from ..utils import history
from .tom.embeddings import CollectionEmbeddingStore
from .tom.long_term import extract_facts_long_term

logger = logging.getLogger(__name__)
logging.getLogger("sqlalchemy.engine.Engine").disabled = True

console = Console(markup=False)

<<<<<<< HEAD
TOM_METHOD = settings.DERIVER.TOM_METHOD
USER_REPRESENTATION_METHOD = settings.DERIVER.USER_REPRESENTATION_METHOD
=======
TOM_METHOD = os.getenv("TOM_METHOD", "single_prompt")
USER_REPRESENTATION_METHOD = os.getenv("USER_REPRESENTATION_METHOD", "long_term")


class PayloadSchema(BaseModel):
    """
    Schema for validating payload data in process_item function.
    Ensures all required fields are present with correct types and prevents injection risks.
    """

    content: str
    workspace_name: str
    sender_name: str
    target_name: str
    session_name: str | None
    message_id: int
    task_type: Literal["representation", "summary"]

    class Config:
        # Forbid extra fields to prevent injection of unexpected data
        extra = "forbid"
>>>>>>> 657feacc


async def process_item(db: AsyncSession, payload: dict):
    # Validate payload structure and types before processing
    try:
        validated_payload = PayloadSchema(**payload)
    except ValidationError as e:
        logger.error("Invalid payload received: %s. Payload: %s", str(e), payload)
        raise ValueError(f"Invalid payload structure: {str(e)}") from e

    logger.debug(
        "process_item received payload for message %s in session %s",
        validated_payload.message_id,
        validated_payload.session_name,
    )

    processing_args = [
        validated_payload.content,
        validated_payload.workspace_name,
        validated_payload.sender_name,
        validated_payload.target_name,
        validated_payload.session_name,
        validated_payload.message_id,
        db,
    ]
    if validated_payload.task_type == "representation":
        logger.debug(
            "Processing message %s in %s",
            validated_payload.message_id,
            validated_payload.session_name,
        )
        await process_message(*processing_args)
        logger.debug(
            "Finished processing message %s in %s %s",
            validated_payload.message_id,
            "session" if validated_payload.session_name else "peer",
            validated_payload.session_name
            if validated_payload.session_name
            else validated_payload.sender_name,
        )
    await summarize_if_needed(
        db,
        validated_payload.workspace_name,
        validated_payload.session_name,
        validated_payload.sender_name,
        validated_payload.message_id,
    )
    return


@sentry_sdk.trace
@observe()
async def process_message(
    content: str,
    workspace_name: str,
    peer_name: str,
    target_name: str,
    session_name: str | None,
    message_id: int,
    db: AsyncSession,
):
    """
    Process a user message by extracting facts and saving them to the vector store.
    This runs as a background process after a user message is logged.
    """
    console.print(f"Processing User Message: {content}", style="orange1")
    process_start = os.times()[4]  # Get current CPU time
    logger.debug(
        "Starting fact extraction for user message %s in %s %s",
        message_id,
        "session" if session_name else "peer",
        session_name if session_name else peer_name,
    )

    if session_name:
        # Get chat history and append current message
        logger.debug(
            "Retrieving chat history for %s %s",
            "session" if session_name else "peer",
            session_name if session_name else peer_name,
        )
        short_history_text = await history.get_summarized_history(
            db,
            workspace_name,
            session_name,
            peer_name,
            cutoff=message_id,
            summary_type=history.SummaryType.SHORT,
        )

        chat_history_str = f"{short_history_text}\nuser: {content}"
    else:
        chat_history_str = f"user: {content}"

    # Extract facts from chat history
    logger.debug("Extracting facts from chat history")
    extract_start = os.times()[4]
    facts = await extract_facts_long_term(chat_history_str)
    extract_time = os.times()[4] - extract_start
    console.print(f"Extracted Facts: {facts}", style="bright_blue")
    logger.debug(f"Extracted {len(facts)} facts in {extract_time:.2f}s")

    # Save the facts to the collection
    logger.debug(
        f"Setting up embedding store for workspace: {workspace_name}, peer: {peer_name}"
    )
    collection_name = (
        crud.construct_collection_name(peer_name, target_name)
        if peer_name != target_name
        else "global_representation"
    )
    collection = await crud.get_or_create_collection(
        db, workspace_name, peer_name, collection_name
    )
    embedding_store = CollectionEmbeddingStore(
        workspace_name=workspace_name,
        peer_name=peer_name,
        collection_name=collection.name,
    )

    # Filter out facts that are duplicates of existing facts in the vector store
    logger.debug("Removing duplicate facts")
    dedup_start = os.times()[4]
    unique_facts = await embedding_store.remove_duplicates(facts)
    dedup_time = os.times()[4] - dedup_start
    logger.debug(
        f"Found {len(unique_facts)}/{len(facts)} unique facts in {dedup_time:.2f}s"
    )

    # Only save the unique facts
    if unique_facts:
        logger.debug(f"Saving {len(unique_facts)} unique facts to vector store")
        save_start = os.times()[4]
        await embedding_store.save_facts(unique_facts, message_id=message_id)
        save_time = os.times()[4] - save_start
        logger.debug(f"Facts saved in {save_time:.2f}s")
    else:
        logger.debug("No unique facts to save")

    console.print(f"Saved {len(unique_facts)} unique facts", style="bright_green")

    total_time = os.times()[4] - process_start
    logger.debug(f"Total processing time: {total_time:.2f}s")


async def summarize_if_needed(
    db: AsyncSession,
    workspace_name: str,
    session_name: str | None,
    peer_name: str,
    message_id: int,
):
    if not session_name:
        return

    summary_start = os.times()[4]
    logger.debug("Checking if summaries should be created for session %s", session_name)

    # STEP 1: First check if we need a short summary (every 10 messages)
    (
        should_create_short,
        short_messages,
        _,
    ) = await history.should_create_summary(
        db,
        workspace_name,
        session_name,
        peer_name,
        message_id,
        summary_type=history.SummaryType.SHORT,
    )

    if should_create_short:
        logger.debug(f"Short summary needed for {len(short_messages)} messages")

        # STEP 2: If we need a short summary, check if we also need a long summary
        (
            should_create_long,
            long_messages,
            latest_long_summary,
        ) = await history.should_create_summary(
            db,
            workspace_name,
            session_name,
            peer_name,
            message_id,
            summary_type=history.SummaryType.LONG,
        )

        # STEP 3: If we need a long summary, create it first before creating the short summary
        if should_create_long:
            logger.debug(
                f"Creating new long summary covering {len(long_messages)} messages"
            )
            try:
                # Get previous long summary context if available
                previous_long_summary_text = (
                    latest_long_summary["content"] if latest_long_summary else None
                )

                # Create a new long summary
                new_long_summary = await history.create_summary(
                    messages=long_messages,
                    previous_summary_text=previous_long_summary_text,
                    summary_type=history.SummaryType.LONG,
                )

                # Save the long summary
                await history.save_summary(
                    db,
                    new_long_summary,
                    workspace_name,
                    session_name,
                )
                logger.debug("Long summary created and saved successfully")
            except Exception as e:
                logger.error(f"Error creating long summary: {str(e)}")
        else:
            logger.debug(
                f"No long summary needed. Need {history.MESSAGES_PER_LONG_SUMMARY} messages since last long summary."
            )

        # STEP 4: Now create the short summary, using the latest long summary for context if available
        logger.debug(
            f"Creating new short summary covering {len(short_messages)} messages"
        )
        try:
            previous_long_summary_text = (
                latest_long_summary["content"] if latest_long_summary else None
            )

            # Create a new short summary
            new_short_summary = await history.create_summary(
                messages=short_messages,
                previous_summary_text=previous_long_summary_text,
                summary_type=history.SummaryType.SHORT,
            )

            # Save the short summary
            await history.save_summary(
                db,
                new_short_summary,
                workspace_name,
                session_name,
            )
            logger.debug("Short summary created and saved successfully")
        except Exception as e:
            logger.error(f"Error creating short summary: {str(e)}")
    else:
        logger.debug(
            f"No short summary needed. Need {history.MESSAGES_PER_SHORT_SUMMARY} messages since last short summary."
        )

    summary_time = os.times()[4] - summary_start
    logger.debug(f"Summary check completed in {summary_time:.2f}s")<|MERGE_RESOLUTION|>--- conflicted
+++ resolved
@@ -20,12 +20,8 @@
 
 console = Console(markup=False)
 
-<<<<<<< HEAD
 TOM_METHOD = settings.DERIVER.TOM_METHOD
 USER_REPRESENTATION_METHOD = settings.DERIVER.USER_REPRESENTATION_METHOD
-=======
-TOM_METHOD = os.getenv("TOM_METHOD", "single_prompt")
-USER_REPRESENTATION_METHOD = os.getenv("USER_REPRESENTATION_METHOD", "long_term")
 
 
 class PayloadSchema(BaseModel):
@@ -45,7 +41,6 @@
     class Config:
         # Forbid extra fields to prevent injection of unexpected data
         extra = "forbid"
->>>>>>> 657feacc
 
 
 async def process_item(db: AsyncSession, payload: dict):
@@ -82,9 +77,11 @@
             "Finished processing message %s in %s %s",
             validated_payload.message_id,
             "session" if validated_payload.session_name else "peer",
-            validated_payload.session_name
-            if validated_payload.session_name
-            else validated_payload.sender_name,
+            (
+                validated_payload.session_name
+                if validated_payload.session_name
+                else validated_payload.sender_name
+            ),
         )
     await summarize_if_needed(
         db,
