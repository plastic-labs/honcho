import logging
from typing import Any

import sentry_sdk
from pydantic import ValidationError
from rich.console import Console

from src.config import settings
from src.dependencies import tracked_db
<<<<<<< HEAD
from src.deriver import deriver
from src.deriver.dreamer import process_dream
=======
from src.deriver.deriver import process_representation_tasks_batch
>>>>>>> 7bbc37e0
from src.utils import summarizer
from src.utils.langfuse_client import get_langfuse_client
from src.utils.logging import log_performance_metrics
from src.webhooks import webhook_delivery

from .queue_payload import (
    DreamPayload,
    RepresentationPayload,
    RepresentationPayloads,
    SummaryPayload,
    WebhookPayload,
)

logger = logging.getLogger(__name__)
logging.getLogger("sqlalchemy.engine.Engine").disabled = True

console = Console(markup=True)

lf = get_langfuse_client()


async def process_items(task_type: str, queue_payloads: list[dict[str, Any]]) -> None:
    """Validate incoming queue payloads and dispatch to the appropriate handler.

    This function centralizes payload validation using a simple mapping from
    task type to Pydantic model. After validation, routes the request to
    the correct processor without repeating type checks elsewhere.
    """
    if not queue_payloads or not queue_payloads[0]:
        logger.debug("process_items received no payloads for task type %s", task_type)
        return

    logger.debug(
        "process_items received %s payloads for task type %s",
        len(queue_payloads),
        task_type,
    )

    if task_type == "webhook":
        try:
            validated = WebhookPayload(**queue_payloads[0])
        except ValidationError as e:
            logger.error(
                "Invalid webhook payload received: %s. Payload: %s",
                str(e),
                queue_payloads[0],
            )
            raise ValueError(f"Invalid payload structure: {str(e)}") from e
        await process_webhook(validated)
        logger.debug("Finished processing webhook %s", validated.event_type)

    elif task_type == "summary":
        if settings.LANGFUSE_PUBLIC_KEY:
            lf.update_current_trace(  # type: ignore
                metadata={
                    "critical_analysis_model": settings.DERIVER.MODEL,
                }
            )
        try:
            validated = SummaryPayload(**queue_payloads[0])
        except ValidationError as e:
            logger.error(
                "Invalid summary payload received: %s. Payload: %s",
                str(e),
                queue_payloads[0],
            )
            raise ValueError(f"Invalid payload structure: {str(e)}") from e
        await process_summary_task(validated)

    elif task_type == "representation":
        if settings.LANGFUSE_PUBLIC_KEY:
            lf.update_current_trace(
                metadata={
                    "critical_analysis_model": settings.DERIVER.MODEL,
                }
            )
        try:
            validated_payloads = RepresentationPayloads(
                payloads=[
                    RepresentationPayload(**payload) for payload in queue_payloads
                ]
            )
        except ValidationError as e:
            logger.error(
                "Invalid representation payloads received: %s. Payloads: %s",
                str(e),
                queue_payloads,
            )
            raise ValueError(f"Invalid payload structure: {str(e)}") from e
<<<<<<< HEAD
        await deriver.process_representation_task(validated)
    elif task_type == "dream":
        try:
            validated = DreamPayload(**payload)
        except ValidationError as e:
            logger.error(
                "Invalid dream payload received: %s. Payload: %s", str(e), payload
            )
            raise ValueError(f"Invalid payload structure: {str(e)}") from e
        await process_dream(validated)
=======

        await process_representation_tasks_batch(validated_payloads.payloads)

>>>>>>> 7bbc37e0
    else:
        raise ValueError(f"Invalid task type: {task_type}")


@sentry_sdk.trace
async def process_webhook(
    payload: WebhookPayload,
) -> None:
    async with tracked_db() as db:
        await webhook_delivery.deliver_webhook(db, payload)


@sentry_sdk.trace
async def process_summary_task(
    payload: SummaryPayload,
) -> None:
    """
    Process a summary task by generating summaries if needed.
    """
    await summarizer.summarize_if_needed(
        payload.workspace_name,
        payload.session_name,
        payload.message_id,
        payload.message_seq_in_session,
    )
    log_performance_metrics(f"summary_{payload.workspace_name}_{payload.message_id}")<|MERGE_RESOLUTION|>--- conflicted
+++ resolved
@@ -7,12 +7,8 @@
 
 from src.config import settings
 from src.dependencies import tracked_db
-<<<<<<< HEAD
-from src.deriver import deriver
+from src.deriver.deriver import process_representation_tasks_batch
 from src.deriver.dreamer import process_dream
-=======
-from src.deriver.deriver import process_representation_tasks_batch
->>>>>>> 7bbc37e0
 from src.utils import summarizer
 from src.utils.langfuse_client import get_langfuse_client
 from src.utils.logging import log_performance_metrics
@@ -52,6 +48,15 @@
     )
 
     if task_type == "webhook":
+        if len(queue_payloads) > 1:
+            logger.error(
+                "Received multiple webhook payloads for task type %s. Only the first one will be processed.",
+                task_type,
+            )
+            if settings.SENTRY.ENABLED:
+                sentry_sdk.capture_message(
+                    "Received multiple webhook payloads for task type %s. Only the first one will be processed.",
+                )
         try:
             validated = WebhookPayload(**queue_payloads[0])
         except ValidationError as e:
@@ -65,6 +70,15 @@
         logger.debug("Finished processing webhook %s", validated.event_type)
 
     elif task_type == "summary":
+        if len(queue_payloads) > 1:
+            logger.error(
+                "Received multiple summary payloads for task type %s. Only the first one will be processed.",
+                task_type,
+            )
+            if settings.SENTRY.ENABLED:
+                sentry_sdk.capture_message(
+                    "Received multiple summary payloads for task type %s. Only the first one will be processed.",
+                )
         if settings.LANGFUSE_PUBLIC_KEY:
             lf.update_current_trace(  # type: ignore
                 metadata={
@@ -102,22 +116,29 @@
                 queue_payloads,
             )
             raise ValueError(f"Invalid payload structure: {str(e)}") from e
-<<<<<<< HEAD
-        await deriver.process_representation_task(validated)
+        await process_representation_tasks_batch(validated_payloads.payloads)
+
     elif task_type == "dream":
+        if len(queue_payloads) > 1:
+            logger.error(
+                "Received multiple dream payloads for task type %s. Only the first one will be processed.",
+                task_type,
+            )
+            if settings.SENTRY.ENABLED:
+                sentry_sdk.capture_message(
+                    "Received multiple dream payloads for task type %s. Only the first one will be processed.",
+                )
         try:
-            validated = DreamPayload(**payload)
+            validated = DreamPayload(**queue_payloads[0])
         except ValidationError as e:
             logger.error(
-                "Invalid dream payload received: %s. Payload: %s", str(e), payload
+                "Invalid dream payload received: %s. Payload: %s",
+                str(e),
+                queue_payloads[0],
             )
             raise ValueError(f"Invalid payload structure: {str(e)}") from e
         await process_dream(validated)
-=======
 
-        await process_representation_tasks_batch(validated_payloads.payloads)
-
->>>>>>> 7bbc37e0
     else:
         raise ValueError(f"Invalid task type: {task_type}")
 
