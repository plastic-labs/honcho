import datetime
import logging
import time

import sentry_sdk

from src import crud, exceptions, prometheus
from src.config import settings
from src.crud.representation import RepresentationManager
from src.dependencies import tracked_db
from src.models import Message
from src.schemas import ResolvedSessionConfiguration
from src.utils import summarizer
from src.utils.clients import honcho_llm_call
from src.utils.config_helpers import get_configuration
from src.utils.formatting import format_new_turn_with_timestamp
from src.utils.logging import (
    accumulate_metric,
    conditional_observe,
    log_performance_metrics,
    # log_representation,
)
from src.utils.peer_card import PeerCardQuery
from src.utils.representation import PromptRepresentation, Representation
from src.utils.tokens import estimate_tokens, track_input_tokens
from src.utils.tracing import with_sentry_transaction

from .prompts import (
    critical_analysis_prompt,
    estimate_critical_analysis_prompt_tokens,
    estimate_peer_card_prompt_tokens,
    peer_card_prompt,
)

logger = logging.getLogger(__name__)
logging.getLogger("sqlalchemy.engine.Engine").disabled = True


@conditional_observe(name="Critical Analysis Call")
async def critical_analysis_call(
    peer_id: str,
    peer_card: list[str] | None,
    message_created_at: datetime.datetime,
    working_representation: Representation,
    history: str,
    new_turns: list[str],
) -> PromptRepresentation:
    prompt = critical_analysis_prompt(
        peer_id=peer_id,
        peer_card=peer_card,
        message_created_at=message_created_at,
        working_representation=working_representation,
        history=history,
        new_turns=new_turns,
    )

    response = await honcho_llm_call(
        llm_settings=settings.DERIVER,
        prompt=prompt,
        max_tokens=settings.DERIVER.MAX_OUTPUT_TOKENS
        or settings.LLM.DEFAULT_MAX_TOKENS,
        track_name="Critical Analysis Call",
        response_model=PromptRepresentation,
        json_mode=True,
        stop_seqs=["   \n", "\n\n\n\n"],
        thinking_budget_tokens=settings.DERIVER.THINKING_BUDGET_TOKENS,
        reasoning_effort="minimal",
        verbosity="medium",
        enable_retry=True,
        retry_attempts=3,
    )

    prometheus.DERIVER_TOKENS_PROCESSED.labels(
        task_type="representation",
        token_type="output",  # nosec B106
        component="total",
    ).inc(response.output_tokens)

    return response.content


@conditional_observe(name="Peer Card Call")
async def peer_card_call(
    old_peer_card: list[str] | None,
    new_observations: Representation,
) -> PeerCardQuery:
    """
    Generate peer card prompt, call LLM with response model.
    """
    prompt = peer_card_prompt(
        old_peer_card=old_peer_card,
        new_observations=new_observations.str_no_timestamps(),
    )

    response = await honcho_llm_call(
        llm_settings=settings.PEER_CARD,
        prompt=prompt,
        max_tokens=settings.PEER_CARD.MAX_OUTPUT_TOKENS
        or settings.LLM.DEFAULT_MAX_TOKENS,
        track_name="Peer Card Call",
        response_model=PeerCardQuery,
        json_mode=True,
        reasoning_effort="minimal",
        enable_retry=True,
        retry_attempts=3,
    )

    # Track input tokens for peer_card task
    track_input_tokens(
        task_type="peer_card",
        components={
            "prompt": estimate_peer_card_prompt_tokens(),
            "old_peer_card": estimate_tokens(old_peer_card),
            "new_observations": estimate_tokens(new_observations.str_no_timestamps()),
        },
    )

    # Track output tokens for peer_card task
    prometheus.DERIVER_TOKENS_PROCESSED.labels(
        task_type="peer_card",
        token_type="output",  # nosec B106
        component="total",
    ).inc(response.output_tokens)

    return response.content


@with_sentry_transaction("process_representation_tasks_batch", op="deriver")
async def process_representation_tasks_batch(
    messages: list[Message],
    *,
    observer: str,
    observed: str,
) -> None:
    """
    Process a batch of representation tasks by extracting insights and updating working representations.
    """
    if not messages or len(messages) == 0:
        return

    messages.sort(key=lambda x: x.id)

    latest_message = messages[-1]
    earliest_message = messages[0]

    accumulate_metric(
        f"deriver_{latest_message.id}_{observer}",
        "starting_message_id",
        earliest_message.id,
        "id",
    )

    accumulate_metric(
        f"deriver_{latest_message.id}_{observer}",
        "ending_message_id",
        latest_message.id,
        "id",
    )

    # Start overall timing
    overall_start = time.perf_counter()

    # Time context preparation
    context_prep_start = time.perf_counter()

    # Use get_session_context_formatted with configurable token limit

    working_representation = await crud.get_working_representation(
        latest_message.workspace_name,
        observer=observer,
        observed=observed,
        # include_semantic_query=latest_message.content,
        # include_most_derived=False,
    )

    async with tracked_db("deriver.get_peer_card") as db:
        session_level_configuration = get_configuration(
            await crud.get_session(
                db, latest_message.session_name, latest_message.workspace_name
            ),
            await crud.get_workspace(db, workspace_name=latest_message.workspace_name),
        )
        if session_level_configuration.peer_cards_enabled is False:
            speaker_peer_card = None
        else:
            speaker_peer_card = await crud.get_peer_card(
                db,
                latest_message.workspace_name,
                observer=observer,
                observed=observed,
            )

    if session_level_configuration.deriver_enabled is False:
        return

    # Estimate tokens for deriver input
    peer_card_tokens = estimate_tokens(speaker_peer_card)

    working_rep_tokens = estimate_tokens(
        str(working_representation) if not working_representation.is_empty() else None
    )

    prompt_tokens = estimate_critical_analysis_prompt_tokens()

    # Estimate tokens for new conversation turns
    new_turns = [
        format_new_turn_with_timestamp(m.content, m.created_at, m.peer_name)
        for m in messages
    ]
    new_turns_tokens = estimate_tokens(new_turns)

    estimated_input_tokens = (
        peer_card_tokens + working_rep_tokens + prompt_tokens + new_turns_tokens
    )

    # Calculate available tokens for context
    safety_buffer = 500
    available_context_tokens = max(
        0,
        settings.DERIVER.MAX_INPUT_TOKENS - estimated_input_tokens - safety_buffer,
    )

    async with tracked_db("deriver.get_session_context_formatted") as db:
        formatted_history = await summarizer.get_session_context_formatted(
            db,
            latest_message.workspace_name,
            latest_message.session_name,
            token_limit=available_context_tokens,
            cutoff=earliest_message.id,
            include_summary=True,
        )

    session_context_tokens = estimate_tokens(formatted_history)

    # Update total estimated input tokens with session context
    estimated_input_tokens += session_context_tokens

    logger.debug(
        "Token estimation - Peer card: %d, Working rep: %d, Base prompt: %d, "
        + "New turns: %d, Session context: %d, Total estimated: %d",
        peer_card_tokens,
        working_rep_tokens,
        prompt_tokens,
        new_turns_tokens,
        session_context_tokens,
        estimated_input_tokens,
    )

    # Track all input token components
    track_input_tokens(
        task_type="representation",
        components={
            "peer_card": peer_card_tokens,
            "working_representation": working_rep_tokens,
            "prompt": prompt_tokens,
            "new_turns": new_turns_tokens,
            "session_context": session_context_tokens,
        },
    )

    # got working representation and peer card, log timing
    context_prep_duration = (time.perf_counter() - context_prep_start) * 1000
    accumulate_metric(
        f"deriver_{latest_message.id}_{observer}",
        "context_preparation",
        context_prep_duration,
        "ms",
    )

    logger.debug(
        "Using working representation with %s explicit, %s deductive observations",
        len(working_representation.explicit),
        len(working_representation.deductive),
    )

    # instantiate representation manager from collection
    # if the sender is also the target, we're handling a global representation task.
    # otherwise, we're handling a directional representation task where the sender is
    # being observed by the target.

    # Use the representation manager directly
    representation_manager = RepresentationManager(
        workspace_name=latest_message.workspace_name,
        observer=observer,
        observed=observed,
    )

    reasoner = CertaintyReasoner(
        representation_manager=representation_manager,
        ctx=messages,
        observed=observed,
        observer=observer,
<<<<<<< HEAD
        estimated_input_tokens=estimated_input_tokens + session_context_tokens,
        session_level_configuration=session_level_configuration,
=======
>>>>>>> 4ee2f8bd
    )

    # Run single-pass reasoning
    final_observations = await reasoner.reason(
        working_representation,
        formatted_history,
        speaker_peer_card,
    )

    # Display final observations in a beautiful tree
    # log_representation(final_observations)

    # Calculate and log overall timing
    overall_duration = (time.perf_counter() - overall_start) * 1000
    accumulate_metric(
        f"deriver_{latest_message.id}_{observer}",
        "total_processing_time",
        overall_duration,
        "ms",
    )

    total_observations = len(final_observations.explicit) + len(
        final_observations.deductive
    )

    accumulate_metric(
        f"deriver_{latest_message.id}_{observer}",
        "observation_count",
        total_observations,
        "count",
    )

    log_performance_metrics("deriver", f"{latest_message.id}_{observer}")


class CertaintyReasoner:
    """Certainty reasoner for analyzing and deriving insights."""

    representation_manager: RepresentationManager
    ctx: list[Message]
    observer: str
    observed: str
    session_level_configuration: ResolvedSessionConfiguration

    def __init__(
        self,
        representation_manager: RepresentationManager,
        ctx: list[Message],
        *,
        observed: str,
        observer: str,
<<<<<<< HEAD
        estimated_input_tokens: int,
        session_level_configuration: ResolvedSessionConfiguration,
=======
>>>>>>> 4ee2f8bd
    ) -> None:
        self.representation_manager = representation_manager
        self.ctx = ctx
        self.observed = observed
        self.observer = observer
<<<<<<< HEAD
        self.estimated_input_tokens: int = estimated_input_tokens
        self.session_level_configuration = session_level_configuration
=======
>>>>>>> 4ee2f8bd

    @conditional_observe(name="Deriver")
    @sentry_sdk.trace
    async def reason(
        self,
        working_representation: Representation,
        history: str,
        speaker_peer_card: list[str] | None,
    ) -> Representation:
        """
        Single-pass reasoning function that critically analyzes and derives insights.
        Performs one analysis pass and returns the final observations.

        Returns:
            Representation: Final observations
        """
        analysis_start = time.perf_counter()

        earliest_message = self.ctx[0]
        latest_message = self.ctx[-1]

        new_turns = [
            format_new_turn_with_timestamp(m.content, m.created_at, m.peer_name)
            for m in self.ctx
        ]

        logger.debug(
            "CRITICAL ANALYSIS: message_created_at='%s', new_turns_count=%s",
            latest_message.created_at,
            len(new_turns),
        )

        try:
            reasoning_response = await critical_analysis_call(
                peer_id=self.observed,
                peer_card=speaker_peer_card,
                message_created_at=latest_message.created_at,
                working_representation=working_representation,
                history=history,
                new_turns=new_turns,
            )
        except Exception as e:
            raise exceptions.LLMError(
                speaker_peer_card=speaker_peer_card,
                working_representation=working_representation,
                history=history,
                new_turns=new_turns,
            ) from e

        reasoning_response = Representation.from_prompt_representation(
            reasoning_response,
            (earliest_message.id, latest_message.id),
            latest_message.session_name,
            latest_message.created_at,
        )

        analysis_duration_ms = (time.perf_counter() - analysis_start) * 1000
        accumulate_metric(
            f"deriver_{latest_message.id}_{self.observer}",
            "critical_analysis_duration",
            analysis_duration_ms,
            "ms",
        )

        # Save only the new observations that weren't in the original context
        new_observations = working_representation.diff_representation(
            reasoning_response
        )
        if not new_observations.is_empty():
            await self.representation_manager.save_representation(
                new_observations,
                (earliest_message.id, latest_message.id),
                latest_message.session_name,
                latest_message.created_at,
                self.session_level_configuration,
            )

        if self.session_level_configuration.peer_cards_enabled:
            update_peer_card_start = time.perf_counter()
            if not new_observations.is_empty():
                await self._update_peer_card(speaker_peer_card, new_observations)
            update_peer_card_duration = (
                time.perf_counter() - update_peer_card_start
            ) * 1000
            accumulate_metric(
                f"deriver_{latest_message.id}_{self.observer}",
                "update_peer_card",
                update_peer_card_duration,
                "ms",
            )

        return reasoning_response

    @sentry_sdk.trace
    async def _update_peer_card(
        self,
        old_peer_card: list[str] | None,
        new_observations: Representation,
    ) -> None:
        """
        Update the peer card by calling LLM with the old peer card and new observations.
        The new peer card is returned by the LLM and saved to peer internal metadata.
        """
        try:
            response = await peer_card_call(old_peer_card, new_observations)
            new_peer_card = response.card
            if not new_peer_card:
                # no changes
                return
            # even with a dedicated notes field, we still need to prune notes out of the card
            new_peer_card = [
                observation
                for observation in new_peer_card
                if not observation.lower().startswith(("note", "notes"))
            ]
            accumulate_metric(
                f"deriver_{self.ctx[-1].id}_{self.observer}",
                "new_peer_card",
                "\n".join(new_peer_card),
                "blob",
            )
            async with tracked_db("deriver.update_peer_card") as db:
                await crud.set_peer_card(
                    db,
                    self.ctx[0].workspace_name,
                    new_peer_card,
                    observer=self.observer,
                    observed=self.observed,
                )
        except Exception as e:
            if settings.SENTRY.ENABLED:
                sentry_sdk.capture_exception(e)
            logger.error("Error updating peer card! Skipping... %s", e)<|MERGE_RESOLUTION|>--- conflicted
+++ resolved
@@ -290,11 +290,7 @@
         ctx=messages,
         observed=observed,
         observer=observer,
-<<<<<<< HEAD
-        estimated_input_tokens=estimated_input_tokens + session_context_tokens,
         session_level_configuration=session_level_configuration,
-=======
->>>>>>> 4ee2f8bd
     )
 
     # Run single-pass reasoning
@@ -346,21 +342,13 @@
         *,
         observed: str,
         observer: str,
-<<<<<<< HEAD
-        estimated_input_tokens: int,
         session_level_configuration: ResolvedSessionConfiguration,
-=======
->>>>>>> 4ee2f8bd
     ) -> None:
         self.representation_manager = representation_manager
         self.ctx = ctx
         self.observed = observed
         self.observer = observer
-<<<<<<< HEAD
-        self.estimated_input_tokens: int = estimated_input_tokens
         self.session_level_configuration = session_level_configuration
-=======
->>>>>>> 4ee2f8bd
 
     @conditional_observe(name="Deriver")
     @sentry_sdk.trace
