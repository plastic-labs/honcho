--- conflicted
+++ resolved
@@ -609,13 +609,8 @@
 
     working_rep_data = {
         "final_observations": final_obs_dict,
-<<<<<<< HEAD
         "message_id": payload.message_id,
-        "created_at": datetime.datetime.now().isoformat(),
-=======
-        "message_id": message_id,
         "created_at": utc_now_iso(),
->>>>>>> e914dbe3
     }
 
     await crud.set_working_representation(
