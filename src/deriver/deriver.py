--- conflicted
+++ resolved
@@ -17,11 +17,7 @@
     accumulate_metric,
     conditional_observe,
     log_performance_metrics,
-<<<<<<< HEAD
-    # log_representation,
-=======
     log_representation,
->>>>>>> f38230fd
 )
 from src.utils.peer_card import PeerCardQuery
 from src.utils.representation import PromptRepresentation, Representation
@@ -47,10 +43,7 @@
     working_representation: Representation,
     history: str,
     new_turns: list[str],
-<<<<<<< HEAD
-=======
     estimated_input_tokens: int,
->>>>>>> f38230fd
 ) -> PromptRepresentation:
     prompt = critical_analysis_prompt(
         peer_id=peer_id,
@@ -224,11 +217,8 @@
             include_summary=True,
         )
 
-<<<<<<< HEAD
-=======
     session_context_tokens = estimate_tokens(formatted_history)
 
->>>>>>> f38230fd
     # got working representation and peer card, log timing
     context_prep_duration = (time.perf_counter() - context_prep_start) * 1000
     accumulate_metric(
@@ -238,11 +228,7 @@
         "ms",
     )
 
-<<<<<<< HEAD
-    logger.debug(
-=======
     logger.info(
->>>>>>> f38230fd
         "Using working representation with %s explicit, %s deductive observations",
         len(working_representation.explicit),
         len(working_representation.deductive),
@@ -265,10 +251,7 @@
         ctx=messages,
         observed=observed,
         observer=observer,
-<<<<<<< HEAD
-=======
         estimated_input_tokens=estimated_input_tokens + session_context_tokens,
->>>>>>> f38230fd
     )
 
     # Run single-pass reasoning
@@ -279,11 +262,7 @@
     )
 
     # Display final observations in a beautiful tree
-<<<<<<< HEAD
-    # log_representation(final_observations)
-=======
     log_representation(final_observations)
->>>>>>> f38230fd
 
     # Calculate and log overall timing
     overall_duration = (time.perf_counter() - overall_start) * 1000
@@ -326,19 +305,13 @@
         *,
         observed: str,
         observer: str,
-<<<<<<< HEAD
-=======
         estimated_input_tokens: int,
->>>>>>> f38230fd
     ) -> None:
         self.representation_manager = representation_manager
         self.ctx = ctx
         self.observed = observed
         self.observer = observer
-<<<<<<< HEAD
-=======
         self.estimated_input_tokens: int = estimated_input_tokens
->>>>>>> f38230fd
 
     @conditional_observe
     @sentry_sdk.trace
