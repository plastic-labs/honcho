--- conflicted
+++ resolved
@@ -141,29 +141,11 @@
         else GLOBAL_REPRESENTATION_COLLECTION_NAME
     )
 
-<<<<<<< HEAD
-    # Use the embedding store directly
-    embedding_store = EmbeddingStore(
-        workspace_name=payload.workspace_name,
-        peer_name=payload.sender_name,
-        collection_name=collection_name,
-=======
-    # get_or_create_collection already handles IntegrityError with rollback and a retry
-    async with tracked_db("deriver.get_or_create_collection") as db:
-        collection = await crud.get_or_create_collection(
-            db,
-            latest_payload.workspace_name,
-            collection_name,
-            latest_payload.sender_name,
-        )
-        collection_name_loaded = collection.name
-
     # Use the embedding store directly
     embedding_store = EmbeddingStore(
         workspace_name=latest_payload.workspace_name,
         peer_name=latest_payload.sender_name,
-        collection_name=collection_name_loaded,
->>>>>>> 7bbc37e0
+        collection_name=collection_name,
     )
 
     # Create reasoner instance
@@ -197,13 +179,10 @@
             latest_payload.target_name,
         )
     if speaker_peer_card is None:
-<<<<<<< HEAD
         logger.warning(
-            "No peer card found for %s. Normal if brand-new peer.", payload.sender_name
-        )
-=======
-        logger.warning("No peer card found for %s", latest_payload.sender_name)
->>>>>>> 7bbc37e0
+            "No peer card found for %s. Normal if brand-new peer.",
+            latest_payload.sender_name,
+        )
     else:
         logger.info("Using peer card: %s", speaker_peer_card)
 
