import datetime
import logging
import time

import sentry_sdk
from langfuse import get_client

from src import crud, exceptions
from src.config import settings
from src.crud.representation import GLOBAL_REPRESENTATION_COLLECTION_NAME
from src.dependencies import tracked_db
from src.utils import summarizer
from src.utils.clients import honcho_llm_call
from src.utils.embedding_store import EmbeddingStore
from src.utils.formatting import format_new_turn_with_timestamp
from src.utils.logging import (
    accumulate_metric,
    conditional_observe,
    format_reasoning_inputs_as_markdown,
    log_performance_metrics,
    log_representation,
)
from src.utils.representation import (
    DeductiveObservation,
    ExplicitObservation,
    Representation,
)
from src.utils.shared_models import PeerCardQuery

from .prompts import critical_analysis_prompt, peer_card_prompt
from .queue_payload import RepresentationPayload

logger = logging.getLogger(__name__)
logging.getLogger("sqlalchemy.engine.Engine").disabled = True

lf = get_client()


async def critical_analysis_call(
    peer_id: str,
    peer_card: list[str] | None,
    message_created_at: datetime.datetime,
    working_representation: str | None,
    history: str,
    new_turn: str,
) -> Representation:
    prompt = critical_analysis_prompt(
        peer_id=peer_id,
        peer_card=peer_card,
        message_created_at=message_created_at,
        working_representation=working_representation,
        history=history,
        new_turn=new_turn,
    )

    response = await honcho_llm_call(
        provider=settings.DERIVER.PROVIDER,
        model=settings.DERIVER.MODEL,
        prompt=prompt,
        max_tokens=settings.DERIVER.MAX_OUTPUT_TOKENS
        or settings.LLM.DEFAULT_MAX_TOKENS,
        track_name="Critical Analysis Call",
        response_model=Representation,
        json_mode=True,
        thinking_budget_tokens=settings.DERIVER.THINKING_BUDGET_TOKENS,
        enable_retry=True,
        retry_attempts=3,
    )

    return response.content


async def peer_card_call(
    old_peer_card: list[str] | None,
<<<<<<< HEAD
    new_observations: Representation,
):
=======
    new_observations: list[str],
) -> PeerCardQuery:
    """
    Generate peer card prompt, call LLM with response model.
    """
>>>>>>> a29f18ca
    prompt = peer_card_prompt(
        old_peer_card=old_peer_card,
        new_observations=str(new_observations),
    )

    response = await honcho_llm_call(
        provider=settings.DERIVER.PEER_CARD_PROVIDER,
        model=settings.DERIVER.PEER_CARD_MODEL,
        prompt=prompt,
        max_tokens=settings.DERIVER.PEER_CARD_MAX_OUTPUT_TOKENS
        or settings.LLM.DEFAULT_MAX_TOKENS,
        track_name="Peer Card Call",
        response_model=PeerCardQuery,
        json_mode=True,
        reasoning_effort="minimal",
        enable_retry=True,
        retry_attempts=3,
    )

    return response.content


@conditional_observe
@sentry_sdk.trace
async def process_representation_task(
    payload: RepresentationPayload,
) -> None:
    """
    Process a representation task by extracting insights and updating working representations.
    """
    # Start overall timing
    overall_start = time.perf_counter()

    logger.debug("Starting insight extraction for user message: %s", payload.message_id)

    # Use get_session_context_formatted with configurable token limit
    async with tracked_db("deriver.get_session_context") as db:
        formatted_history = await summarizer.get_session_context_formatted(
            db,
            payload.workspace_name,
            payload.session_name,
            token_limit=settings.DERIVER.CONTEXT_TOKEN_LIMIT,
            cutoff=payload.message_id,
            include_summary=True,
        )

    # instantiate embedding store from collection
    # if the sender is also the target, we're handling a global representation task.
    # otherwise, we're handling a directional representation task where the sender is
    # being observed by the target.
    collection_name = (
        crud.construct_collection_name(
            observer=payload.target_name, observed=payload.sender_name
        )
        if payload.sender_name != payload.target_name
        else GLOBAL_REPRESENTATION_COLLECTION_NAME
    )

    # get_or_create_collection already handles IntegrityError with rollback and a retry
    async with tracked_db("deriver.get_or_create_collection") as db:
        collection = await crud.get_or_create_collection(
            db,
            payload.workspace_name,
            collection_name,
            payload.sender_name,
        )
        collection_name_loaded = collection.name

    # Use the embedding store directly
    embedding_store = EmbeddingStore(
        workspace_name=payload.workspace_name,
        peer_name=payload.sender_name,
        collection_name=collection_name_loaded,
    )

    # Create reasoner instance
    reasoner = CertaintyReasoner(embedding_store=embedding_store, ctx=payload)

    # Check for existing working representation first, fall back to global search
    async with tracked_db("deriver.get_working_representation_data") as db:
        working_representation: (
            Representation | None
        ) = await crud.get_working_representation(
            db,
            payload.workspace_name,
            payload.target_name,
            payload.sender_name,
            payload.session_name,
        )

    # Time context preparation
    context_prep_start = time.perf_counter()
    if working_representation:
        logger.info(
            "Using existing working representation with %s explicit, %s deductive observations",
            len(working_representation.explicit),
            len(working_representation.deductive),
        )
    else:
        # No existing working representation, use global search
        logger.info("No working representation found, using global semantic search")
        working_representation = await embedding_store.get_relevant_observations(
            query=payload.content,
            conversation_context=formatted_history,
        )

    old_observations_count = len(working_representation.explicit) + len(
        working_representation.deductive
    )

    context_prep_duration = (time.perf_counter() - context_prep_start) * 1000
    accumulate_metric(
        f"deriver_representation_{payload.message_id}_{payload.target_name}",
        "context_preparation",
        context_prep_duration,
        "ms",
    )

    async with tracked_db("deriver.get_peer_card") as db:
        speaker_peer_card: list[str] | None = await crud.get_peer_card(
            db, payload.workspace_name, payload.sender_name, payload.target_name
        )
    if speaker_peer_card is None:
        logger.warning("No peer card found for %s", payload.sender_name)
    else:
        logger.info("Using peer card: %s", speaker_peer_card)

    # Run single-pass reasoning
    final_observations: Representation = await reasoner.reason(
        working_representation,
        formatted_history,
        speaker_peer_card,
    )

    # Display final observations in a beautiful tree
    log_representation(final_observations)

    # Always save working representation to peer for dialectic access
    async with tracked_db("deriver.save_working_representation") as db:
        await crud.set_working_representation(db, final_observations, payload)

    # Calculate and log overall timing
    overall_duration = (time.perf_counter() - overall_start) * 1000
    accumulate_metric(
        f"deriver_representation_{payload.message_id}_{payload.target_name}",
        "total_processing_time",
        overall_duration,
        "ms",
    )

    total_observations = len(final_observations.explicit) + len(
        final_observations.deductive
    )

    accumulate_metric(
        f"deriver_representation_{payload.message_id}_{payload.target_name}",
        "final_observation_count",
        total_observations,
        "",
    )

    accumulate_metric(
        f"deriver_representation_{payload.message_id}_{payload.target_name}",
        "new_observation_count",
        total_observations - old_observations_count,
        "",
    )

    log_performance_metrics(
        f"deriver_representation_{payload.message_id}_{payload.target_name}"
    )

    if settings.LANGFUSE_PUBLIC_KEY:
        lf.update_current_trace(output=final_observations.format_as_markdown())


class CertaintyReasoner:
    """Certainty reasoner for analyzing and deriving insights."""

    embedding_store: EmbeddingStore
    ctx: RepresentationPayload

    def __init__(
        self, embedding_store: EmbeddingStore, ctx: RepresentationPayload
    ) -> None:
        self.embedding_store = embedding_store
        self.ctx = ctx

    @conditional_observe
    @sentry_sdk.trace
    async def reason(
        self,
        working_representation: Representation,
        history: str,
        speaker_peer_card: list[str] | None,
    ) -> Representation:
        """
        Single-pass reasoning function that critically analyzes and derives insights.
        Performs one analysis pass and returns the final observations.
        """
        analysis_start = time.perf_counter()

        # Perform critical analysis to get observation lists
        if settings.LANGFUSE_PUBLIC_KEY:
            lf.update_current_generation(
                input=format_reasoning_inputs_as_markdown(
                    working_representation,
                    history,
                    self.ctx.content,
                    self.ctx.created_at,
                )
            )

        formatted_new_turn = format_new_turn_with_timestamp(
            self.ctx.content,
            self.ctx.created_at,
            self.ctx.sender_name,
        )
        formatted_working_representation = str(working_representation)

        logger.debug(
            "CRITICAL ANALYSIS: message_created_at='%s', formatted_new_turn='%s'",
            self.ctx.created_at,
            formatted_new_turn,
        )

        try:
            reasoning_response = await critical_analysis_call(
                peer_id=self.ctx.sender_name,
                peer_card=speaker_peer_card,
                message_created_at=self.ctx.created_at,
                working_representation=formatted_working_representation,
                history=history,
                new_turn=formatted_new_turn,
            )
        except Exception as e:
            raise exceptions.LLMError(
                speaker_peer_card=speaker_peer_card,
                working_representation=formatted_working_representation,
                history=history,
                new_turn=formatted_new_turn,
            ) from e

        if settings.LANGFUSE_PUBLIC_KEY:
            lf.update_current_generation(
                output=reasoning_response.format_as_markdown(),
            )

        analysis_duration_ms = (time.perf_counter() - analysis_start) * 1000
        accumulate_metric(
            f"deriver_representation_{self.ctx.message_id}_{self.ctx.target_name}",
            "critical_analysis_duration",
            analysis_duration_ms,
            "ms",
        )

        save_observations_start = time.perf_counter()
        # Save only the new observations that weren't in the original context
        new_observations = working_representation.diff_representation(
            reasoning_response
        )
        await self._save_observations(new_observations)
        save_observations_duration = (
            time.perf_counter() - save_observations_start
        ) * 1000
        accumulate_metric(
            f"deriver_representation_{self.ctx.message_id}_{self.ctx.target_name}",
            "save_new_observations",
            save_observations_duration,
            "ms",
        )

        update_peer_card_start = time.perf_counter()
        if new_observations:
            await self._update_peer_card(speaker_peer_card, new_observations)
        update_peer_card_duration = (
            time.perf_counter() - update_peer_card_start
        ) * 1000
        accumulate_metric(
            f"deriver_representation_{self.ctx.message_id}_{self.ctx.target_name}",
            "update_peer_card",
            update_peer_card_duration,
            "ms",
        )

        return reasoning_response

    @conditional_observe
    @sentry_sdk.trace
    async def _save_observations(
        self,
        observations: Representation,
    ) -> dict[str, list[str]]:
        """
        Save observations to the embedding store.
        Usually you should use diff_representation first to get only the new observations.
        """
        total_observations_count: int = 0

        for level, new_observations in new_observations_by_level.items():
            if not new_observations:
                logger.debug("No new observations to save for %s level", level)
                continue

            logger.debug("Found %s new %s observations", len(new_observations), level)

            # Convert each observation to UnifiedObservation with proper premises and level
            for observation in new_observations:
                if isinstance(observation, DeductiveObservation):
                    # Create UnifiedObservation with premises from DeductiveObservation
                    unified_obs = UnifiedObservation(
                        conclusion=observation.conclusion,
                        premises=observation.premises,
                        level=level,
                    )
                    all_unified_observations.append(unified_obs)
                    logger.debug(
                        "Added %s observation: %s... with %s premises",
                        level,
                        observation.conclusion[:50],
                        len(observation.premises),
                    )

                else:
                    # String observations (explicit) have no premises
                    unified_obs = UnifiedObservation.from_string(
                        observation, level=level
                    )
                    all_unified_observations.append(unified_obs)
                    logger.debug("Added %s observation: %s...", level, observation[:50])

                total_observations_count += 1

        if all_unified_observations:
            await self.embedding_store.save_unified_observations(
                all_unified_observations,
                self.ctx.message_id,
                self.ctx.session_name,
                self.ctx.created_at,
            )
        else:
            logger.debug("No new observations to save")

        return new_observations_by_level

    @conditional_observe
    @sentry_sdk.trace
    async def _update_peer_card(
        self,
        old_peer_card: list[str] | None,
        new_observations: Representation,
    ) -> None:
        """
        Update the peer card by calling LLM with the old peer card and new observations.
        The new peer card is returned by the LLM and saved to peer internal metadata.
        """
        try:
            response = await peer_card_call(old_peer_card, new_observations)
            new_peer_card = response.card
            if not new_peer_card:
                logger.info("No changes to peer card")
                return
            # even with a dedicated notes field, we still need to prune notes out of the card
            new_peer_card = [
                observation
                for observation in new_peer_card
                if not observation.lower().startswith("notes")
            ]
            logger.info("New peer card: %s", new_peer_card)
            async with tracked_db("deriver.update_peer_card") as db:
                await crud.set_peer_card(
                    db,
                    self.ctx.workspace_name,
                    self.ctx.sender_name,
                    self.ctx.target_name,
                    new_peer_card,
                )
        except Exception as e:
            if settings.SENTRY.ENABLED:
                sentry_sdk.capture_exception(e)
            logger.error("Error updating peer card! Skipping... %s", e)<|MERGE_RESOLUTION|>--- conflicted
+++ resolved
@@ -22,7 +22,6 @@
 )
 from src.utils.representation import (
     DeductiveObservation,
-    ExplicitObservation,
     Representation,
 )
 from src.utils.shared_models import PeerCardQuery
@@ -72,16 +71,11 @@
 
 async def peer_card_call(
     old_peer_card: list[str] | None,
-<<<<<<< HEAD
     new_observations: Representation,
-):
-=======
-    new_observations: list[str],
 ) -> PeerCardQuery:
     """
     Generate peer card prompt, call LLM with response model.
     """
->>>>>>> a29f18ca
     prompt = peer_card_prompt(
         old_peer_card=old_peer_card,
         new_observations=str(new_observations),
