--- conflicted
+++ resolved
@@ -8,7 +8,6 @@
 from src.config import settings
 from src.crud.representation import GLOBAL_REPRESENTATION_COLLECTION_NAME
 from src.dependencies import tracked_db
-from src.deriver.utils import estimate_tokens
 from src.models import Message
 from src.utils import summarizer
 from src.utils.clients import honcho_llm_call
@@ -18,30 +17,19 @@
 from src.utils.logging import (
     accumulate_metric,
     conditional_observe,
-<<<<<<< HEAD
-    format_reasoning_inputs_as_markdown,
-=======
-    format_reasoning_response_as_markdown,
-    log_observations_tree,
->>>>>>> 73c5eb1f
     log_performance_metrics,
     log_representation,
 )
-<<<<<<< HEAD
-from src.utils.queue_payload import RepresentationPayload
 from src.utils.representation import PromptRepresentation, Representation
 from src.utils.shared_models import PeerCardQuery
-
-from .prompts import critical_analysis_prompt, peer_card_prompt
-=======
 from src.utils.tracing import with_sentry_transaction
+from src.utils.work_unit import estimate_tokens
 
 from .prompts import (
     critical_analysis_prompt,
     estimate_base_prompt_tokens,
     peer_card_prompt,
 )
->>>>>>> 73c5eb1f
 
 logger = logging.getLogger(__name__)
 logging.getLogger("sqlalchemy.engine.Engine").disabled = True
@@ -56,11 +44,7 @@
     working_representation: Representation,
     history: str,
     new_turns: list[str],
-<<<<<<< HEAD
 ) -> PromptRepresentation:
-=======
-) -> ReasoningResponse | None:
->>>>>>> 73c5eb1f
     prompt = critical_analysis_prompt(
         peer_id=peer_id,
         peer_card=peer_card,
@@ -135,140 +119,107 @@
     earliest_message = messages[0]
 
     accumulate_metric(
-        f"deriver_{latest_payload.message_id}_{latest_payload.target_name}",
+        f"deriver_{latest_message.id}_{target_name}",
         "starting_message_id",
-        earliest_payload.message_id,
+        earliest_message.id,
         "id",
     )
 
     accumulate_metric(
-        f"deriver_{latest_payload.message_id}_{latest_payload.target_name}",
+        f"deriver_{latest_message.id}_{target_name}",
         "ending_message_id",
-        latest_payload.message_id,
+        latest_message.id,
         "id",
     )
 
     # Start overall timing
     overall_start = time.perf_counter()
 
-<<<<<<< HEAD
     # Time context preparation
     context_prep_start = time.perf_counter()
 
     # Use get_session_context_formatted with configurable token limit
     async with tracked_db("deriver.get_context+representation+peer_card") as db:
-        formatted_history = await summarizer.get_session_context_formatted(
-            db,
-            latest_payload.workspace_name,
-            latest_payload.session_name,
-            token_limit=settings.DERIVER.CONTEXT_TOKEN_LIMIT,
-            cutoff=latest_payload.message_id,
-=======
-    logger.debug(
-        "Starting insight extraction for message batch starting with: %s",
-        earliest_message.id,
-    )
-
-    async with tracked_db("deriver.get_peer_card") as db:
-        speaker_peer_card: list[str] | None = await crud.get_peer_card(
-            db,
-            latest_message.workspace_name,
-            sender_name,
-            target_name,
-        )
-    if speaker_peer_card is None:
-        logger.warning("No peer card found for %s", sender_name)
-    else:
-        logger.debug("Using peer card for %s", sender_name)
-
-    # Get working representation data early for token estimation
-    async with tracked_db("deriver.get_working_representation_data") as db:
-        working_rep_data: (
-            dict[str, Any] | str | None
-        ) = await crud.get_working_representation_data(
+        working_representation = await crud.get_working_representation(
             db,
             latest_message.workspace_name,
             target_name,
             sender_name,
-            latest_message.session_name,
-        )
-
-    # Estimate tokens for deriver input
-    peer_card_tokens = estimate_tokens(speaker_peer_card)
-    working_rep_tokens = _estimate_working_representation_tokens(working_rep_data)
-    base_prompt_tokens = estimate_base_prompt_tokens()
-
-    # Estimate tokens for new conversation turns
-    new_turns = [
-        format_new_turn_with_timestamp(m.content, m.created_at, m.peer_name)
-        for m in messages
-    ]
-    new_turns_tokens = estimate_tokens(new_turns)
-
-    estimated_input_tokens = (
-        peer_card_tokens + working_rep_tokens + base_prompt_tokens + new_turns_tokens
-    )
-
-    # Calculate available tokens for context
-    safety_buffer = 500
-    available_context_tokens = max(
-        0,
-        settings.DERIVER.MAX_INPUT_TOKENS - estimated_input_tokens - safety_buffer,
-    )
-
-    logger.debug(
-        "Token estimation - Peer card: %d, Working rep: %d, Base prompt: %d, "
-        + "New turns: %d, Total estimated: %d, Available for context: %d",
-        peer_card_tokens,
-        working_rep_tokens,
-        base_prompt_tokens,
-        new_turns_tokens,
-        estimated_input_tokens,
-        available_context_tokens,
-    )
-
-    # Use get_session_context_formatted with dynamic token limit
-    async with tracked_db("deriver.get_session_context") as db:
+            # include_semantic_query=latest_message.content,
+            # include_most_derived=False,
+        )
+
+        if settings.DERIVER.USE_PEER_CARD:
+            speaker_peer_card: list[str] | None = await crud.get_peer_card(
+                db,
+                latest_message.workspace_name,
+                sender_name,
+                target_name,
+            )
+            if speaker_peer_card is None:
+                logger.warning(
+                    "No peer card found for %s. Normal if brand-new peer.",
+                    sender_name,
+                )
+            else:
+                logger.info("Using peer card: %s", speaker_peer_card)
+        else:
+            speaker_peer_card = None
+
+        # Estimate tokens for deriver input
+        peer_card_tokens = estimate_tokens(speaker_peer_card)
+        working_rep_tokens = estimate_tokens(
+            str(working_representation)
+            if not working_representation.is_empty()
+            else None
+        )
+        base_prompt_tokens = estimate_base_prompt_tokens()
+
+        # Estimate tokens for new conversation turns
+        new_turns = [
+            format_new_turn_with_timestamp(m.content, m.created_at, m.peer_name)
+            for m in messages
+        ]
+        new_turns_tokens = estimate_tokens(new_turns)
+
+        estimated_input_tokens = (
+            peer_card_tokens
+            + working_rep_tokens
+            + base_prompt_tokens
+            + new_turns_tokens
+        )
+
+        # Calculate available tokens for context
+        safety_buffer = 500
+        available_context_tokens = max(
+            0,
+            settings.DERIVER.MAX_INPUT_TOKENS - estimated_input_tokens - safety_buffer,
+        )
+
+        logger.debug(
+            "Token estimation - Peer card: %d, Working rep: %d, Base prompt: %d, "
+            + "New turns: %d, Total estimated: %d, Available for context: %d",
+            peer_card_tokens,
+            working_rep_tokens,
+            base_prompt_tokens,
+            new_turns_tokens,
+            estimated_input_tokens,
+            available_context_tokens,
+        )
+
         formatted_history = await summarizer.get_session_context_formatted(
             db,
             latest_message.workspace_name,
             latest_message.session_name,
             token_limit=available_context_tokens,
             cutoff=earliest_message.id,
->>>>>>> 73c5eb1f
             include_summary=True,
         )
-
-        working_representation = await crud.get_working_representation(
-            db,
-            latest_payload.workspace_name,
-            latest_payload.target_name,
-            latest_payload.sender_name,
-            # include_semantic_query=latest_payload.content,
-            # include_most_derived=False,
-        )
-
-        if settings.DERIVER.USE_PEER_CARD:
-            speaker_peer_card: list[str] | None = await crud.get_peer_card(
-                db,
-                latest_payload.workspace_name,
-                latest_payload.sender_name,
-                latest_payload.target_name,
-            )
-            if speaker_peer_card is None:
-                logger.warning(
-                    "No peer card found for %s. Normal if brand-new peer.",
-                    latest_payload.sender_name,
-                )
-            else:
-                logger.info("Using peer card: %s", speaker_peer_card)
-        else:
-            speaker_peer_card = None
 
     # got working representation and peer card, log timing
     context_prep_duration = (time.perf_counter() - context_prep_start) * 1000
     accumulate_metric(
-        f"deriver_{latest_payload.message_id}_{latest_payload.target_name}",
+        f"deriver_{latest_message.id}_{target_name}",
         "context_preparation",
         context_prep_duration,
         "ms",
@@ -290,32 +241,11 @@
         else GLOBAL_REPRESENTATION_COLLECTION_NAME
     )
 
-<<<<<<< HEAD
-    # Use the embedding store directly
-    embedding_store = EmbeddingStore(
-        workspace_name=latest_payload.workspace_name,
-        peer_name=latest_payload.sender_name,
-        collection_name=collection_name,
-    )
-
-    # Create reasoner instance
-    reasoner = CertaintyReasoner(embedding_store=embedding_store, ctx=payloads)
-=======
-    # get_or_create_collection already handles IntegrityError with rollback and a retry
-    async with tracked_db("deriver.get_or_create_collection") as db:
-        collection = await crud.get_or_create_collection(
-            db,
-            latest_message.workspace_name,
-            collection_name,
-            sender_name,
-        )
-        collection_name_loaded = collection.name
-
     # Use the embedding store directly
     embedding_store = EmbeddingStore(
         workspace_name=latest_message.workspace_name,
         peer_name=sender_name,
-        collection_name=collection_name_loaded,
+        collection_name=collection_name,
     )
 
     # Create reasoner instance
@@ -326,106 +256,6 @@
         target_name=target_name,
     )
 
-    # Time context preparation
-    context_prep_start = time.perf_counter()
-    if (
-        working_rep_data
-        and isinstance(working_rep_data, dict)
-        and working_rep_data.get("final_observations")
-    ):
-        # Reconstruct ReasoningResponse from stored peer data
-        final_obs: dict[str, Any] = working_rep_data["final_observations"]
-        deductive_observations: list[DeductiveObservation] = []
-        for deductive_data in final_obs.get("deductive", []):
-            deductive_observations.append(
-                DeductiveObservation(
-                    conclusion=deductive_data["conclusion"],
-                    premises=deductive_data.get("premises", []),
-                )
-            )
-
-        working_representation = ReasoningResponseWithThinking(
-            thinking=final_obs.get("thinking"),
-            explicit=final_obs.get("explicit", []),
-            deductive=deductive_observations,
-        )
-        logger.info(
-            "Using existing working representation with %s explicit, %s deductive observations",
-            len(working_representation.explicit),
-            len(working_representation.deductive),
-        )
-    else:
-        # No existing working representation, use global search
-        query_text = [m.content for m in messages]
-        query_text = "\n".join(
-            query_text
-        )  # TODO: consider a smarter strategy than concatenation
-        working_representation = await embedding_store.get_relevant_observations(
-            query=query_text,
-            conversation_context=formatted_history,
-            for_reasoning=True,
-        )
-
-        working_representation = observation_context_to_reasoning_response(
-            working_representation
-        )
-        logger.info("No working representation found, using global semantic search")
-
-        # Recalculate tokens now that we have a new working representation
-        new_working_rep_tokens = _estimate_working_representation_tokens(
-            {
-                "final_observations": {
-                    "thinking": working_representation.thinking,
-                    "explicit": working_representation.explicit,
-                    "deductive": [
-                        {
-                            "conclusion": obs.conclusion,
-                            "premises": obs.premises,
-                        }
-                        for obs in working_representation.deductive
-                    ],
-                }
-            }
-        )
-
-        # Update estimated input tokens with the new working representation
-        estimated_input_tokens = (
-            peer_card_tokens
-            + new_working_rep_tokens
-            + base_prompt_tokens
-            + new_turns_tokens
-        )
-
-        # Recalculate available tokens for context
-        available_context_tokens = max(
-            0,
-            settings.DERIVER.MAX_INPUT_TOKENS - estimated_input_tokens - safety_buffer,
-        )
-
-        # Recalculate formatted_history with updated token limit
-        async with tracked_db("deriver.recalc_session_context") as db:
-            formatted_history = await summarizer.get_session_context_formatted(
-                db,
-                latest_message.workspace_name,
-                latest_message.session_name,
-                token_limit=available_context_tokens,
-                cutoff=earliest_message.id,
-                include_summary=True,
-            )
-    context_prep_duration = (time.perf_counter() - context_prep_start) * 1000
-    accumulate_metric(
-        f"deriver_representation_{latest_message.id}_{target_name}",
-        "context_preparation",
-        context_prep_duration,
-        "ms",
-    )
-
-    # Run consolidated reasoning that handles explicit and deductive levels
-    logger.debug(
-        "REASONING: Running unified insight derivation across explicit and deductive reasoning levels"
-    )
->>>>>>> 73c5eb1f
-
     # Run single-pass reasoning
     final_observations = await reasoner.reason(
         working_representation,
@@ -436,21 +266,10 @@
     # Display final observations in a beautiful tree
     log_representation(final_observations)
 
-<<<<<<< HEAD
     # Calculate and log overall timing
     overall_duration = (time.perf_counter() - overall_start) * 1000
     accumulate_metric(
-        f"deriver_{latest_payload.message_id}_{latest_payload.target_name}",
-=======
-    # Always save working representation to peer for dialectic access
-    await save_working_representation_to_peer(
-        latest_message, final_observations, sender_name, target_name
-    )
-    # Calculate and log overall timing
-    overall_duration = (time.perf_counter() - overall_start) * 1000
-    accumulate_metric(
-        f"deriver_representation_{latest_message.id}_{target_name}",
->>>>>>> 73c5eb1f
+        f"deriver_{latest_message.id}_{target_name}",
         "total_processing_time",
         overall_duration,
         "ms",
@@ -461,32 +280,16 @@
     )
 
     accumulate_metric(
-<<<<<<< HEAD
-        f"deriver_{latest_payload.message_id}_{latest_payload.target_name}",
+        f"deriver_{latest_message.id}_{target_name}",
         "observation_count",
         total_observations,
         "count",
     )
 
-    log_performance_metrics(
-        "deriver", f"{latest_payload.message_id}_{latest_payload.target_name}"
-    )
+    log_performance_metrics("deriver", f"{latest_message.id}_{target_name}")
 
     if lf:
         lf.update_current_trace(output=final_observations.format_as_markdown())
-=======
-        f"deriver_representation_{latest_message.id}_{target_name}",
-        "final_observation_count",
-        total_observations,
-        "count",
-    )
-    log_performance_metrics(f"deriver_representation_{latest_message.id}_{target_name}")
-
-    if settings.LANGFUSE_PUBLIC_KEY:
-        lf.update_current_trace(
-            output=format_reasoning_response_as_markdown(final_observations)
-        )
->>>>>>> 73c5eb1f
 
 
 class CertaintyReasoner:
@@ -525,34 +328,9 @@
             Representation: Final observations
         """
         analysis_start = time.perf_counter()
-        # For logging, we can just show the content of the last message
-<<<<<<< HEAD
-        earliest_payload = self.ctx[0]
-        latest_payload = self.ctx[-1]
-
-        # Perform critical analysis to get observation lists
-        if lf:
-            lf.update_current_generation(
-                input=format_reasoning_inputs_as_markdown(
-                    working_representation,
-                    history,
-                    latest_payload.content,
-                    latest_payload.created_at,
-                )
-            )
-=======
+
+        earliest_message = self.ctx[0]
         latest_message = self.ctx[-1]
-
-        # if settings.LANGFUSE_PUBLIC_KEY:
-        #     lf.update_current_generation(
-        #         input=format_reasoning_inputs_as_markdown(
-        #             working_representation,
-        #             history,
-        #             latest_message.content,
-        #             latest_message.created_at,
-        #         )
-        #     )
->>>>>>> 73c5eb1f
 
         new_turns = [
             format_new_turn_with_timestamp(m.content, m.created_at, m.peer_name)
@@ -566,19 +344,11 @@
         )
 
         try:
-<<<<<<< HEAD
             reasoning_response = await critical_analysis_call(
-                peer_id=latest_payload.sender_name,
-                peer_card=speaker_peer_card,
-                message_created_at=latest_payload.created_at,
-                working_representation=working_representation,
-=======
-            response_obj = await critical_analysis_call(
                 peer_id=self.sender_name,
                 peer_card=speaker_peer_card,
                 message_created_at=latest_message.created_at,
-                working_representation=formatted_working_representation,
->>>>>>> 73c5eb1f
+                working_representation=working_representation,
                 history=history,
                 new_turns=new_turns,
             )
@@ -590,11 +360,10 @@
                 new_turns=new_turns,
             ) from e
 
-<<<<<<< HEAD
         reasoning_response = reasoning_response.to_representation(
-            (earliest_payload.message_id, latest_payload.message_id),
-            latest_payload.session_name,
-            latest_payload.created_at,
+            (earliest_message.id, latest_message.id),
+            latest_message.session_name,
+            latest_message.created_at,
         )
 
         if lf:
@@ -604,102 +373,12 @@
 
         analysis_duration_ms = (time.perf_counter() - analysis_start) * 1000
         accumulate_metric(
-            f"deriver_{latest_payload.message_id}_{latest_payload.target_name}",
-=======
-        # Handle None response from LLM
-        if response_obj is None:
-            logger.warning("LLM returned None response, using empty insights")
-            new_insights = ReasoningResponse(explicit=[], deductive=[])
-        # If response is a string, try to parse as JSON
-        elif isinstance(response_obj, str):
-            try:
-                response_data = json.loads(response_obj)
-                new_insights = ReasoningResponse(
-                    explicit=response_data.get("explicit", []),
-                    deductive=[
-                        DeductiveObservation(**item)
-                        for item in response_data.get("deductive", [])
-                    ],
-                )
-            except (json.JSONDecodeError, KeyError, TypeError) as e:
-                if settings.SENTRY.ENABLED:
-                    sentry_sdk.capture_exception(e)
-                logger.warning("Failed to parse string response as JSON: %s", e)
-                new_insights = ReasoningResponse(explicit=[], deductive=[])
-        else:
-            # If response is already a ReasoningResponse object
-            new_insights = response_obj
-
-        # Extract thinking content from the response
-        thinking: str | None = None
-        try:
-            # Try to get thinking from the response object using getattr for safety
-            response_attr = getattr(response_obj, "_response", None)
-            if response_attr:
-                thinking = getattr(response_attr, "thinking", None)
-            else:
-                thinking = getattr(response_obj, "thinking", None)
-
-            if thinking is None:
-                logger.debug("No thinking content found in response")
-        except (AttributeError, TypeError) as e:
-            logger.warning("Error accessing thinking content: %s, setting to None", e)
-            thinking = None
-
-        response = ReasoningResponseWithThinking(
-            thinking=thinking,
-            explicit=new_insights.explicit,
-            deductive=new_insights.deductive,
-        )
-
-        logger.debug(
-            "🚀 DEBUG: new_insights=%s, thinking_length=%s",
-            new_insights,
-            len(thinking) if thinking else 0,
-        )
-
-        # if settings.LANGFUSE_PUBLIC_KEY:
-        #     lf.update_current_generation(
-        #         output=format_reasoning_response_as_markdown(response),
-        #     )
-
-        return response
-
-    @conditional_observe
-    @sentry_sdk.trace
-    async def reason(
-        self,
-        working_representation: ReasoningResponseWithThinking,
-        history: str,
-        speaker_peer_card: list[str] | None,
-    ) -> ReasoningResponseWithThinking:
-        """
-        Single-pass reasoning function that critically analyzes and derives insights.
-        Performs one analysis pass and returns the final observations.
-        """
-        latest_message = self.ctx[-1]
-        analysis_start = time.perf_counter()
-
-        # Perform critical analysis to get observation lists
-        reasoning_response = await self.derive_new_insights(
-            working_representation,
-            history,
-            speaker_peer_card,
-        )
-
-        # Output the thinking content for this analysis
-        log_thinking_panel(reasoning_response.thinking)
-
-        analysis_duration_ms = (time.perf_counter() - analysis_start) * 1000
-        accumulate_metric(
-            f"deriver_representation_{latest_message.id}_{self.target_name}",
->>>>>>> 73c5eb1f
+            f"deriver_{latest_message.id}_{self.target_name}",
             "critical_analysis_duration",
             analysis_duration_ms,
             "ms",
         )
 
-<<<<<<< HEAD
         # Save only the new observations that weren't in the original context
         new_observations = working_representation.diff_representation(
             reasoning_response
@@ -707,107 +386,9 @@
         if not new_observations.is_empty():
             await self.embedding_store.save_representation(
                 new_observations,
-                (earliest_payload.message_id, latest_payload.message_id),
-                latest_payload.session_name,
-                latest_payload.created_at,
-=======
-        save_observations_start = time.perf_counter()
-        # Save only the NEW observations that weren't in the original context
-        new_observations_by_level: dict[
-            str, list[str]
-        ] = await self._save_new_observations(
-            working_representation, reasoning_response, latest_message
-        )
-        save_observations_duration = (
-            time.perf_counter() - save_observations_start
-        ) * 1000
-        accumulate_metric(
-            f"deriver_representation_{latest_message.id}_{self.target_name}",
-            "save_new_observations",
-            save_observations_duration,
-            "ms",
-        )
-
-        update_peer_card_start = time.perf_counter()
-        # flatten new observations by level into a list
-        new_observations = [
-            extract_observation_content(observation)
-            for level in new_observations_by_level.values()
-            for observation in level
-        ]
-        if new_observations:
-            await self._update_peer_card(speaker_peer_card, new_observations)
-        update_peer_card_duration = (
-            time.perf_counter() - update_peer_card_start
-        ) * 1000
-        accumulate_metric(
-            f"deriver_representation_{latest_message.id}_{self.target_name}",
-            "update_peer_card",
-            update_peer_card_duration,
-            "ms",
-        )
-
-        return reasoning_response
-
-    @conditional_observe
-    @sentry_sdk.trace
-    async def _save_new_observations(
-        self,
-        original_working_representation: ReasoningResponse
-        | ReasoningResponseWithThinking,
-        revised_observations: ReasoningResponse | ReasoningResponseWithThinking,
-        latest_message: Message,
-    ) -> dict[str, list[str]]:
-        """Save only the observations that are new compared to the original context."""
-        # Use the utility function to find new observations
-        new_observations_by_level: dict[str, list[str]] = find_new_observations(
-            original_working_representation, revised_observations
-        )
-
-        all_unified_observations: list[UnifiedObservation] = []
-        total_observations_count: int = 0
-
-        for level, new_observations in new_observations_by_level.items():
-            if not new_observations:
-                logger.debug("No new observations to save for %s level", level)
-                continue
-
-            logger.debug("Found %s new %s observations", len(new_observations), level)
-
-            # Convert each observation to UnifiedObservation with proper premises and level
-            for observation in new_observations:
-                if isinstance(observation, DeductiveObservation):
-                    # Create UnifiedObservation with premises from DeductiveObservation
-                    unified_obs = UnifiedObservation(
-                        conclusion=observation.conclusion,
-                        premises=observation.premises,
-                        level=level,
-                    )
-                    all_unified_observations.append(unified_obs)
-                    logger.debug(
-                        "Added %s observation: %s... with %s premises",
-                        level,
-                        observation.conclusion[:50],
-                        len(observation.premises),
-                    )
-
-                else:
-                    # String observations (explicit) have no premises
-                    unified_obs = UnifiedObservation.from_string(
-                        observation, level=level
-                    )
-                    all_unified_observations.append(unified_obs)
-                    logger.debug("Added %s observation: %s...", level, observation[:50])
-
-                total_observations_count += 1
-
-        if all_unified_observations:
-            await self.embedding_store.save_unified_observations(
-                all_unified_observations,
-                latest_message.id,
+                (earliest_message.id, latest_message.id),
                 latest_message.session_name,
                 latest_message.created_at,
->>>>>>> 73c5eb1f
             )
 
         # not currently deduplicating at the save_representation step, so this isn't useful
@@ -826,7 +407,7 @@
                 time.perf_counter() - update_peer_card_start
             ) * 1000
             accumulate_metric(
-                f"deriver_{latest_payload.message_id}_{latest_payload.target_name}",
+                f"deriver_{latest_message.id}_{self.target_name}",
                 "update_peer_card",
                 update_peer_card_duration,
                 "ms",
@@ -870,99 +451,4 @@
         except Exception as e:
             if settings.SENTRY.ENABLED:
                 sentry_sdk.capture_exception(e)
-<<<<<<< HEAD
-            logger.error("Error updating peer card! Skipping... %s", e)
-=======
-            logger.error("Error updating peer card! Skipping... %s", e)
-
-
-def observation_context_to_reasoning_response(
-    context: ObservationContext,
-) -> ReasoningResponseWithThinking:
-    """Convert ObservationContext to ReasoningResponse for compatibility."""
-    thinking = context.thinking
-
-    # Convert explicit observations to new structure
-    explicit: list[str] = []
-    for obs in context.explicit:
-        explicit.append(obs.content)
-
-    # Convert deductive observations
-    deductive: list[DeductiveObservation] = []
-    for obs in context.deductive:
-        deductive_obs = DeductiveObservation(
-            conclusion=obs.content,
-            premises=obs.metadata.premises if obs.metadata else [],
-        )
-        deductive.append(deductive_obs)
-
-    return ReasoningResponseWithThinking(
-        thinking=thinking,
-        explicit=explicit,
-        deductive=deductive,
-    )
-
-
-@sentry_sdk.trace
-async def save_working_representation_to_peer(
-    latest_message: Message,
-    final_observations: ReasoningResponseWithThinking,
-    sender_name: str,
-    target_name: str,
-) -> None:
-    """Save working representation to peer internal_metadata for dialectic access."""
-
-    # Convert ReasoningResponse to serializable dict
-    final_obs_dict = {
-        "thinking": final_observations.thinking,
-        "explicit": final_observations.explicit,
-        "deductive": [
-            {
-                "conclusion": obs.conclusion,
-                "premises": obs.premises,
-            }
-            for obs in final_observations.deductive
-        ],
-    }
-
-    working_rep_data = {
-        "final_observations": final_obs_dict,
-        "message_id": latest_message.id,
-        "created_at": utc_now_iso(),
-    }
-
-    async with tracked_db("deriver.save_working_representation") as db:
-        await crud.set_working_representation(
-            db,
-            working_rep_data,
-            latest_message.workspace_name,
-            target_name,
-            sender_name,
-            latest_message.session_name,
-        )
-
-
-def _estimate_working_representation_tokens(
-    working_rep_data: dict[str, Any] | str | None,
-) -> int:
-    """Estimate tokens for working representation data."""
-    if isinstance(working_rep_data, str):
-        return estimate_tokens(working_rep_data)
-
-    if (
-        not isinstance(working_rep_data, dict)
-        or "final_observations" not in working_rep_data
-    ):
-        return 0
-
-    final_obs = working_rep_data["final_observations"]
-
-    explicit_tokens = estimate_tokens(final_obs.get("explicit"))
-    thinking_tokens = estimate_tokens(final_obs.get("thinking"))
-    deductive_tokens = sum(
-        estimate_tokens(d.get("conclusion")) + estimate_tokens(d.get("premises"))
-        for d in final_obs.get("deductive", [])
-    )
-
-    return explicit_tokens + thinking_tokens + deductive_tokens
->>>>>>> 73c5eb1f
+            logger.error("Error updating peer card! Skipping... %s", e)