import datetime
import logging
import time

import sentry_sdk

from src import crud, exceptions
from src.config import settings
from src.crud.representation import RepresentationManager
from src.dependencies import tracked_db
from src.models import Message
from src.utils import summarizer
from src.utils.clients import honcho_llm_call
<<<<<<< HEAD
from src.utils.embedding_store import EmbeddingStore
=======
>>>>>>> f988aae9
from src.utils.formatting import format_new_turn_with_timestamp
from src.utils.langfuse_client import get_langfuse_client
from src.utils.logging import (
    accumulate_metric,
    conditional_observe,
    log_performance_metrics,
    log_representation,
)
<<<<<<< HEAD
from src.utils.representation import PromptRepresentation, Representation
from src.utils.shared_models import PeerCardQuery
=======
from src.utils.peer_card import PeerCardQuery
from src.utils.representation import PromptRepresentation, Representation
from src.utils.tokens import estimate_tokens
>>>>>>> f988aae9
from src.utils.tracing import with_sentry_transaction
from src.utils.work_unit import estimate_tokens

from .prompts import (
    critical_analysis_prompt,
    estimate_base_prompt_tokens,
    peer_card_prompt,
)

logger = logging.getLogger(__name__)
logging.getLogger("sqlalchemy.engine.Engine").disabled = True

lf = get_langfuse_client() if settings.LANGFUSE_PUBLIC_KEY else None


async def critical_analysis_call(
    peer_id: str,
    peer_card: list[str] | None,
    message_created_at: datetime.datetime,
    working_representation: Representation,
    history: str,
    new_turns: list[str],
) -> PromptRepresentation:
    prompt = critical_analysis_prompt(
        peer_id=peer_id,
        peer_card=peer_card,
        message_created_at=message_created_at,
        working_representation=working_representation,
        history=history,
        new_turns=new_turns,
    )

    response = await honcho_llm_call(
        provider=settings.DERIVER.PROVIDER,
        model=settings.DERIVER.MODEL,
        prompt=prompt,
        max_tokens=settings.DERIVER.MAX_OUTPUT_TOKENS
        or settings.LLM.DEFAULT_MAX_TOKENS,
        track_name="Critical Analysis Call",
        response_model=PromptRepresentation,
        json_mode=True,
        stop_seqs=["   \n", "\n\n\n\n"],
        thinking_budget_tokens=settings.DERIVER.THINKING_BUDGET_TOKENS,
        enable_retry=True,
        retry_attempts=3,
    )

    return response.content


async def peer_card_call(
    old_peer_card: list[str] | None,
    new_observations: Representation,
) -> PeerCardQuery:
    """
    Generate peer card prompt, call LLM with response model.
    """
    prompt = peer_card_prompt(
        old_peer_card=old_peer_card,
        new_observations=new_observations.str_no_timestamps(),
    )

    response = await honcho_llm_call(
        provider=settings.PEER_CARD.PROVIDER,
        model=settings.PEER_CARD.MODEL,
        prompt=prompt,
        max_tokens=settings.PEER_CARD.MAX_OUTPUT_TOKENS
        or settings.LLM.DEFAULT_MAX_TOKENS,
        track_name="Peer Card Call",
        response_model=PeerCardQuery,
        json_mode=True,
        reasoning_effort="minimal",
        enable_retry=True,
        retry_attempts=3,
    )

    return response.content


@with_sentry_transaction("process_representation_tasks_batch", op="deriver")
async def process_representation_tasks_batch(
    messages: list[Message],
    *,
    observer: str,
    observed: str,
) -> None:
    """
    Process a batch of representation tasks by extracting insights and updating working representations.
    """
    if not messages or len(messages) == 0:
        return

    messages.sort(key=lambda x: x.id)

    latest_message = messages[-1]
    earliest_message = messages[0]

    accumulate_metric(
<<<<<<< HEAD
        f"deriver_{latest_message.id}_{target_name}",
=======
        f"deriver_{latest_message.id}_{observer}",
>>>>>>> f988aae9
        "starting_message_id",
        earliest_message.id,
        "id",
    )

    accumulate_metric(
<<<<<<< HEAD
        f"deriver_{latest_message.id}_{target_name}",
=======
        f"deriver_{latest_message.id}_{observer}",
>>>>>>> f988aae9
        "ending_message_id",
        latest_message.id,
        "id",
    )

    # Start overall timing
    overall_start = time.perf_counter()

    # Time context preparation
    context_prep_start = time.perf_counter()
<<<<<<< HEAD

    # Use get_session_context_formatted with configurable token limit
    async with tracked_db("deriver.get_context+representation+peer_card") as db:
        working_representation = await crud.get_working_representation(
            db,
            latest_message.workspace_name,
            target_name,
            sender_name,
            # include_semantic_query=latest_message.content,
            # include_most_derived=False,
        )

        if settings.DERIVER.USE_PEER_CARD:
            speaker_peer_card: list[str] | None = await crud.get_peer_card(
                db,
                latest_message.workspace_name,
                sender_name,
                target_name,
            )
            if speaker_peer_card is None:
                logger.warning(
                    "No peer card found for %s. Normal if brand-new peer.",
                    sender_name,
                )
            else:
                logger.info("Using peer card: %s", speaker_peer_card)
        else:
            speaker_peer_card = None

        # Estimate tokens for deriver input
        peer_card_tokens = estimate_tokens(speaker_peer_card)
        working_rep_tokens = estimate_tokens(
            str(working_representation)
            if not working_representation.is_empty()
            else None
        )
        base_prompt_tokens = estimate_base_prompt_tokens()
=======

    # Use get_session_context_formatted with configurable token limit

    working_representation = await crud.get_working_representation(
        latest_message.workspace_name,
        observer=observer,
        observed=observed,
        # include_semantic_query=latest_message.content,
        # include_most_derived=False,
    )

    if settings.PEER_CARD.ENABLED:
        async with tracked_db("deriver.get_peer_card") as db:
            speaker_peer_card: list[str] | None = await crud.get_peer_card(
                db,
                latest_message.workspace_name,
                observer=observer,
                observed=observed,
            )
            if speaker_peer_card is None:
                logger.warning(
                    "No peer card found for %s. Normal if brand-new peer.",
                    observed,
                )
            else:
                logger.info("Using peer card: %s", speaker_peer_card)
    else:
        speaker_peer_card = None

    # Estimate tokens for deriver input
    peer_card_tokens = estimate_tokens(speaker_peer_card)
    working_rep_tokens = estimate_tokens(
        str(working_representation) if not working_representation.is_empty() else None
    )
    base_prompt_tokens = estimate_base_prompt_tokens()
>>>>>>> f988aae9

        # Estimate tokens for new conversation turns
        new_turns = [
            format_new_turn_with_timestamp(m.content, m.created_at, m.peer_name)
            for m in messages
        ]
        new_turns_tokens = estimate_tokens(new_turns)

        estimated_input_tokens = (
            peer_card_tokens
            + working_rep_tokens
            + base_prompt_tokens
            + new_turns_tokens
        )

        # Calculate available tokens for context
        safety_buffer = 500
        available_context_tokens = max(
            0,
            settings.DERIVER.MAX_INPUT_TOKENS - estimated_input_tokens - safety_buffer,
        )

        logger.debug(
            "Token estimation - Peer card: %d, Working rep: %d, Base prompt: %d, "
            + "New turns: %d, Total estimated: %d, Available for context: %d",
            peer_card_tokens,
            working_rep_tokens,
            base_prompt_tokens,
            new_turns_tokens,
            estimated_input_tokens,
            available_context_tokens,
        )

<<<<<<< HEAD
=======
    async with tracked_db("deriver.get_session_context_formatted") as db:
>>>>>>> f988aae9
        formatted_history = await summarizer.get_session_context_formatted(
            db,
            latest_message.workspace_name,
            latest_message.session_name,
            token_limit=available_context_tokens,
            cutoff=earliest_message.id,
            include_summary=True,
        )

    # got working representation and peer card, log timing
    context_prep_duration = (time.perf_counter() - context_prep_start) * 1000
    accumulate_metric(
<<<<<<< HEAD
        f"deriver_{latest_message.id}_{target_name}",
=======
        f"deriver_{latest_message.id}_{observer}",
>>>>>>> f988aae9
        "context_preparation",
        context_prep_duration,
        "ms",
    )

    logger.info(
        "Using working representation with %s explicit, %s deductive observations",
        len(working_representation.explicit),
        len(working_representation.deductive),
    )

<<<<<<< HEAD
    # instantiate embedding store from collection
    # if the sender is also the target, we're handling a global representation task.
    # otherwise, we're handling a directional representation task where the sender is
    # being observed by the target.
    collection_name = (
        crud.construct_collection_name(observer=target_name, observed=sender_name)
        if sender_name != target_name
        else GLOBAL_REPRESENTATION_COLLECTION_NAME
    )

    # Use the embedding store directly
    embedding_store = EmbeddingStore(
        workspace_name=latest_message.workspace_name,
        peer_name=sender_name,
        collection_name=collection_name,
=======
    # instantiate representation manager from collection
    # if the sender is also the target, we're handling a global representation task.
    # otherwise, we're handling a directional representation task where the sender is
    # being observed by the target.

    # Use the representation manager directly
    representation_manager = RepresentationManager(
        workspace_name=latest_message.workspace_name,
        observer=observer,
        observed=observed,
>>>>>>> f988aae9
    )

    # Create reasoner instance
    reasoner = CertaintyReasoner(
        representation_manager=representation_manager,
        ctx=messages,
<<<<<<< HEAD
        sender_name=sender_name,
        target_name=target_name,
=======
        observed=observed,
        observer=observer,
>>>>>>> f988aae9
    )

    # Run single-pass reasoning
    final_observations = await reasoner.reason(
        working_representation,
        formatted_history,
        speaker_peer_card,
    )

    # Display final observations in a beautiful tree
    log_representation(final_observations)

    # Calculate and log overall timing
    overall_duration = (time.perf_counter() - overall_start) * 1000
    accumulate_metric(
<<<<<<< HEAD
        f"deriver_{latest_message.id}_{target_name}",
=======
        f"deriver_{latest_message.id}_{observer}",
>>>>>>> f988aae9
        "total_processing_time",
        overall_duration,
        "ms",
    )

    total_observations = len(final_observations.explicit) + len(
        final_observations.deductive
    )

    accumulate_metric(
<<<<<<< HEAD
        f"deriver_{latest_message.id}_{target_name}",
=======
        f"deriver_{latest_message.id}_{observer}",
>>>>>>> f988aae9
        "observation_count",
        total_observations,
        "count",
    )

<<<<<<< HEAD
    log_performance_metrics("deriver", f"{latest_message.id}_{target_name}")
=======
    log_performance_metrics("deriver", f"{latest_message.id}_{observer}")
>>>>>>> f988aae9

    if lf:
        lf.update_current_trace(output=final_observations.format_as_markdown())


class CertaintyReasoner:
    """Certainty reasoner for analyzing and deriving insights."""

    representation_manager: RepresentationManager
    ctx: list[Message]
    observer: str
    observed: str

    def __init__(
        self,
        representation_manager: RepresentationManager,
        ctx: list[Message],
        *,
        observed: str,
        observer: str,
    ) -> None:
        self.representation_manager = representation_manager
        self.ctx = ctx
        self.observed = observed
        self.observer = observer

    @conditional_observe
    @sentry_sdk.trace
    async def reason(
        self,
        working_representation: Representation,
        history: str,
        speaker_peer_card: list[str] | None,
    ) -> Representation:
        """
        Single-pass reasoning function that critically analyzes and derives insights.
        Performs one analysis pass and returns the final observations.

        Returns:
            Representation: Final observations
        """
        analysis_start = time.perf_counter()

        earliest_message = self.ctx[0]
        latest_message = self.ctx[-1]

        new_turns = [
            format_new_turn_with_timestamp(m.content, m.created_at, m.peer_name)
            for m in self.ctx
        ]

        logger.debug(
            "CRITICAL ANALYSIS: message_created_at='%s', new_turns_count=%s",
            latest_message.created_at,
            len(new_turns),
        )

        try:
            reasoning_response = await critical_analysis_call(
<<<<<<< HEAD
                peer_id=self.sender_name,
=======
                peer_id=self.observed,
>>>>>>> f988aae9
                peer_card=speaker_peer_card,
                message_created_at=latest_message.created_at,
                working_representation=working_representation,
                history=history,
                new_turns=new_turns,
            )
        except Exception as e:
            raise exceptions.LLMError(
                speaker_peer_card=speaker_peer_card,
                working_representation=working_representation,
                history=history,
                new_turns=new_turns,
            ) from e

<<<<<<< HEAD
        reasoning_response = reasoning_response.to_representation(
=======
        reasoning_response = Representation.from_prompt_representation(
            reasoning_response,
>>>>>>> f988aae9
            (earliest_message.id, latest_message.id),
            latest_message.session_name,
            latest_message.created_at,
        )

        if lf:
            lf.update_current_generation(
                output=reasoning_response.format_as_markdown(),
            )

        analysis_duration_ms = (time.perf_counter() - analysis_start) * 1000
        accumulate_metric(
<<<<<<< HEAD
            f"deriver_{latest_message.id}_{self.target_name}",
=======
            f"deriver_{latest_message.id}_{self.observer}",
>>>>>>> f988aae9
            "critical_analysis_duration",
            analysis_duration_ms,
            "ms",
        )

        # Save only the new observations that weren't in the original context
        new_observations = working_representation.diff_representation(
            reasoning_response
        )
        if not new_observations.is_empty():
<<<<<<< HEAD
            await self.embedding_store.save_representation(
=======
            await self.representation_manager.save_representation(
>>>>>>> f988aae9
                new_observations,
                (earliest_message.id, latest_message.id),
                latest_message.session_name,
                latest_message.created_at,
            )

        # not currently deduplicating at the save_representation step, so this isn't useful
        # accumulate_metric(
<<<<<<< HEAD
        #     f"deriver_{latest_payload.message_id}_{latest_payload.target_name}",
=======
        #     f"deriver_{latest_payload.message_id}_{latest_payload.observer}",
>>>>>>> f988aae9
        #     "new_observation_count",
        #     new_observations_saved,
        #     "count",
        # )

<<<<<<< HEAD
        if settings.DERIVER.USE_PEER_CARD:
=======
        if settings.PEER_CARD.ENABLED:
>>>>>>> f988aae9
            update_peer_card_start = time.perf_counter()
            if not new_observations.is_empty():
                await self._update_peer_card(speaker_peer_card, new_observations)
            update_peer_card_duration = (
                time.perf_counter() - update_peer_card_start
            ) * 1000
            accumulate_metric(
<<<<<<< HEAD
                f"deriver_{latest_message.id}_{self.target_name}",
=======
                f"deriver_{latest_message.id}_{self.observer}",
>>>>>>> f988aae9
                "update_peer_card",
                update_peer_card_duration,
                "ms",
            )

        return reasoning_response

    @conditional_observe
    @sentry_sdk.trace
    async def _update_peer_card(
        self,
        old_peer_card: list[str] | None,
        new_observations: Representation,
    ) -> None:
        """
        Update the peer card by calling LLM with the old peer card and new observations.
        The new peer card is returned by the LLM and saved to peer internal metadata.
        """
        try:
            response = await peer_card_call(old_peer_card, new_observations)
            logger.info("Jettisoned notes from peer card: %s", response.notes)
            new_peer_card = response.card
            if not new_peer_card:
                logger.info("No changes to peer card")
                return
            # even with a dedicated notes field, we still need to prune notes out of the card
            new_peer_card = [
                observation
                for observation in new_peer_card
                if not observation.lower().startswith(("note", "notes"))
            ]
            logger.info("New peer card: %s", new_peer_card)
            async with tracked_db("deriver.update_peer_card") as db:
                await crud.set_peer_card(
                    db,
                    self.ctx[0].workspace_name,
                    new_peer_card,
                    observer=self.observer,
                    observed=self.observed,
                )
        except Exception as e:
            if settings.SENTRY.ENABLED:
                sentry_sdk.capture_exception(e)
            logger.error("Error updating peer card! Skipping... %s", e)<|MERGE_RESOLUTION|>--- conflicted
+++ resolved
@@ -11,10 +11,6 @@
 from src.models import Message
 from src.utils import summarizer
 from src.utils.clients import honcho_llm_call
-<<<<<<< HEAD
-from src.utils.embedding_store import EmbeddingStore
-=======
->>>>>>> f988aae9
 from src.utils.formatting import format_new_turn_with_timestamp
 from src.utils.langfuse_client import get_langfuse_client
 from src.utils.logging import (
@@ -23,16 +19,10 @@
     log_performance_metrics,
     log_representation,
 )
-<<<<<<< HEAD
-from src.utils.representation import PromptRepresentation, Representation
-from src.utils.shared_models import PeerCardQuery
-=======
 from src.utils.peer_card import PeerCardQuery
 from src.utils.representation import PromptRepresentation, Representation
 from src.utils.tokens import estimate_tokens
->>>>>>> f988aae9
 from src.utils.tracing import with_sentry_transaction
-from src.utils.work_unit import estimate_tokens
 
 from .prompts import (
     critical_analysis_prompt,
@@ -129,22 +119,14 @@
     earliest_message = messages[0]
 
     accumulate_metric(
-<<<<<<< HEAD
-        f"deriver_{latest_message.id}_{target_name}",
-=======
         f"deriver_{latest_message.id}_{observer}",
->>>>>>> f988aae9
         "starting_message_id",
         earliest_message.id,
         "id",
     )
 
     accumulate_metric(
-<<<<<<< HEAD
-        f"deriver_{latest_message.id}_{target_name}",
-=======
         f"deriver_{latest_message.id}_{observer}",
->>>>>>> f988aae9
         "ending_message_id",
         latest_message.id,
         "id",
@@ -155,45 +137,6 @@
 
     # Time context preparation
     context_prep_start = time.perf_counter()
-<<<<<<< HEAD
-
-    # Use get_session_context_formatted with configurable token limit
-    async with tracked_db("deriver.get_context+representation+peer_card") as db:
-        working_representation = await crud.get_working_representation(
-            db,
-            latest_message.workspace_name,
-            target_name,
-            sender_name,
-            # include_semantic_query=latest_message.content,
-            # include_most_derived=False,
-        )
-
-        if settings.DERIVER.USE_PEER_CARD:
-            speaker_peer_card: list[str] | None = await crud.get_peer_card(
-                db,
-                latest_message.workspace_name,
-                sender_name,
-                target_name,
-            )
-            if speaker_peer_card is None:
-                logger.warning(
-                    "No peer card found for %s. Normal if brand-new peer.",
-                    sender_name,
-                )
-            else:
-                logger.info("Using peer card: %s", speaker_peer_card)
-        else:
-            speaker_peer_card = None
-
-        # Estimate tokens for deriver input
-        peer_card_tokens = estimate_tokens(speaker_peer_card)
-        working_rep_tokens = estimate_tokens(
-            str(working_representation)
-            if not working_representation.is_empty()
-            else None
-        )
-        base_prompt_tokens = estimate_base_prompt_tokens()
-=======
 
     # Use get_session_context_formatted with configurable token limit
 
@@ -229,44 +172,37 @@
         str(working_representation) if not working_representation.is_empty() else None
     )
     base_prompt_tokens = estimate_base_prompt_tokens()
->>>>>>> f988aae9
-
-        # Estimate tokens for new conversation turns
-        new_turns = [
-            format_new_turn_with_timestamp(m.content, m.created_at, m.peer_name)
-            for m in messages
-        ]
-        new_turns_tokens = estimate_tokens(new_turns)
-
-        estimated_input_tokens = (
-            peer_card_tokens
-            + working_rep_tokens
-            + base_prompt_tokens
-            + new_turns_tokens
-        )
-
-        # Calculate available tokens for context
-        safety_buffer = 500
-        available_context_tokens = max(
-            0,
-            settings.DERIVER.MAX_INPUT_TOKENS - estimated_input_tokens - safety_buffer,
-        )
-
-        logger.debug(
-            "Token estimation - Peer card: %d, Working rep: %d, Base prompt: %d, "
-            + "New turns: %d, Total estimated: %d, Available for context: %d",
-            peer_card_tokens,
-            working_rep_tokens,
-            base_prompt_tokens,
-            new_turns_tokens,
-            estimated_input_tokens,
-            available_context_tokens,
-        )
-
-<<<<<<< HEAD
-=======
+
+    # Estimate tokens for new conversation turns
+    new_turns = [
+        format_new_turn_with_timestamp(m.content, m.created_at, m.peer_name)
+        for m in messages
+    ]
+    new_turns_tokens = estimate_tokens(new_turns)
+
+    estimated_input_tokens = (
+        peer_card_tokens + working_rep_tokens + base_prompt_tokens + new_turns_tokens
+    )
+
+    # Calculate available tokens for context
+    safety_buffer = 500
+    available_context_tokens = max(
+        0,
+        settings.DERIVER.MAX_INPUT_TOKENS - estimated_input_tokens - safety_buffer,
+    )
+
+    logger.debug(
+        "Token estimation - Peer card: %d, Working rep: %d, Base prompt: %d, "
+        + "New turns: %d, Total estimated: %d, Available for context: %d",
+        peer_card_tokens,
+        working_rep_tokens,
+        base_prompt_tokens,
+        new_turns_tokens,
+        estimated_input_tokens,
+        available_context_tokens,
+    )
+
     async with tracked_db("deriver.get_session_context_formatted") as db:
->>>>>>> f988aae9
         formatted_history = await summarizer.get_session_context_formatted(
             db,
             latest_message.workspace_name,
@@ -279,11 +215,7 @@
     # got working representation and peer card, log timing
     context_prep_duration = (time.perf_counter() - context_prep_start) * 1000
     accumulate_metric(
-<<<<<<< HEAD
-        f"deriver_{latest_message.id}_{target_name}",
-=======
         f"deriver_{latest_message.id}_{observer}",
->>>>>>> f988aae9
         "context_preparation",
         context_prep_duration,
         "ms",
@@ -295,23 +227,6 @@
         len(working_representation.deductive),
     )
 
-<<<<<<< HEAD
-    # instantiate embedding store from collection
-    # if the sender is also the target, we're handling a global representation task.
-    # otherwise, we're handling a directional representation task where the sender is
-    # being observed by the target.
-    collection_name = (
-        crud.construct_collection_name(observer=target_name, observed=sender_name)
-        if sender_name != target_name
-        else GLOBAL_REPRESENTATION_COLLECTION_NAME
-    )
-
-    # Use the embedding store directly
-    embedding_store = EmbeddingStore(
-        workspace_name=latest_message.workspace_name,
-        peer_name=sender_name,
-        collection_name=collection_name,
-=======
     # instantiate representation manager from collection
     # if the sender is also the target, we're handling a global representation task.
     # otherwise, we're handling a directional representation task where the sender is
@@ -322,20 +237,14 @@
         workspace_name=latest_message.workspace_name,
         observer=observer,
         observed=observed,
->>>>>>> f988aae9
     )
 
     # Create reasoner instance
     reasoner = CertaintyReasoner(
         representation_manager=representation_manager,
         ctx=messages,
-<<<<<<< HEAD
-        sender_name=sender_name,
-        target_name=target_name,
-=======
         observed=observed,
         observer=observer,
->>>>>>> f988aae9
     )
 
     # Run single-pass reasoning
@@ -351,11 +260,7 @@
     # Calculate and log overall timing
     overall_duration = (time.perf_counter() - overall_start) * 1000
     accumulate_metric(
-<<<<<<< HEAD
-        f"deriver_{latest_message.id}_{target_name}",
-=======
         f"deriver_{latest_message.id}_{observer}",
->>>>>>> f988aae9
         "total_processing_time",
         overall_duration,
         "ms",
@@ -366,21 +271,13 @@
     )
 
     accumulate_metric(
-<<<<<<< HEAD
-        f"deriver_{latest_message.id}_{target_name}",
-=======
         f"deriver_{latest_message.id}_{observer}",
->>>>>>> f988aae9
         "observation_count",
         total_observations,
         "count",
     )
 
-<<<<<<< HEAD
-    log_performance_metrics("deriver", f"{latest_message.id}_{target_name}")
-=======
     log_performance_metrics("deriver", f"{latest_message.id}_{observer}")
->>>>>>> f988aae9
 
     if lf:
         lf.update_current_trace(output=final_observations.format_as_markdown())
@@ -440,11 +337,7 @@
 
         try:
             reasoning_response = await critical_analysis_call(
-<<<<<<< HEAD
-                peer_id=self.sender_name,
-=======
                 peer_id=self.observed,
->>>>>>> f988aae9
                 peer_card=speaker_peer_card,
                 message_created_at=latest_message.created_at,
                 working_representation=working_representation,
@@ -459,12 +352,8 @@
                 new_turns=new_turns,
             ) from e
 
-<<<<<<< HEAD
-        reasoning_response = reasoning_response.to_representation(
-=======
         reasoning_response = Representation.from_prompt_representation(
             reasoning_response,
->>>>>>> f988aae9
             (earliest_message.id, latest_message.id),
             latest_message.session_name,
             latest_message.created_at,
@@ -477,11 +366,7 @@
 
         analysis_duration_ms = (time.perf_counter() - analysis_start) * 1000
         accumulate_metric(
-<<<<<<< HEAD
-            f"deriver_{latest_message.id}_{self.target_name}",
-=======
             f"deriver_{latest_message.id}_{self.observer}",
->>>>>>> f988aae9
             "critical_analysis_duration",
             analysis_duration_ms,
             "ms",
@@ -492,11 +377,7 @@
             reasoning_response
         )
         if not new_observations.is_empty():
-<<<<<<< HEAD
-            await self.embedding_store.save_representation(
-=======
             await self.representation_manager.save_representation(
->>>>>>> f988aae9
                 new_observations,
                 (earliest_message.id, latest_message.id),
                 latest_message.session_name,
@@ -505,21 +386,13 @@
 
         # not currently deduplicating at the save_representation step, so this isn't useful
         # accumulate_metric(
-<<<<<<< HEAD
-        #     f"deriver_{latest_payload.message_id}_{latest_payload.target_name}",
-=======
         #     f"deriver_{latest_payload.message_id}_{latest_payload.observer}",
->>>>>>> f988aae9
         #     "new_observation_count",
         #     new_observations_saved,
         #     "count",
         # )
 
-<<<<<<< HEAD
-        if settings.DERIVER.USE_PEER_CARD:
-=======
         if settings.PEER_CARD.ENABLED:
->>>>>>> f988aae9
             update_peer_card_start = time.perf_counter()
             if not new_observations.is_empty():
                 await self._update_peer_card(speaker_peer_card, new_observations)
@@ -527,11 +400,7 @@
                 time.perf_counter() - update_peer_card_start
             ) * 1000
             accumulate_metric(
-<<<<<<< HEAD
-                f"deriver_{latest_message.id}_{self.target_name}",
-=======
                 f"deriver_{latest_message.id}_{self.observer}",
->>>>>>> f988aae9
                 "update_peer_card",
                 update_peer_card_duration,
                 "ms",
