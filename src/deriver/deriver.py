--- conflicted
+++ resolved
@@ -57,15 +57,9 @@
     message_created_at: datetime.datetime,
     working_representation: str | None,
     history: str,
-<<<<<<< HEAD
     new_turns: list[str],
-):
-    return critical_analysis_prompt(
-=======
-    new_turn: str,
 ) -> ReasoningResponse:
     prompt = critical_analysis_prompt(
->>>>>>> 00396976
         peer_id=peer_id,
         peer_card=peer_card,
         message_created_at=message_created_at,
