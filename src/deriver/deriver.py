import datetime
import json
import logging
import time
from typing import Any

import sentry_sdk
from langfuse.decorators import langfuse_context
from sqlalchemy.ext.asyncio import AsyncSession

from src import crud
from src.config import settings
from src.utils import summarizer
from src.utils.clients import honcho_llm_call
from src.utils.embedding_store import EmbeddingStore
from src.utils.formatting import (
    REASONING_LEVELS,
    find_new_observations,
    format_context_for_prompt,
    format_new_turn_with_timestamp,
)
from src.utils.logging import (
    accumulate_metric,
    conditional_observe,
    format_reasoning_inputs_as_markdown,
    format_reasoning_response_as_markdown,
    log_observations_tree,
    log_performance_metrics,
    log_thinking_panel,
)
from src.utils.shared_models import (
    DeductiveObservation,
    ObservationContext,
    ReasoningResponse,
    ReasoningResponseWithThinking,
    UnifiedObservation,
)

from .prompts import NO_CHANGES_RESPONSE, critical_analysis_prompt, peer_card_prompt
from .queue_payload import (
    RepresentationPayload,
)

logger = logging.getLogger(__name__)
logging.getLogger("sqlalchemy.engine.Engine").disabled = True


@honcho_llm_call(
    provider=settings.DERIVER.PROVIDER,
    model=settings.DERIVER.MODEL,
    track_name="Critical Analysis Call",
    response_model=ReasoningResponse,
    json_mode=True,
    max_tokens=settings.DERIVER.MAX_OUTPUT_TOKENS or settings.LLM.DEFAULT_MAX_TOKENS,
    thinking_budget_tokens=settings.DERIVER.THINKING_BUDGET_TOKENS
    if settings.DERIVER.PROVIDER == "anthropic"
    else None,
    enable_retry=True,
    retry_attempts=3,
)
async def critical_analysis_call(
    peer_card: str | None,
    message_created_at: datetime.datetime,
    working_representation: str | None,
    history: str,
    new_turn: str,
):
    return critical_analysis_prompt(
        peer_card=peer_card,
        message_created_at=message_created_at,
        working_representation=working_representation,
        history=history,
        new_turn=new_turn,
    )


@honcho_llm_call(
    provider=settings.DERIVER.PEER_CARD_PROVIDER,
    model=settings.DERIVER.PEER_CARD_MODEL,
    track_name="Peer Card Call",
    max_tokens=settings.DERIVER.PEER_CARD_MAX_OUTPUT_TOKENS
    or settings.LLM.DEFAULT_MAX_TOKENS,
    thinking_budget_tokens=None,
    reasoning_effort="minimal",
    verbosity="low",
    enable_retry=True,
    retry_attempts=1,  # unstructured output means we shouldn't need to retry, 1 just in case
)
async def peer_card_call(
    old_peer_card: str | None,
    new_observations: list[str],
):
    return peer_card_prompt(
        old_peer_card=old_peer_card,
        new_observations=new_observations,
    )


@conditional_observe
@sentry_sdk.trace
async def process_representation_task(
    db: AsyncSession,
    payload: RepresentationPayload,
) -> None:
    """
    Process a representation task by extracting insights and updating working representations.
    """
    # Start overall timing
    overall_start = time.perf_counter()

    logger.debug("Starting insight extraction for user message: %s", payload.message_id)

    formatted_history = await summarizer.get_summarized_history(
        db,
        payload.workspace_name,
        payload.session_name,
        cutoff=payload.message_id,
        summary_type=summarizer.SummaryType.SHORT,
    )

    # instantiate embedding store from collection
    collection_name = (
        crud.construct_collection_name(
            observer=payload.target_name, observed=payload.sender_name
        )
<<<<<<< HEAD
        if payload.sender_name != payload.target_name
        else "global_representation"
    )
    try:
        collection = await crud.get_or_create_collection(
            db,
            payload.workspace_name,
            collection_name,
            payload.sender_name,
=======
        log_performance_metrics(f"deriver_message_{payload.message_id}")

    @sentry_sdk.trace
    async def process_representation_task(
        self,
        db: AsyncSession,
        payload: RepresentationPayload,
    ) -> None:
        """
        Process a representation task by extracting insights and updating working representations.
        """
        # Start overall timing
        overall_start = time.perf_counter()

        # Extract variables from payload for cleaner access
        content = payload.content
        workspace_name = payload.workspace_name
        session_name = payload.session_name
        message_id = payload.message_id
        sender_name = payload.sender_name
        target_name = payload.target_name
        created_at = payload.created_at

        logger.debug("Starting insight extraction for user message: %s", message_id)

        # Use message timestamp instead of wall-clock time for reasoning/insight dating
        # created_at is now always a datetime object from Pydantic validation
        message_dt_obj = created_at

        # Use get_session_context_formatted with configurable token limit
        formatted_history = await summarizer.get_session_context_formatted(
            db,
            workspace_name,
            session_name,
            token_limit=settings.DERIVER.CONTEXT_TOKEN_LIMIT,
            cutoff=message_id,
            include_summary=True,
        )

        # instantiate embedding store from collection
        collection_name = (
            crud.construct_collection_name(observer=target_name, observed=sender_name)
            if sender_name != target_name
            else "global_representation"
>>>>>>> 13645d2e
        )
    except Exception as e:
        # Handle race condition from concurrent processing
        if "duplicate key" in str(e).lower():
            # Rollback the failed transaction
            await db.rollback()
            # Collection already exists, fetch it
            collection = await crud.get_collection(
                db,
                payload.workspace_name,
                collection_name,
                payload.sender_name,
            )
        else:
            raise

    # Use the embedding store directly
    embedding_store = EmbeddingStore(
        workspace_name=payload.workspace_name,
        peer_name=payload.sender_name,
        collection_name=collection.name,
    )

    # Create reasoner instance
    reasoner = CertaintyReasoner(embedding_store=embedding_store, ctx=payload)

    # Check for existing working representation first, fall back to global search
    working_rep_data: (
        dict[str, Any] | str | None
    ) = await crud.get_working_representation_data(
        db,
        payload.workspace_name,
        payload.target_name,
        payload.sender_name,
        payload.session_name,
    )

    # Time context preparation
    context_prep_start = time.perf_counter()
    if (
        working_rep_data
        and isinstance(working_rep_data, dict)
        and working_rep_data.get("final_observations")
    ):
        # Reconstruct ReasoningResponse from stored peer data
        final_obs: dict[str, Any] = working_rep_data["final_observations"]
        deductive_observations: list[DeductiveObservation] = []
        for deductive_data in final_obs.get("deductive", []):
            deductive_observations.append(
                DeductiveObservation(
                    conclusion=deductive_data["conclusion"],
                    premises=deductive_data.get("premises", []),
                )
            )

        working_representation = ReasoningResponseWithThinking(
            thinking=final_obs.get("thinking"),
            explicit=final_obs.get("explicit", []),
            deductive=deductive_observations,
        )
        logger.info(
            "Using existing working representation with %s explicit, %s deductive observations",
            len(working_representation.explicit),
            len(working_representation.deductive),
        )
    else:
        # No existing working representation, use global search
        working_representation = await embedding_store.get_relevant_observations(
            query=payload.content,
            conversation_context=formatted_history,
            for_reasoning=True,
        )

        working_representation = observation_context_to_reasoning_response(
            working_representation
        )
        logger.info("No working representation found, using global semantic search")
    context_prep_duration = (time.perf_counter() - context_prep_start) * 1000
    accumulate_metric(
        f"deriver_representation_{payload.message_id}_{payload.target_name}",
        "context_preparation",
        context_prep_duration,
        "ms",
    )

    # Run consolidated reasoning that handles explicit and deductive levels
    logger.debug(
        "REASONING: Running unified insight derivation across explicit and deductive reasoning levels"
    )

    # We currently only use Peer Cards in Honcho-level representation derivation.
    if payload.sender_name == payload.target_name:
        sender_peer_card: str | None = await crud.get_peer_card(
            db, payload.workspace_name, payload.sender_name
        )
        if sender_peer_card is None:
            logger.warning("No peer card found for %s", payload.sender_name)
        else:
            logger.info("Using peer card: %s", sender_peer_card)
    else:
        logger.info("No peer card used for directional representation derivation")
        sender_peer_card = None

    # Run single-pass reasoning
    final_observations = await reasoner.reason(
        db,
        working_representation,
        formatted_history,
        sender_peer_card,
    )

    logger.debug("REASONING COMPLETION: Unified reasoning completed across all levels.")

    # Display final observations in a beautiful tree
    final_obs_dict = {
        level: getattr(final_observations, level, []) for level in REASONING_LEVELS
    }
    log_observations_tree(final_obs_dict)

    # Always save working representation to peer for dialectic access
    await save_working_representation_to_peer(db, payload, final_observations)

    # Calculate and log overall timing
    overall_duration = (time.perf_counter() - overall_start) * 1000
    accumulate_metric(
        f"deriver_representation_{payload.message_id}_{payload.target_name}",
        "total_processing_time",
        overall_duration,
        "ms",
    )

    total_observations = sum(len(obs_list) for obs_list in final_obs_dict.values())

    accumulate_metric(
        f"deriver_representation_{payload.message_id}_{payload.target_name}",
        "final_observation_count",
        total_observations,
        "",
    )
    log_performance_metrics(
        f"deriver_representation_{payload.message_id}_{payload.target_name}"
    )

    if settings.LANGFUSE_PUBLIC_KEY:
        langfuse_context.update_current_trace(
            output=format_reasoning_response_as_markdown(final_observations)
        )


class CertaintyReasoner:
    """Certainty reasoner for analyzing and deriving insights."""

    embedding_store: EmbeddingStore
    ctx: RepresentationPayload

    def __init__(
        self, embedding_store: EmbeddingStore, ctx: RepresentationPayload
    ) -> None:
        self.embedding_store = embedding_store
        self.ctx = ctx

    @conditional_observe
    @sentry_sdk.trace
    async def derive_new_insights(
        self,
        working_representation: ReasoningResponseWithThinking,
        history: str,
        speaker_peer_card: str | None,
    ) -> ReasoningResponseWithThinking:
        """
        Critically analyzes and revises understanding, returning structured observations.
        """

        if settings.LANGFUSE_PUBLIC_KEY:
            langfuse_context.update_current_observation(
                input=format_reasoning_inputs_as_markdown(
                    working_representation,
                    history,
                    self.ctx.content,
                    self.ctx.created_at,
                )
            )

        formatted_new_turn = format_new_turn_with_timestamp(
            self.ctx.content,
            self.ctx.created_at,
            self.ctx.sender_name,
        )
        formatted_working_representation = format_context_for_prompt(
            working_representation
        )

        logger.debug(
            "CRITICAL ANALYSIS: message_created_at='%s', formatted_new_turn='%s'",
            self.ctx.created_at,
            formatted_new_turn,
        )

        # Call the standalone LLM function (now with Tenacity retries)
        response_obj = await critical_analysis_call(
            peer_card=speaker_peer_card,
            message_created_at=self.ctx.created_at,
            working_representation=formatted_working_representation,
            history=history,
            new_turn=formatted_new_turn,
        )

        # If response is a string, try to parse as JSON
        if isinstance(response_obj, str):
            try:
                response_data = json.loads(response_obj)
                new_insights = ReasoningResponse(
                    explicit=response_data.get("explicit", []),
                    deductive=[
                        DeductiveObservation(**item)
                        for item in response_data.get("deductive", [])
                    ],
                )
            except (json.JSONDecodeError, KeyError, TypeError) as e:
                logger.warning(f"Failed to parse string response as JSON: {e}")
                new_insights = ReasoningResponse(explicit=[], deductive=[])
        else:
            # If response is already a ReasoningResponse object
            new_insights = response_obj

        # Extract thinking content from the response
        thinking: str | None = None
        try:
            # Try to get thinking from the response object using getattr for safety
            response_attr = getattr(response_obj, "_response", None)
            if response_attr:
                thinking = getattr(response_attr, "thinking", None)
            else:
                thinking = getattr(response_obj, "thinking", None)

            if thinking is None:
                logger.debug("No thinking content found in response")
        except (AttributeError, TypeError) as e:
            logger.warning(f"Error accessing thinking content: {e}, setting to None")
            thinking = None

        response = ReasoningResponseWithThinking(
            thinking=thinking,
            explicit=new_insights.explicit,
            deductive=new_insights.deductive,
        )

        logger.debug(
            "🚀 DEBUG: new_insights=%s, thinking_length=%s",
            new_insights,
            len(thinking) if thinking else 0,
        )

        if settings.LANGFUSE_PUBLIC_KEY:
            langfuse_context.update_current_observation(
                output=format_reasoning_response_as_markdown(response),
            )

        return response

    @conditional_observe
    @sentry_sdk.trace
    async def reason(
        self,
        db: AsyncSession,
        working_representation: ReasoningResponseWithThinking,
        history: str,
        speaker_peer_card: str | None,
    ) -> ReasoningResponseWithThinking:
        """
        Single-pass reasoning function that critically analyzes and derives insights.
        Performs one analysis pass and returns the final observations.
        """
        analysis_start = time.perf_counter()

        # Perform critical analysis to get observation lists
        reasoning_response = await self.derive_new_insights(
            working_representation,
            history,
            speaker_peer_card,
        )

        # Output the thinking content for this analysis
        log_thinking_panel(reasoning_response.thinking)

        analysis_duration_ms = (time.perf_counter() - analysis_start) * 1000
        accumulate_metric(
            f"deriver_representation_{self.ctx.message_id}_{self.ctx.target_name}",
            "critical_analysis_duration",
            analysis_duration_ms,
            "ms",
        )

        save_observations_start = time.perf_counter()
        # Save only the NEW observations that weren't in the original context
        new_observations_by_level: dict[
            str, list[str]
        ] = await self._save_new_observations(
            working_representation, reasoning_response
        )
        save_observations_duration = (
            time.perf_counter() - save_observations_start
        ) * 1000
        accumulate_metric(
            f"deriver_representation_{self.ctx.message_id}_{self.ctx.target_name}",
            "save_new_observations",
            save_observations_duration,
            "ms",
        )

        # Only update peer card if we are in Honcho-level representation derivation.
        if self.ctx.sender_name == self.ctx.target_name:
            update_peer_card_start = time.perf_counter()
            # flatten new observations by level into a list
            new_observations = [
                observation
                for level in new_observations_by_level.values()
                for observation in level
            ]
            await self._update_peer_card(db, speaker_peer_card, new_observations)
            update_peer_card_duration = (
                time.perf_counter() - update_peer_card_start
            ) * 1000
            accumulate_metric(
                f"deriver_representation_{self.ctx.message_id}_{self.ctx.target_name}",
                "update_peer_card",
                update_peer_card_duration,
                "ms",
            )

        return reasoning_response

    @conditional_observe
    @sentry_sdk.trace
    async def _save_new_observations(
        self,
        original_working_representation: ReasoningResponse,
        revised_observations: ReasoningResponse,
    ) -> dict[str, list[str]]:
        """Save only the observations that are new compared to the original context."""
        # Use the utility function to find new observations
        new_observations_by_level: dict[str, list[str]] = find_new_observations(
            original_working_representation, revised_observations
        )

        all_unified_observations: list[UnifiedObservation] = []
        total_observations_count: int = 0

        for level, new_observations in new_observations_by_level.items():
            if not new_observations:
                logger.debug("No new observations to save for %s level", level)
                continue

            logger.debug("Found %s new %s observations", len(new_observations), level)

            # Convert each observation to UnifiedObservation with proper premises and level
            for observation in new_observations:
                if isinstance(observation, DeductiveObservation):
                    # Create UnifiedObservation with premises from DeductiveObservation
                    unified_obs = UnifiedObservation(
                        conclusion=observation.conclusion,
                        premises=observation.premises,
                        level=level,
                    )
                    all_unified_observations.append(unified_obs)
                    logger.debug(
                        "Added %s observation: %s... with %s premises",
                        level,
                        observation.conclusion[:50],
                        len(observation.premises),
                    )

                else:
                    # String observations (explicit) have no premises
                    unified_obs = UnifiedObservation.from_string(
                        observation, level=level
                    )
                    all_unified_observations.append(unified_obs)
                    logger.debug("Added %s observation: %s...", level, observation[:50])

                total_observations_count += 1

        if all_unified_observations:
            await self.embedding_store.save_unified_observations(
                all_unified_observations,
                self.ctx.message_id,
                self.ctx.session_name,
                self.ctx.created_at,
            )
        else:
            logger.debug("No new observations to save")

        return new_observations_by_level

    @conditional_observe
    @sentry_sdk.trace
    async def _update_peer_card(
        self,
        db: AsyncSession,
        old_peer_card: str | None,
        new_observations: list[str],
    ) -> None:
        """
        Update the peer card by calling LLM with the old peer card and new observations.
        The new peer card is returned by the LLM and saved to peer internal metadata.
        """
        try:
            response = await peer_card_call(old_peer_card, new_observations)
            new_peer_card = str(response)
            if NO_CHANGES_RESPONSE in new_peer_card or new_peer_card == "":
                logger.info("No changes to peer card")
                return
            logger.info(f"New peer card: {new_peer_card}")
            await crud.set_peer_card(
                db, self.ctx.workspace_name, self.ctx.sender_name, new_peer_card
            )
        except Exception as e:
            logger.error(f"Error updating peer card! Skipping... {e}")


def observation_context_to_reasoning_response(
    context: ObservationContext,
) -> ReasoningResponseWithThinking:
    """Convert ObservationContext to ReasoningResponse for compatibility."""
    thinking = context.thinking

    # Convert explicit observations to new structure
    explicit: list[str] = []
    for obs in context.explicit:
        explicit.append(obs.content)

    # Convert deductive observations
    deductive: list[DeductiveObservation] = []
    for obs in context.deductive:
        deductive_obs = DeductiveObservation(
            conclusion=obs.content,
            premises=obs.metadata.premises if obs.metadata else [],
        )
        deductive.append(deductive_obs)

    return ReasoningResponseWithThinking(
        thinking=thinking,
        explicit=explicit,
        deductive=deductive,
    )


@sentry_sdk.trace
async def save_working_representation_to_peer(
    db: AsyncSession,
    payload: RepresentationPayload,
    final_observations: ReasoningResponseWithThinking,
) -> None:
    """Save working representation to peer internal_metadata for dialectic access."""
    from sqlalchemy import update

    from src import models

    # Determine metadata key based on observer/observed relationship
    if payload.sender_name == payload.target_name:
        metadata_key = "global_representation"
    else:
        metadata_key = crud.construct_collection_name(
            observer=payload.target_name, observed=payload.sender_name
        )

    # Convert ReasoningResponse to serializable dict
    final_obs_dict = {
        "thinking": final_observations.thinking,
        "explicit": final_observations.explicit,
        "deductive": [
            {
                "conclusion": obs.conclusion,
                "premises": obs.premises,
            }
            for obs in final_observations.deductive
        ],
    }

    working_rep_data = {
        "final_observations": final_obs_dict,
        "message_id": payload.message_id,
        "created_at": datetime.datetime.now().isoformat(),
    }

    # if session_name is supplied, save working representation to session peer
    stmt = (
        update(models.SessionPeer)
        .where(
            models.SessionPeer.workspace_name == payload.workspace_name,
            models.SessionPeer.session_name == payload.session_name,
            models.SessionPeer.peer_name == payload.target_name,
        )
        .values(
            internal_metadata=models.SessionPeer.internal_metadata.op("||")(
                {metadata_key: working_rep_data}
            )
        )
    )
    await db.execute(stmt)
    await db.commit()
    logger.info(
        f"Saved working representation to session peer {payload.session_name} - {payload.target_name} with key {metadata_key}"
    )<|MERGE_RESOLUTION|>--- conflicted
+++ resolved
@@ -110,12 +110,14 @@
 
     logger.debug("Starting insight extraction for user message: %s", payload.message_id)
 
-    formatted_history = await summarizer.get_summarized_history(
+    # Use get_session_context_formatted with configurable token limit
+    formatted_history = await summarizer.get_session_context_formatted(
         db,
-        payload.workspace_name,
-        payload.session_name,
-        cutoff=payload.message_id,
-        summary_type=summarizer.SummaryType.SHORT,
+        workspace_name,
+        session_name,
+        token_limit=settings.DERIVER.CONTEXT_TOKEN_LIMIT,
+        cutoff=message_id,
+        include_summary=True,
     )
 
     # instantiate embedding store from collection
@@ -123,62 +125,16 @@
         crud.construct_collection_name(
             observer=payload.target_name, observed=payload.sender_name
         )
-<<<<<<< HEAD
         if payload.sender_name != payload.target_name
         else "global_representation"
     )
+    
     try:
         collection = await crud.get_or_create_collection(
             db,
             payload.workspace_name,
             collection_name,
             payload.sender_name,
-=======
-        log_performance_metrics(f"deriver_message_{payload.message_id}")
-
-    @sentry_sdk.trace
-    async def process_representation_task(
-        self,
-        db: AsyncSession,
-        payload: RepresentationPayload,
-    ) -> None:
-        """
-        Process a representation task by extracting insights and updating working representations.
-        """
-        # Start overall timing
-        overall_start = time.perf_counter()
-
-        # Extract variables from payload for cleaner access
-        content = payload.content
-        workspace_name = payload.workspace_name
-        session_name = payload.session_name
-        message_id = payload.message_id
-        sender_name = payload.sender_name
-        target_name = payload.target_name
-        created_at = payload.created_at
-
-        logger.debug("Starting insight extraction for user message: %s", message_id)
-
-        # Use message timestamp instead of wall-clock time for reasoning/insight dating
-        # created_at is now always a datetime object from Pydantic validation
-        message_dt_obj = created_at
-
-        # Use get_session_context_formatted with configurable token limit
-        formatted_history = await summarizer.get_session_context_formatted(
-            db,
-            workspace_name,
-            session_name,
-            token_limit=settings.DERIVER.CONTEXT_TOKEN_LIMIT,
-            cutoff=message_id,
-            include_summary=True,
-        )
-
-        # instantiate embedding store from collection
-        collection_name = (
-            crud.construct_collection_name(observer=target_name, observed=sender_name)
-            if sender_name != target_name
-            else "global_representation"
->>>>>>> 13645d2e
         )
     except Exception as e:
         # Handle race condition from concurrent processing
