--- conflicted
+++ resolved
@@ -12,10 +12,7 @@
     ReasoningResponse,
     StructuredObservation,
 )
-<<<<<<< HEAD
-=======
 from src.deriver.tom.embeddings import CollectionEmbeddingStore
->>>>>>> 943587df
 from src.utils.deriver import (
     REASONING_LEVELS,
     analyze_observation_changes,
@@ -34,10 +31,7 @@
 )
 
 logger = logging.getLogger(__name__)
-<<<<<<< HEAD
-=======
 logging.getLogger("sqlalchemy.engine.Engine").disabled = True
->>>>>>> 943587df
 
 
 # TODO: Re-enable when Mirascope-Langfuse compatibility issue is fixed
@@ -490,9 +484,6 @@
                 )
 
             # Output the thinking content for this recursive iteration
-<<<<<<< HEAD
-            log_thinking_panel(reasoning_response.thinking, self.current_depth)
-=======
             thinking_lines = reasoning_response.thinking.strip().split("\n")
             formatted_thinking = "\n".join(f"    {line}" for line in thinking_lines)
 
@@ -503,7 +494,6 @@
 ╰─────────────────────────────────╯
 """
             )
->>>>>>> 943587df
 
             # Compare input context with output to detect changes (surprise)
             # Apply depth-based conservatism - require more significant changes at deeper levels
