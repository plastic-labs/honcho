--- conflicted
+++ resolved
@@ -28,10 +28,7 @@
     set_dream_scheduler,
 )
 from src.models import QueueItem
-<<<<<<< HEAD
-=======
 from src.utils.work_unit import parse_work_unit_key
->>>>>>> f988aae9
 from src.webhooks.events import (
     QueueEmptyEvent,
     publish_webhook_event,
@@ -403,38 +400,23 @@
                 if removed and message_count > 0:
                     # Publish webhook and increment prometheus metrics only if our current worker removed an active queue session
                     try:
-<<<<<<< HEAD
-                        parsed_key = parse_work_unit_key(work_unit_key)
-                        task_type = parsed_key["task_type"]
-                        if task_type in ["representation", "summary"]:
-                            workspace_name = parsed_key["workspace_name"]
-=======
                         if work_unit.task_type in ["representation", "summary"]:
->>>>>>> f988aae9
                             logger.debug(
-                                f"Publishing queue.empty event for {work_unit_key} in workspace {workspace_name}"
+                                f"Publishing queue.empty event for {work_unit_key} in workspace {work_unit.workspace_name}"
                             )
                             await publish_webhook_event(
                                 QueueEmptyEvent(
-<<<<<<< HEAD
-                                    workspace_id=workspace_name,
-                                    queue_type=task_type,
-                                    session_id=parsed_key["session_name"],
-                                    sender_name=parsed_key["sender_name"],
-                                    observer_name=parsed_key["target_name"],
-=======
                                     workspace_id=work_unit.workspace_name,
                                     queue_type=work_unit.task_type,
                                     session_id=work_unit.session_name,
                                     observer=work_unit.observer,
                                     observed=work_unit.observed,
->>>>>>> f988aae9
                                 )
                             )
 
                             prometheus.DERIVER_TASKS_COMPLETED.labels(
-                                workspace_name=workspace_name,
-                                task_type=task_type,
+                                workspace_name=work_unit.workspace_name,
+                                task_type=work_unit.task_type,
                             ).inc()
                         else:
                             logger.debug(
