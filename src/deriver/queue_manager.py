import asyncio
import signal
from asyncio import Task
from collections.abc import Sequence
from datetime import datetime, timedelta, timezone
from logging import getLogger
from typing import NamedTuple

import sentry_sdk
from dotenv import load_dotenv
from nanoid import generate as generate_nanoid
from sentry_sdk.integrations.asyncio import AsyncioIntegration
from sqlalchemy import BigInteger, and_, delete, select, update
from sqlalchemy.dialects.postgresql import insert
from sqlalchemy.ext.asyncio import AsyncSession
from sqlalchemy.sql import func

from src import models
from src.config import settings
from src.dependencies import tracked_db
from src.deriver.consumer import (
    process_item,
    process_representation_batch,
)
<<<<<<< HEAD
from src.dreamer.dream_scheduler import DreamScheduler, set_dream_scheduler
from src.models import QueueItem
from src.utils.work_unit import parse_work_unit_key
=======
from src.dreamer.dream_scheduler import (
    DreamScheduler,
    get_dream_scheduler,
    set_dream_scheduler,
)
from src.models import QueueItem
from src.utils.work_unit import parse_work_unit_key
from src.webhooks.events import (
    QueueEmptyEvent,
    publish_webhook_event,
)
>>>>>>> f988aae9

logger = getLogger(__name__)

load_dotenv(override=True)


class WorkerOwnership(NamedTuple):
    """Represents the instance of a work unit that a worker is processing."""

    work_unit_key: str
    aqs_id: str  # The ID of the ActiveQueueSession that the worker is processing


class QueueManager:
    def __init__(self):
        self.shutdown_event: asyncio.Event = asyncio.Event()
        self.active_tasks: set[asyncio.Task[None]] = set()
        self.worker_ownership: dict[str, WorkerOwnership] = {}
        self.queue_empty_flag: asyncio.Event = asyncio.Event()

        # Initialize from settings
        self.workers: int = settings.DERIVER.WORKERS
        self.semaphore: asyncio.Semaphore = asyncio.Semaphore(self.workers)

<<<<<<< HEAD
        # Initialize dream scheduler
        self.dream_scheduler: DreamScheduler = DreamScheduler()
=======
        # Get or create the singleton dream scheduler
        existing_scheduler = get_dream_scheduler()
        if existing_scheduler is None:
            self.dream_scheduler: DreamScheduler = DreamScheduler()
            set_dream_scheduler(self.dream_scheduler)
        else:
            self.dream_scheduler = existing_scheduler
>>>>>>> f988aae9

        # Initialize Sentry if enabled, using settings
        if settings.SENTRY.ENABLED:
            sentry_sdk.init(
                dsn=settings.SENTRY.DSN,
                enable_tracing=True,
                release=settings.SENTRY.RELEASE,
                environment=settings.SENTRY.ENVIRONMENT,
                traces_sample_rate=settings.SENTRY.TRACES_SAMPLE_RATE,
                profiles_sample_rate=settings.SENTRY.PROFILES_SAMPLE_RATE,
                integrations=[AsyncioIntegration()],
            )

    def add_task(self, task: asyncio.Task[None]) -> None:
        """Track a new task"""
        self.active_tasks.add(task)
        task.add_done_callback(self.active_tasks.discard)

    def track_worker_work_unit(
        self, worker_id: str, work_unit_key: str, aqs_id: str
    ) -> None:
        """Track a work unit owned by a specific worker"""
        self.worker_ownership[worker_id] = WorkerOwnership(work_unit_key, aqs_id)

    def untrack_worker_work_unit(self, worker_id: str, work_unit_key: str) -> None:
        """Remove a work unit from worker tracking"""
        ownership = self.worker_ownership.get(worker_id)
        if ownership and ownership.work_unit_key == work_unit_key:
            del self.worker_ownership[worker_id]

    def create_worker_id(self) -> str:
        """Generate a unique worker ID for this processing task"""
        return generate_nanoid()

    def get_total_owned_work_units(self) -> int:
        """Get the total number of work units owned by all workers"""
        return len(self.worker_ownership)

    async def initialize(self) -> None:
        """Setup signal handlers, initialize client, and start the main polling loop"""
        logger.debug(f"Initializing QueueManager with {self.workers} workers")

        set_dream_scheduler(self.dream_scheduler)

        # Set up signal handlers
        loop = asyncio.get_running_loop()
        signals = (signal.SIGTERM, signal.SIGINT)
        for sig in signals:
            loop.add_signal_handler(
                sig, lambda s=sig: asyncio.create_task(self.shutdown(s))
            )
        logger.debug("Signal handlers registered")

        # Run the polling loop directly in this task
        logger.debug("Starting polling loop directly")
        try:
            await self.polling_loop()
        finally:
            await self.cleanup()

    async def shutdown(self, sig: signal.Signals) -> None:
        """Handle graceful shutdown"""
        logger.info(f"Received exit signal {sig.name}...")
        self.shutdown_event.set()

        # Cancel all pending dreams
        await self.dream_scheduler.shutdown()

        if self.active_tasks:
            logger.info(
                f"Waiting for {len(self.active_tasks)} active tasks to complete..."
            )
            await asyncio.gather(*self.active_tasks, return_exceptions=True)

    async def cleanup(self) -> None:
        """Clean up owned work units"""
        total_work_units = self.get_total_owned_work_units()
        if total_work_units > 0:
            logger.debug(f"Cleaning up {total_work_units} owned work units...")
            try:
                # Use the tracked_db dependency for transaction safety
                async with tracked_db("queue_cleanup") as db:
                    aqs_ids = [
                        ownership.aqs_id for ownership in self.worker_ownership.values()
                    ]
                    if aqs_ids:
                        await db.execute(
                            delete(models.ActiveQueueSession).where(
                                models.ActiveQueueSession.id.in_(aqs_ids)
                            )
                        )
                    await db.commit()
                    logger.info("Cleanup completed successfully")
            except Exception as e:
                logger.error(f"Error during cleanup: {str(e)}")
                if settings.SENTRY.ENABLED:
                    sentry_sdk.capture_exception(e)
            finally:
                self.worker_ownership.clear()

    ##########################
    # Polling and Scheduling #
    ##########################

    async def cleanup_stale_work_units(self) -> None:
        """Clean up stale work units"""
        async with tracked_db("cleanup_stale_work_units") as db:
            cutoff = datetime.now(timezone.utc) - timedelta(
                minutes=settings.DERIVER.STALE_SESSION_TIMEOUT_MINUTES
            )

            stale_ids = (
                (
                    await db.execute(
                        select(models.ActiveQueueSession.id)
                        .where(models.ActiveQueueSession.last_updated < cutoff)
                        .order_by(models.ActiveQueueSession.last_updated)
                        .with_for_update(skip_locked=True)
                    )
                )
                .scalars()
                .all()
            )

            # Delete only the records we successfully got locks for
            if stale_ids:
                await db.execute(
                    delete(models.ActiveQueueSession).where(
                        models.ActiveQueueSession.id.in_(stale_ids)
                    )
                )
            await db.commit()

    async def get_and_claim_work_units(self) -> dict[str, str]:
        """
        Get available work units that aren't being processed.
        Returns a dict mapping work_unit_key to aqs_id.
        """
        limit: int = max(0, self.workers - self.get_total_owned_work_units())
        if limit == 0:
            return {}
        async with tracked_db(
            "get_available_work_units"
        ) as db:  # Get number of available workers
            query = (
                select(models.QueueItem.work_unit_key)
                .limit(limit)
                .outerjoin(
                    models.ActiveQueueSession,
                    models.QueueItem.work_unit_key
                    == models.ActiveQueueSession.work_unit_key,
                )
                .where(~models.QueueItem.processed)
                .where(models.QueueItem.work_unit_key.isnot(None))
                .where(models.ActiveQueueSession.work_unit_key.is_(None))
                .distinct()
            )

            result = await db.execute(query)
            available_units = result.scalars().all()
            if not available_units:
                await db.commit()
                return {}

            claimed_mapping = await self.claim_work_units(db, available_units)
            await db.commit()

            return claimed_mapping

    async def claim_work_units(
        self, db: AsyncSession, work_unit_keys: Sequence[str]
    ) -> dict[str, str]:
        """
        Claim work units and return a mapping of work_unit_key to aqs_id.
        Returns only the work units that were successfully claimed.
        """
        values = [{"work_unit_key": key} for key in work_unit_keys]

        stmt = (
            insert(models.ActiveQueueSession)
            .values(values)
            .on_conflict_do_nothing()
            .returning(
                models.ActiveQueueSession.work_unit_key, models.ActiveQueueSession.id
            )
        )

        result = await db.execute(stmt)
        claimed_rows = result.all()
        claimed_mapping = {row[0]: row[1] for row in claimed_rows}
        logger.debug(
            f"Claimed {len(claimed_mapping)} work units: {list(claimed_mapping.keys())}"
        )
        return claimed_mapping

    async def polling_loop(self) -> None:
        """Main polling loop to find and process new work units"""
        logger.debug("Starting polling loop")
        try:
            while not self.shutdown_event.is_set():
                if self.queue_empty_flag.is_set():
                    # logger.debug("Queue empty flag set, waiting")
                    await asyncio.sleep(settings.DERIVER.POLLING_SLEEP_INTERVAL_SECONDS)
                    self.queue_empty_flag.clear()
                    continue

                # Check if we have capacity before querying
                if self.semaphore.locked():
                    # logger.debug("All workers busy, waiting")
                    await asyncio.sleep(settings.DERIVER.POLLING_SLEEP_INTERVAL_SECONDS)
                    continue

                try:
                    await self.cleanup_stale_work_units()
                    claimed_work_units = await self.get_and_claim_work_units()
                    if claimed_work_units:
                        for work_unit_key, aqs_id in claimed_work_units.items():
                            # Create a new task for processing this work unit
                            if not self.shutdown_event.is_set():
                                # Track worker ownership
                                worker_id = self.create_worker_id()
                                self.track_worker_work_unit(
                                    worker_id, work_unit_key, aqs_id
                                )

                                task: Task[None] = asyncio.create_task(
                                    self.process_work_unit(work_unit_key, worker_id)
                                )
                                self.add_task(task)
                    else:
                        self.queue_empty_flag.set()
                        await asyncio.sleep(
                            settings.DERIVER.POLLING_SLEEP_INTERVAL_SECONDS
                        )
                except Exception as e:
                    logger.exception("Error in polling loop")
                    if settings.SENTRY.ENABLED:
                        sentry_sdk.capture_exception(e)
                    # Note: rollback is handled by tracked_db dependency
                    await asyncio.sleep(settings.DERIVER.POLLING_SLEEP_INTERVAL_SECONDS)
        finally:
            logger.info("Polling loop stopped")

    ######################
    # Queue Worker Logic #
    ######################
    async def process_work_unit(self, work_unit_key: str, worker_id: str) -> None:
        """Process all messages for a specific work unit by routing to the correct handler."""
        logger.debug(f"Starting to process work unit {work_unit_key}")
        work_unit = parse_work_unit_key(work_unit_key)
        async with self.semaphore:
            message_count = 0
            messages_to_process: list[QueueItem] = []
            try:
                while not self.shutdown_event.is_set():
                    # Get worker ownership info for verification
                    ownership = self.worker_ownership.get(worker_id)
                    if not ownership or ownership.work_unit_key != work_unit_key:
                        logger.warning(
                            f"Worker {worker_id} lost ownership of work unit {work_unit_key}, stopping processing {work_unit_key}"
                        )
                        break
                    try:
                        if work_unit.task_type == "representation":
                            (
                                messages_context,
                                items_to_process,
                            ) = await self.get_message_batch(
                                work_unit.task_type, work_unit_key, ownership.aqs_id
                            )
                            logger.debug(
                                f"Worker {worker_id} retrieved {len(messages_context)} messages and {len(items_to_process)} queue items for work unit {work_unit_key} (AQS ID: {ownership.aqs_id})"
                            )
                            if not items_to_process:
                                logger.debug(
                                    f"No more queue items to process for work unit {work_unit_key} for worker {worker_id}"
                                )
                                break

                            # Build payloads from the unique messages context window
                            await process_representation_batch(
                                messages_context,
                                observer=work_unit.observer,
                                observed=work_unit.observed,
                            )

                            await self.mark_messages_as_processed(
                                items_to_process, work_unit_key
                            )
                            message_count += len(items_to_process)

                        else:
                            messages_to_process = await self.get_next_message(
                                work_unit.task_type, work_unit_key, ownership.aqs_id
                            )
                            if not messages_to_process:
                                logger.debug(
                                    f"No more messages to process for work unit {work_unit_key} for worker {worker_id}"
                                )
                                break
                            await process_item(
                                work_unit.task_type, messages_to_process[0].payload
                            )
                            await self.mark_messages_as_processed(
                                messages_to_process, work_unit_key
                            )
                            message_count += len(messages_to_process)

                    except Exception as e:
                        logger.error(
                            f"Error processing tasks for work unit {work_unit_key}: {e}",
                            exc_info=True,
                        )
                        if settings.SENTRY.ENABLED:
                            sentry_sdk.capture_exception(e)

                    # Check for shutdown after processing each batch
                    if self.shutdown_event.is_set():
                        logger.debug(
                            "Shutdown requested, stopping processing for work unit %s",
                            work_unit_key,
                        )
                        break

            finally:
                # Remove work unit from active_queue_sessions when done
                ownership: WorkerOwnership | None = self.worker_ownership.get(worker_id)
                if ownership and ownership.work_unit_key == work_unit_key:
                    removed = await self._cleanup_work_unit(
                        ownership.aqs_id, work_unit_key
                    )
                else:
                    removed = False

                self.untrack_worker_work_unit(worker_id, work_unit_key)
                if removed and message_count > 0:
                    # Only publish webhook if we actually removed an active session
                    try:
<<<<<<< HEAD
                        from src.webhooks.events import (
                            QueueEmptyEvent,
                            publish_webhook_event,
                        )

                        if work_unit["task_type"] in ["representation", "summary"]:
=======
                        if work_unit.task_type in ["representation", "summary"]:
>>>>>>> f988aae9
                            logger.debug(
                                f"Publishing queue.empty event for {work_unit_key}"
                            )
                            await publish_webhook_event(
                                QueueEmptyEvent(
<<<<<<< HEAD
                                    workspace_id=work_unit["workspace_name"],
                                    queue_type=work_unit["task_type"],
                                    session_id=work_unit["session_name"],
                                    sender_name=work_unit["sender_name"],
                                    observer_name=work_unit["target_name"],
=======
                                    workspace_id=work_unit.workspace_name,
                                    queue_type=work_unit.task_type,
                                    session_id=work_unit.session_name,
                                    observer=work_unit.observer,
                                    observed=work_unit.observed,
>>>>>>> f988aae9
                                )
                            )
                        else:
                            logger.debug(
                                f"Skipping queue.empty event for webhook work unit {work_unit_key}"
                            )
                    except Exception:
                        logger.exception("Error triggering queue_empty webhook")
                else:
                    logger.debug(
                        f"Work unit {work_unit_key} already cleaned up by another worker, skipping webhook"
                    )

    @sentry_sdk.trace
    async def get_next_message(
        self, task_type: str, work_unit_key: str, aqs_id: str
    ) -> list[QueueItem]:
        """Get the next message to process for a specific work unit."""
        if task_type == "representation":
            raise ValueError(
                "Representation tasks are not supported for get_next_message"
            )
        async with tracked_db("get_next_message") as db:
            # ActiveQueueSession conditions for worker ownership verification
            aqs_conditions = [
                models.ActiveQueueSession.work_unit_key == work_unit_key,
                models.ActiveQueueSession.id == aqs_id,
            ]

            # For non-representation tasks, just get the next single message.
            query = (
                select(models.QueueItem)
                .join(
                    models.ActiveQueueSession,
                    models.QueueItem.work_unit_key
                    == models.ActiveQueueSession.work_unit_key,
                )
                .where(models.QueueItem.work_unit_key == work_unit_key)
                .where(~models.QueueItem.processed)
                .where(*aqs_conditions)
                .order_by(models.QueueItem.id)
                .limit(1)
            )
            result = await db.execute(query)
            messages = result.scalars().all()

            # Important: commit to avoid tracked_db's rollback expiring the instance
            # We rely on expire_on_commit=False to keep attributes accessible post-close
            await db.commit()
            return list(messages)

    @sentry_sdk.trace
    async def get_message_batch(
        self,
        task_type: str,
        work_unit_key: str,
        aqs_id: str,
    ) -> tuple[list[models.Message], list[QueueItem]]:
        """
        Representation-only: returns a tuple of (messages_context, items_to_process).
        - messages_context: unique Message rows (conversation turns) forming the context window
        - items_to_process: QueueItems for the current work_unit_key within that window
        """
        if task_type != "representation":
            raise ValueError(
                "Non-representation tasks are not supported for get_message_batch"
            )
        async with tracked_db("get_message_batch") as db:
            # For representation tasks, get a batch based on token limit.
            # Step 1: Parse work_unit_key to get session context and focused sender
            parsed_key = parse_work_unit_key(work_unit_key)

            # Verify worker still owns the work_unit_key
            ownership_check = await db.execute(
                select(models.ActiveQueueSession.id)
                .where(models.ActiveQueueSession.work_unit_key == work_unit_key)
                .where(models.ActiveQueueSession.id == aqs_id)
            )
            if not ownership_check.scalar_one_or_none():
                # Worker lost ownership, return empty
                await db.commit()
                return [], []

            # Step 2: Build a single SQL query that:
            # 1. Finds the earliest unprocessed message for this work_unit_key
            # 2. Gets ALL messages from that point forward (for conversational context)
            # 3. Tracks cumulative tokens and focused sender position
            # 4. Returns empty if focused sender is beyond token limit
            # 5. Otherwise returns messages up to token limit + first focused sender message

            # Find the minimum message_id with an unprocessed queue item across the session
            min_unprocessed_message_id_subq = (
                select(func.min(models.Message.id))
                .select_from(models.QueueItem)
                .join(
                    models.Message,
                    func.cast(models.QueueItem.payload["message_id"].astext, BigInteger)
                    == models.Message.id,
                )
                .where(~models.QueueItem.processed)
                .where(models.Message.session_name == parsed_key.session_name)
                .where(models.Message.workspace_name == parsed_key.workspace_name)
                .where(models.QueueItem.work_unit_key == work_unit_key)
                .scalar_subquery()
            )

            # Build CTE with ALL messages starting from the earliest unprocessed message
            # This includes interleaving messages for conversational context
            cte = (
                select(
                    models.Message.id.label("message_id"),
                    models.Message.token_count.label("token_count"),
                    models.Message.peer_name.label("peer_name"),
                    func.sum(models.Message.token_count)
                    .over(order_by=models.Message.id)
                    .label("cumulative_token_count"),
                )
                .where(models.Message.session_name == parsed_key.session_name)
                .where(models.Message.workspace_name == parsed_key.workspace_name)
                .where(models.Message.id >= min_unprocessed_message_id_subq)
                .order_by(models.Message.id)
                .cte()
            )

            allowed_condition = (
                (
                    cte.c.cumulative_token_count
                    <= settings.DERIVER.REPRESENTATION_BATCH_MAX_TOKENS
                )
                | (
                    cte.c.message_id == min_unprocessed_message_id_subq
                )  # always include the first unprocessed message
            )

            query = (
                select(models.Message, models.QueueItem)
                .select_from(cte)
                .join(models.Message, models.Message.id == cte.c.message_id)
                .outerjoin(
                    models.QueueItem,
                    and_(
                        models.QueueItem.work_unit_key == work_unit_key,
                        ~models.QueueItem.processed,
                        func.cast(
                            models.QueueItem.payload["message_id"].astext, BigInteger
                        )
                        == models.Message.id,
                    ),
                )
                .where(allowed_condition)
                .order_by(models.Message.id, models.QueueItem.id)
            )

            result = await db.execute(query)
            rows = result.all()
            if not rows:
                await db.commit()
                return [], []

            messages_context: list[models.Message] = []
            items_to_process: list[QueueItem] = []
            seen_messages: set[int] = set()
            for m, qi in rows:
                if m.id not in seen_messages:
                    messages_context.append(m)
                    seen_messages.add(m.id)
                if qi is not None:
                    items_to_process.append(qi)

            if items_to_process:
                max_queue_item_message_id = max(
                    [qi.payload["message_id"] for qi in items_to_process]
                )
                messages_context = [  # remove any messages that are after the last message_id from queue items
                    m for m in messages_context if m.id <= max_queue_item_message_id
                ]

            await db.commit()

            return messages_context, items_to_process

    async def mark_messages_as_processed(
        self, messages: list[QueueItem], work_unit_key: str
    ) -> None:
        if not messages:
            return
        async with tracked_db("process_message_batch") as db:
            message_ids = [msg.id for msg in messages]
            await db.execute(
                update(models.QueueItem)
                .where(models.QueueItem.id.in_(message_ids))
                .where(models.QueueItem.work_unit_key == work_unit_key)
                .values(processed=True)
            )
            await db.execute(
                update(models.ActiveQueueSession)
                .where(models.ActiveQueueSession.work_unit_key == work_unit_key)
                .values(last_updated=func.now())
            )
            await db.commit()

    async def _cleanup_work_unit(
        self,
        aqs_id: str,
        work_unit_key: str,
    ) -> bool:
        """
        Clean up a specific work unit session by both work_unit_key and AQS ID.
        """
        async with tracked_db("cleanup_work_unit") as db:
            result = await db.execute(
                delete(models.ActiveQueueSession)
                .where(models.ActiveQueueSession.id == aqs_id)
                .where(models.ActiveQueueSession.work_unit_key == work_unit_key)
            )
            await db.commit()
            return result.rowcount > 0


async def main():
    logger.debug("Starting queue manager")
    manager = QueueManager()
    try:
        await manager.initialize()
    except Exception as e:
        logger.error(f"Error in main: {str(e)}")
        sentry_sdk.capture_exception(e)
    finally:
        logger.debug("Main function exiting")<|MERGE_RESOLUTION|>--- conflicted
+++ resolved
@@ -22,11 +22,6 @@
     process_item,
     process_representation_batch,
 )
-<<<<<<< HEAD
-from src.dreamer.dream_scheduler import DreamScheduler, set_dream_scheduler
-from src.models import QueueItem
-from src.utils.work_unit import parse_work_unit_key
-=======
 from src.dreamer.dream_scheduler import (
     DreamScheduler,
     get_dream_scheduler,
@@ -38,7 +33,6 @@
     QueueEmptyEvent,
     publish_webhook_event,
 )
->>>>>>> f988aae9
 
 logger = getLogger(__name__)
 
@@ -63,10 +57,6 @@
         self.workers: int = settings.DERIVER.WORKERS
         self.semaphore: asyncio.Semaphore = asyncio.Semaphore(self.workers)
 
-<<<<<<< HEAD
-        # Initialize dream scheduler
-        self.dream_scheduler: DreamScheduler = DreamScheduler()
-=======
         # Get or create the singleton dream scheduler
         existing_scheduler = get_dream_scheduler()
         if existing_scheduler is None:
@@ -74,7 +64,6 @@
             set_dream_scheduler(self.dream_scheduler)
         else:
             self.dream_scheduler = existing_scheduler
->>>>>>> f988aae9
 
         # Initialize Sentry if enabled, using settings
         if settings.SENTRY.ENABLED:
@@ -413,34 +402,17 @@
                 if removed and message_count > 0:
                     # Only publish webhook if we actually removed an active session
                     try:
-<<<<<<< HEAD
-                        from src.webhooks.events import (
-                            QueueEmptyEvent,
-                            publish_webhook_event,
-                        )
-
-                        if work_unit["task_type"] in ["representation", "summary"]:
-=======
                         if work_unit.task_type in ["representation", "summary"]:
->>>>>>> f988aae9
                             logger.debug(
                                 f"Publishing queue.empty event for {work_unit_key}"
                             )
                             await publish_webhook_event(
                                 QueueEmptyEvent(
-<<<<<<< HEAD
-                                    workspace_id=work_unit["workspace_name"],
-                                    queue_type=work_unit["task_type"],
-                                    session_id=work_unit["session_name"],
-                                    sender_name=work_unit["sender_name"],
-                                    observer_name=work_unit["target_name"],
-=======
                                     workspace_id=work_unit.workspace_name,
                                     queue_type=work_unit.task_type,
                                     session_id=work_unit.session_name,
                                     observer=work_unit.observer,
                                     observed=work_unit.observed,
->>>>>>> f988aae9
                                 )
                             )
                         else:
