import asyncio
import signal
from asyncio import Task
from collections.abc import Sequence
from datetime import datetime, timedelta, timezone
from logging import getLogger
from typing import NamedTuple

import sentry_sdk
from dotenv import load_dotenv
from nanoid import generate as generate_nanoid
from sentry_sdk.integrations.asyncio import AsyncioIntegration
from sqlalchemy import BigInteger, delete, select, update
from sqlalchemy.dialects.postgresql import insert
from sqlalchemy.ext.asyncio import AsyncSession
from sqlalchemy.sql import func

from src import models
from src.config import settings
from src.dependencies import tracked_db
from src.deriver.consumer import process_items
from src.deriver.utils import parse_work_unit_key
from src.models import QueueItem

logger = getLogger(__name__)

load_dotenv(override=True)


class WorkerOwnership(NamedTuple):
    """Represents the instance of a work unit that a worker is processing."""

    work_unit_key: str
    aqs_id: str  # The ID of the ActiveQueueSession that the worker is processing


class QueueManager:
    def __init__(self):
        self.shutdown_event: asyncio.Event = asyncio.Event()
        self.active_tasks: set[asyncio.Task[None]] = set()
        self.worker_ownership: dict[str, WorkerOwnership] = {}
        self.queue_empty_flag: asyncio.Event = asyncio.Event()

        # Initialize from settings
        self.workers: int = settings.DERIVER.WORKERS
        self.semaphore: asyncio.Semaphore = asyncio.Semaphore(self.workers)

        # Initialize Sentry if enabled, using settings
        if settings.SENTRY.ENABLED:
            sentry_sdk.init(
                dsn=settings.SENTRY.DSN,
                enable_tracing=True,
                release=settings.SENTRY.RELEASE,
                environment=settings.SENTRY.ENVIRONMENT,
                traces_sample_rate=settings.SENTRY.TRACES_SAMPLE_RATE,
                profiles_sample_rate=settings.SENTRY.PROFILES_SAMPLE_RATE,
                integrations=[AsyncioIntegration()],
            )

    def add_task(self, task: asyncio.Task[None]) -> None:
        """Track a new task"""
        self.active_tasks.add(task)
        task.add_done_callback(self.active_tasks.discard)

    def track_worker_work_unit(
        self, worker_id: str, work_unit_key: str, aqs_id: str
    ) -> None:
        """Track a work unit owned by a specific worker"""
        self.worker_ownership[worker_id] = WorkerOwnership(work_unit_key, aqs_id)

    def untrack_worker_work_unit(self, worker_id: str, work_unit_key: str) -> None:
        """Remove a work unit from worker tracking"""
        ownership = self.worker_ownership.get(worker_id)
        if ownership and ownership.work_unit_key == work_unit_key:
            del self.worker_ownership[worker_id]

    def create_worker_id(self) -> str:
        """Generate a unique worker ID for this processing task"""
        return generate_nanoid()

    def get_total_owned_work_units(self) -> int:
        """Get the total number of work units owned by all workers"""
        return len(self.worker_ownership)

    async def initialize(self) -> None:
        """Setup signal handlers, initialize client, and start the main polling loop"""
        logger.debug(f"Initializing QueueManager with {self.workers} workers")

        # Set up signal handlers
        loop = asyncio.get_running_loop()
        signals = (signal.SIGTERM, signal.SIGINT)
        for sig in signals:
            loop.add_signal_handler(
                sig, lambda s=sig: asyncio.create_task(self.shutdown(s))
            )
        logger.debug("Signal handlers registered")

        # Run the polling loop directly in this task
        logger.debug("Starting polling loop directly")
        try:
            await self.polling_loop()
        finally:
            await self.cleanup()

    async def shutdown(self, sig: signal.Signals) -> None:
        """Handle graceful shutdown"""
        logger.info(f"Received exit signal {sig.name}...")
        self.shutdown_event.set()

        if self.active_tasks:
            logger.info(
                f"Waiting for {len(self.active_tasks)} active tasks to complete..."
            )
            await asyncio.gather(*self.active_tasks, return_exceptions=True)

    async def cleanup(self) -> None:
        """Clean up owned work units"""
        total_work_units = self.get_total_owned_work_units()
        if total_work_units > 0:
            logger.debug(f"Cleaning up {total_work_units} owned work units...")
            try:
                # Use the tracked_db dependency for transaction safety
                async with tracked_db("queue_cleanup") as db:
                    aqs_ids = [
                        ownership.aqs_id for ownership in self.worker_ownership.values()
                    ]
                    if aqs_ids:
                        await db.execute(
                            delete(models.ActiveQueueSession).where(
                                models.ActiveQueueSession.id.in_(aqs_ids)
                            )
                        )
                    await db.commit()
                    logger.info("Cleanup completed successfully")
            except Exception as e:
                logger.error(f"Error during cleanup: {str(e)}")
                if settings.SENTRY.ENABLED:
                    sentry_sdk.capture_exception(e)
            finally:
                self.worker_ownership.clear()

    ##########################
    # Polling and Scheduling #
    ##########################

    async def cleanup_stale_work_units(self) -> None:
        """Clean up stale work units"""
        async with tracked_db("cleanup_stale_work_units") as db:
            cutoff = datetime.now(timezone.utc) - timedelta(
                minutes=settings.DERIVER.STALE_SESSION_TIMEOUT_MINUTES
            )

            stale_ids = (
                (
                    await db.execute(
                        select(models.ActiveQueueSession.id)
                        .where(models.ActiveQueueSession.last_updated < cutoff)
                        .order_by(models.ActiveQueueSession.last_updated)
                        .with_for_update(skip_locked=True)
                    )
                )
                .scalars()
                .all()
            )

            # Delete only the records we successfully got locks for
            if stale_ids:
                await db.execute(
                    delete(models.ActiveQueueSession).where(
                        models.ActiveQueueSession.id.in_(stale_ids)
                    )
                )
            await db.commit()

    async def get_and_claim_work_units(self) -> dict[str, str]:
        """
        Get available work units that aren't being processed.
        Returns a dict mapping work_unit_key to aqs_id.
        """
        limit: int = max(0, self.workers - self.get_total_owned_work_units())
        if limit == 0:
            return {}
        async with tracked_db(
            "get_available_work_units"
        ) as db:  # Get number of available workers
            query = (
                select(models.QueueItem.work_unit_key)
                .outerjoin(
                    models.ActiveQueueSession,
                    models.QueueItem.work_unit_key
                    == models.ActiveQueueSession.work_unit_key,
                )
                .where(~models.QueueItem.processed)
                .where(models.QueueItem.work_unit_key.isnot(None))
                .where(models.ActiveQueueSession.work_unit_key.is_(None))
                .distinct()
                .limit(limit)
            )

            result = await db.execute(query)
            available_units = result.scalars().all()
            if not available_units:
                await db.commit()
                return {}

            claimed_mapping = await self.claim_work_units(db, available_units)
            await db.commit()

            return claimed_mapping

    async def claim_work_units(
        self, db: AsyncSession, work_unit_keys: Sequence[str]
    ) -> dict[str, str]:
        """
        Claim work units and return a mapping of work_unit_key to aqs_id.
        Returns only the work units that were successfully claimed.
        """
        values = [{"work_unit_key": key} for key in work_unit_keys]

        stmt = (
            insert(models.ActiveQueueSession)
            .values(values)
            .on_conflict_do_nothing()
            .returning(
                models.ActiveQueueSession.work_unit_key, models.ActiveQueueSession.id
            )
        )

        result = await db.execute(stmt)
        claimed_rows = result.all()
        claimed_mapping = {row[0]: row[1] for row in claimed_rows}
        logger.debug(
            f"Claimed {len(claimed_mapping)} work units: {list(claimed_mapping.keys())}"
        )
        return claimed_mapping

    async def polling_loop(self) -> None:
        """Main polling loop to find and process new work units"""
        logger.debug("Starting polling loop")
        try:
            while not self.shutdown_event.is_set():
                if self.queue_empty_flag.is_set():
                    # logger.debug("Queue empty flag set, waiting")
                    await asyncio.sleep(settings.DERIVER.POLLING_SLEEP_INTERVAL_SECONDS)
                    self.queue_empty_flag.clear()
                    continue

                # Check if we have capacity before querying
                if self.semaphore.locked():
                    # logger.debug("All workers busy, waiting")
                    await asyncio.sleep(settings.DERIVER.POLLING_SLEEP_INTERVAL_SECONDS)
                    continue

                try:
                    await self.cleanup_stale_work_units()
                    claimed_work_units = await self.get_and_claim_work_units()
                    if claimed_work_units:
                        for work_unit_key, aqs_id in claimed_work_units.items():
                            # Create a new task for processing this work unit
                            if not self.shutdown_event.is_set():
                                # Track worker ownership
                                worker_id = self.create_worker_id()
                                self.track_worker_work_unit(
                                    worker_id, work_unit_key, aqs_id
                                )

                                task: Task[None] = asyncio.create_task(
                                    self.process_work_unit(work_unit_key, worker_id)
                                )
                                self.add_task(task)
                    else:
                        self.queue_empty_flag.set()
                        await asyncio.sleep(
                            settings.DERIVER.POLLING_SLEEP_INTERVAL_SECONDS
                        )
                except Exception as e:
                    logger.exception("Error in polling loop")
                    if settings.SENTRY.ENABLED:
                        sentry_sdk.capture_exception(e)
                    # Note: rollback is handled by tracked_db dependency
                    await asyncio.sleep(settings.DERIVER.POLLING_SLEEP_INTERVAL_SECONDS)
        finally:
            logger.info("Polling loop stopped")

    ######################
    # Queue Worker Logic #
    ######################

<<<<<<< HEAD
    async def process_work_unit(self, work_unit_key: str):
=======
    @sentry_sdk.trace
    async def process_work_unit(self, work_unit_key: str, worker_id: str) -> None:
>>>>>>> f6520c1f
        """Process all messages for a specific work unit by routing to the correct handler."""
        logger.debug(
            f"Worker {worker_id} starting to process work unit {work_unit_key}"
        )
        async with self.semaphore:
            message_count = 0
            try:
                parsed_key = parse_work_unit_key(work_unit_key)
                task_type = parsed_key["task_type"]

                while not self.shutdown_event.is_set():
                    # Get worker ownership info for verification
                    ownership = self.worker_ownership.get(worker_id)
                    if not ownership or ownership.work_unit_key != work_unit_key:
                        logger.warning(
                            f"Worker {worker_id} lost ownership of work unit {work_unit_key}, stopping processing {work_unit_key}"
                        )
                        break

                    messages_to_process: list[QueueItem] = await self.get_message_batch(
                        task_type, work_unit_key, ownership.aqs_id
                    )
                    logger.debug(
                        f"Worker {worker_id} retrieved {len(messages_to_process)} messages for work unit {work_unit_key} (AQS ID: {ownership.aqs_id})"
                    )
                    if not messages_to_process:
                        logger.debug(
                            f"No more messages to process for work unit {work_unit_key} for worker {worker_id}"
                        )
                        break
                    try:
                        payloads = [msg.payload for msg in messages_to_process]
                        await process_items(task_type, payloads)
                    except Exception as e:
                        logger.error(
                            f"Error processing tasks for work unit {work_unit_key}: {e}",
                            exc_info=True,
                        )
                        if settings.SENTRY.ENABLED:
                            sentry_sdk.capture_exception(e)

                    await self.mark_messages_as_processed(
                        messages_to_process, work_unit_key
                    )
                    message_count += len(messages_to_process)

                    # Check for shutdown after processing each batch
                    if self.shutdown_event.is_set():
                        logger.debug(
                            "Shutdown requested, stopping processing for work unit %s",
                            work_unit_key,
                        )
                        break

            finally:
                # Remove work unit from active_queue_sessions when done
                ownership: WorkerOwnership | None = self.worker_ownership.get(worker_id)
                if ownership and ownership.work_unit_key == work_unit_key:
                    removed = await self._cleanup_work_unit(
                        ownership.aqs_id, work_unit_key
                    )
                else:
                    removed = False

                self.untrack_worker_work_unit(worker_id, work_unit_key)
                if removed and message_count > 0:
                    # Only publish webhook if we actually removed an active session
                    try:
                        from src.webhooks.events import (
                            QueueEmptyEvent,
                            publish_webhook_event,
                        )

                        parsed_key = parse_work_unit_key(work_unit_key)
                        if parsed_key["task_type"] in ["representation", "summary"]:
                            logger.debug(
                                f"Publishing queue.empty event for {work_unit_key}"
                            )
                            await publish_webhook_event(
                                QueueEmptyEvent(
                                    workspace_id=parsed_key["workspace_name"],
                                    queue_type=parsed_key["task_type"],
                                    session_id=parsed_key["session_name"],
                                    sender_name=parsed_key["sender_name"],
                                    observer_name=parsed_key["target_name"],
                                )
                            )
                        else:
                            logger.debug(
                                f"Skipping queue.empty event for webhook work unit {work_unit_key}"
                            )
                    except Exception:
                        logger.exception("Error triggering queue_empty webhook")
                else:
                    logger.debug(
                        f"Work unit {work_unit_key} already cleaned up by another worker, skipping webhook"
                    )

    @sentry_sdk.trace
    async def get_message_batch(
        self, task_type: str, work_unit_key: str, aqs_id: str
    ) -> list[QueueItem]:
        """
        Get a batch of unprocessed messages for a specific work unit ordered by id.
        For representation tasks, this will be a batch of messages up to REPRESENTATION_BATCH_MAX_TOKENS.
        For other tasks, it will be a single message.

        Args:
            task_type: The type of task to process
            work_unit_key: The key of the work unit to process
            aqs_id: The ID of the active queue session to process

        Returns:
            A list of QueueItem objects
        """
        async with tracked_db("get_message_batch") as db:
            # ActiveQueueSession conditions for worker ownership verification
            aqs_conditions = [
                models.ActiveQueueSession.work_unit_key == work_unit_key,
                models.ActiveQueueSession.id == aqs_id,
            ]

            if task_type != "representation":
                # For non-representation tasks, just get the next single message.
                query = (
                    select(models.QueueItem)
                    .join(
                        models.ActiveQueueSession,
                        models.QueueItem.work_unit_key
                        == models.ActiveQueueSession.work_unit_key,
                    )
                    .where(models.QueueItem.work_unit_key == work_unit_key)
                    .where(~models.QueueItem.processed)
                    .where(*aqs_conditions)
                    .order_by(models.QueueItem.id)
                    .limit(1)
                )
                result = await db.execute(query)
                messages = result.scalars().all()
            else:
                # For representation tasks, get a batch based on token count.
                # Always get at least the first message, then include additional messages
                # as long as cumulative token count stays within limit.
                # Join with messages table to get the actual token_count

                # Create CTE with row numbers and cumulative token counts
                cte = (
                    select(
                        models.QueueItem.id,
                        func.row_number()
                        .over(order_by=models.QueueItem.id)
                        .label("row_num"),
                        func.sum(models.Message.token_count)
                        .over(order_by=models.QueueItem.id)
                        .label("cumulative_token_count"),
                    )
                    .select_from(
                        models.QueueItem.__table__.join(
                            models.Message.__table__,
                            func.cast(
                                models.QueueItem.payload["message_id"].astext,
                                BigInteger,
                            )
                            == models.Message.id,
                        )
                    )
                    .where(models.QueueItem.work_unit_key == work_unit_key)
                    .where(~models.QueueItem.processed)
                    .order_by(models.QueueItem.id)
                    .cte()
                )

                # Select messages where either:
                # 1. It's the first message (row_num = 1), OR
                # 2. The cumulative token count is within the limit
                # Also ensure worker ownership verification by joining with ActiveQueueSession
                query = (
                    select(models.QueueItem)
                    .join(
                        models.ActiveQueueSession,
                        models.QueueItem.work_unit_key
                        == models.ActiveQueueSession.work_unit_key,
                    )
                    .where(
                        models.QueueItem.id.in_(
                            select(cte.c.id).where(
                                (cte.c.row_num == 1)
                                | (
                                    cte.c.cumulative_token_count
                                    <= settings.DERIVER.REPRESENTATION_BATCH_MAX_TOKENS
                                )
                            )
                        )
                    )
                    .where(*aqs_conditions)
                    .order_by(models.QueueItem.id)
                )

                result = await db.execute(query)
                messages = result.scalars().all()

            # Important: commit to avoid tracked_db's rollback expiring the instance
            # We rely on expire_on_commit=False to keep attributes accessible post-close
            await db.commit()
            return list(messages)

    async def mark_messages_as_processed(
        self, messages: list[QueueItem], work_unit_key: str
    ) -> None:
        if not messages:
            return
        async with tracked_db("process_message_batch") as db:
            message_ids = [msg.id for msg in messages]
            await db.execute(
                update(models.QueueItem)
                .where(models.QueueItem.id.in_(message_ids))
                .values(processed=True)
            )
            await db.execute(
                update(models.ActiveQueueSession)
                .where(models.ActiveQueueSession.work_unit_key == work_unit_key)
                .values(last_updated=func.now())
            )
            await db.commit()

    async def _cleanup_work_unit(
        self,
        aqs_id: str,
        work_unit_key: str,
    ) -> bool:
        """
        Clean up a specific work unit session by both work_unit_key and AQS ID.
        """
        async with tracked_db("cleanup_work_unit") as db:
            result = await db.execute(
                delete(models.ActiveQueueSession)
                .where(models.ActiveQueueSession.id == aqs_id)
                .where(models.ActiveQueueSession.work_unit_key == work_unit_key)
            )
            await db.commit()
            return result.rowcount > 0


async def main():
    logger.debug("Starting queue manager")
    manager = QueueManager()
    try:
        await manager.initialize()
    except Exception as e:
        logger.error(f"Error in main: {str(e)}")
        sentry_sdk.capture_exception(e)
    finally:
        logger.debug("Main function exiting")<|MERGE_RESOLUTION|>--- conflicted
+++ resolved
@@ -285,13 +285,7 @@
     ######################
     # Queue Worker Logic #
     ######################
-
-<<<<<<< HEAD
-    async def process_work_unit(self, work_unit_key: str):
-=======
-    @sentry_sdk.trace
     async def process_work_unit(self, work_unit_key: str, worker_id: str) -> None:
->>>>>>> f6520c1f
         """Process all messages for a specific work unit by routing to the correct handler."""
         logger.debug(
             f"Worker {worker_id} starting to process work unit {work_unit_key}"
