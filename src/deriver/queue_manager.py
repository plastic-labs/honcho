import asyncio
import signal
from asyncio import Task
from collections.abc import Sequence
from datetime import datetime, timedelta, timezone
from logging import getLogger
from typing import NamedTuple

import sentry_sdk
from dotenv import load_dotenv
from nanoid import generate as generate_nanoid
from sentry_sdk.integrations.asyncio import AsyncioIntegration
from sqlalchemy import BigInteger, and_, delete, select, update
from sqlalchemy.dialects.postgresql import insert
from sqlalchemy.ext.asyncio import AsyncSession
from sqlalchemy.sql import func

from src import models
from src.config import settings
from src.dependencies import tracked_db
from src.deriver.consumer import (
    process_item,
    process_representation_batch,
)
from src.dreamer.dream_scheduler import (
    DreamScheduler,
    get_dream_scheduler,
    set_dream_scheduler,
)
from src.models import QueueItem
from src.utils.work_unit import parse_work_unit_key
from src.webhooks.events import (
    QueueEmptyEvent,
    publish_webhook_event,
)

logger = getLogger(__name__)

load_dotenv(override=True)


class WorkerOwnership(NamedTuple):
    """Represents the instance of a work unit that a worker is processing."""

    work_unit_key: str
    aqs_id: str  # The ID of the ActiveQueueSession that the worker is processing


class QueueManager:
    def __init__(self):
        self.shutdown_event: asyncio.Event = asyncio.Event()
        self.active_tasks: set[asyncio.Task[None]] = set()
        self.worker_ownership: dict[str, WorkerOwnership] = {}
        self.queue_empty_flag: asyncio.Event = asyncio.Event()
        self._maintenance_task: asyncio.Task[None] | None = None

        # Initialize from settings
        self.workers: int = settings.DERIVER.WORKERS
        self.semaphore: asyncio.Semaphore = asyncio.Semaphore(self.workers)

        # Get or create the singleton dream scheduler
        existing_scheduler = get_dream_scheduler()
        if existing_scheduler is None:
            self.dream_scheduler: DreamScheduler = DreamScheduler()
            set_dream_scheduler(self.dream_scheduler)
        else:
            self.dream_scheduler = existing_scheduler

        # Initialize Sentry if enabled, using settings
        if settings.SENTRY.ENABLED:
            sentry_sdk.init(
                dsn=settings.SENTRY.DSN,
                enable_tracing=True,
                release=settings.SENTRY.RELEASE,
                environment=settings.SENTRY.ENVIRONMENT,
                traces_sample_rate=settings.SENTRY.TRACES_SAMPLE_RATE,
                profiles_sample_rate=settings.SENTRY.PROFILES_SAMPLE_RATE,
                integrations=[AsyncioIntegration()],
            )

    def add_task(self, task: asyncio.Task[None]) -> None:
        """Track a new task"""
        self.active_tasks.add(task)
        task.add_done_callback(self.active_tasks.discard)

    def track_worker_work_unit(
        self, worker_id: str, work_unit_key: str, aqs_id: str
    ) -> None:
        """Track a work unit owned by a specific worker"""
        self.worker_ownership[worker_id] = WorkerOwnership(work_unit_key, aqs_id)

    def untrack_worker_work_unit(self, worker_id: str, work_unit_key: str) -> None:
        """Remove a work unit from worker tracking"""
        ownership = self.worker_ownership.get(worker_id)
        if ownership and ownership.work_unit_key == work_unit_key:
            del self.worker_ownership[worker_id]

    def create_worker_id(self) -> str:
        """Generate a unique worker ID for this processing task"""
        return generate_nanoid()

    def get_total_owned_work_units(self) -> int:
        """Get the total number of work units owned by all workers"""
        return len(self.worker_ownership)

    async def initialize(self) -> None:
        """Setup signal handlers, initialize client, and start the main polling loop"""
        logger.debug(f"Initializing QueueManager with {self.workers} workers")

        # Set up signal handlers
        loop = asyncio.get_running_loop()
        signals = (signal.SIGTERM, signal.SIGINT)
        for sig in signals:
            loop.add_signal_handler(
                sig, lambda s=sig: asyncio.create_task(self.shutdown(s))
            )
        logger.debug("Signal handlers registered")

        # Start background maintenance loop
        try:
            self._maintenance_task = asyncio.create_task(self._maintenance_loop())
        except Exception:
            logger.exception("Failed to start maintenance loop")

        # Run the polling loop directly in this task
        logger.debug("Starting polling loop directly")
        try:
            await self.polling_loop()
        finally:
            await self.cleanup()

    async def shutdown(self, sig: signal.Signals) -> None:
        """Handle graceful shutdown"""
        logger.info(f"Received exit signal {sig.name}...")
        self.shutdown_event.set()

        # Cancel all pending dreams
        await self.dream_scheduler.shutdown()

        if self.active_tasks:
            logger.info(
                f"Waiting for {len(self.active_tasks)} active tasks to complete..."
            )
            await asyncio.gather(*self.active_tasks, return_exceptions=True)

    async def cleanup(self) -> None:
        """Clean up owned work units"""
        total_work_units = self.get_total_owned_work_units()
        if total_work_units > 0:
            logger.debug(f"Cleaning up {total_work_units} owned work units...")
            try:
                # Use the tracked_db dependency for transaction safety
                async with tracked_db("queue_cleanup") as db:
                    aqs_ids = [
                        ownership.aqs_id for ownership in self.worker_ownership.values()
                    ]
                    if aqs_ids:
                        await db.execute(
                            delete(models.ActiveQueueSession).where(
                                models.ActiveQueueSession.id.in_(aqs_ids)
                            )
                        )
                    await db.commit()
                    logger.info("Cleanup completed successfully")
            except Exception as e:
                logger.error(f"Error during cleanup: {str(e)}")
                if settings.SENTRY.ENABLED:
                    sentry_sdk.capture_exception(e)
            finally:
                self.worker_ownership.clear()

        # Cancel maintenance loop if running
        if self._maintenance_task is not None:
            from contextlib import suppress

            self._maintenance_task.cancel()
            with suppress(asyncio.CancelledError):
                await self._maintenance_task

    ##########################
    # Polling and Scheduling #
    ##########################

    async def cleanup_stale_work_units(self) -> None:
        """Clean up stale work units"""
        async with tracked_db("cleanup_stale_work_units") as db:
            cutoff = datetime.now(timezone.utc) - timedelta(
                minutes=settings.DERIVER.STALE_SESSION_TIMEOUT_MINUTES
            )

            stale_ids = (
                (
                    await db.execute(
                        select(models.ActiveQueueSession.id)
                        .where(models.ActiveQueueSession.last_updated < cutoff)
                        .order_by(models.ActiveQueueSession.last_updated)
                        .with_for_update(skip_locked=True)
                    )
                )
                .scalars()
                .all()
            )

            # Delete only the records we successfully got locks for
            if stale_ids:
                await db.execute(
                    delete(models.ActiveQueueSession).where(
                        models.ActiveQueueSession.id.in_(stale_ids)
                    )
                )
            await db.commit()

    async def get_and_claim_work_units(self) -> dict[str, str]:
        """
        Get available work units that aren't being processed.
        Returns a dict mapping work_unit_key to aqs_id.
        """
        limit: int = max(0, self.workers - self.get_total_owned_work_units())
        if limit == 0:
            return {}
        async with tracked_db(
            "get_available_work_units"
        ) as db:  # Get number of available workers
            query = (
                select(models.QueueItem.work_unit_key)
                .limit(limit)
                .outerjoin(
                    models.ActiveQueueSession,
                    models.QueueItem.work_unit_key
                    == models.ActiveQueueSession.work_unit_key,
                )
                .where(~models.QueueItem.processed)
                .where(models.QueueItem.work_unit_key.isnot(None))
                .where(models.ActiveQueueSession.work_unit_key.is_(None))
                .distinct()
            )

            result = await db.execute(query)
            available_units = result.scalars().all()
            if not available_units:
                await db.commit()
                return {}

            claimed_mapping = await self.claim_work_units(db, available_units)
            await db.commit()

            return claimed_mapping

    async def claim_work_units(
        self, db: AsyncSession, work_unit_keys: Sequence[str]
    ) -> dict[str, str]:
        """
        Claim work units and return a mapping of work_unit_key to aqs_id.
        Returns only the work units that were successfully claimed.
        """
        values = [{"work_unit_key": key} for key in work_unit_keys]

        stmt = (
            insert(models.ActiveQueueSession)
            .values(values)
            .on_conflict_do_nothing()
            .returning(
                models.ActiveQueueSession.work_unit_key, models.ActiveQueueSession.id
            )
        )

        result = await db.execute(stmt)
        claimed_rows = result.all()
        claimed_mapping = {row[0]: row[1] for row in claimed_rows}
        logger.debug(
            f"Claimed {len(claimed_mapping)} work units: {list(claimed_mapping.keys())}"
        )
        return claimed_mapping

    async def polling_loop(self) -> None:
        """Main polling loop to find and process new work units"""
        logger.debug("Starting polling loop")
        try:
            while not self.shutdown_event.is_set():
                if self.queue_empty_flag.is_set():
                    # logger.debug("Queue empty flag set, waiting")
                    await asyncio.sleep(settings.DERIVER.POLLING_SLEEP_INTERVAL_SECONDS)
                    self.queue_empty_flag.clear()
                    continue

                # Check if we have capacity before querying
                if self.semaphore.locked():
                    # logger.debug("All workers busy, waiting")
                    await asyncio.sleep(settings.DERIVER.POLLING_SLEEP_INTERVAL_SECONDS)
                    continue

                try:
                    await self.cleanup_stale_work_units()
                    claimed_work_units = await self.get_and_claim_work_units()
                    if claimed_work_units:
                        for work_unit_key, aqs_id in claimed_work_units.items():
                            # Create a new task for processing this work unit
                            if not self.shutdown_event.is_set():
                                # Track worker ownership
                                worker_id = self.create_worker_id()
                                self.track_worker_work_unit(
                                    worker_id, work_unit_key, aqs_id
                                )

                                task: Task[None] = asyncio.create_task(
                                    self.process_work_unit(work_unit_key, worker_id)
                                )
                                self.add_task(task)
                    else:
                        self.queue_empty_flag.set()
                        await asyncio.sleep(
                            settings.DERIVER.POLLING_SLEEP_INTERVAL_SECONDS
                        )
                except Exception as e:
                    logger.exception("Error in polling loop")
                    if settings.SENTRY.ENABLED:
                        sentry_sdk.capture_exception(e)
                    # Note: rollback is handled by tracked_db dependency
                    await asyncio.sleep(settings.DERIVER.POLLING_SLEEP_INTERVAL_SECONDS)
        finally:
            logger.info("Polling loop stopped")

    ######################
    # Queue Worker Logic #
    ######################

    async def cleanup_queue_items(self) -> None:
        """Delete processed queue items.
        Successfully processed queue items are deleted immediately,
        while errored queue items are deleted after retention window."""
        async with tracked_db("cleanup_queue_items") as db:
            now = datetime.now(timezone.utc)
            error_cutoff = now - timedelta(
                seconds=settings.DERIVER.QUEUE_ERROR_RETENTION_SECONDS
            )

            await db.execute(
                delete(models.QueueItem).where(
                    models.QueueItem.processed
                    & (
                        models.QueueItem.error.is_(None)
                        | (
                            models.QueueItem.error.is_not(None)
                            & (models.QueueItem.created_at < error_cutoff)
                        )
                    )
                )
            )
            await db.commit()

    async def _maintenance_loop(self) -> None:
        """Run periodic maintenance tasks on the queue."""
        try:
            while not self.shutdown_event.is_set():
                try:
                    await self.cleanup_queue_items()
                except Exception:
                    logger.exception("Error during maintenance cleanup")
                    if settings.SENTRY.ENABLED:
                        sentry_sdk.capture_exception()

                # Sleep until interval elapses or shutdown event is set
                try:
                    await asyncio.wait_for(
                        self.shutdown_event.wait(),
                        timeout=43200,  # 12 hours
                    )
                    break  # Shutdown event set
                except asyncio.TimeoutError:
                    # Timeout means it's time for next cleanup
                    pass
        except asyncio.CancelledError:
            logger.debug("Maintenance loop cancelled")
            raise

    async def _handle_processing_error(
        self,
        error: Exception,
        messages: list[QueueItem],
        work_unit_key: str,
        context: str,
    ) -> None:
        """
        Handle processing errors by marking messages as errored, logging, and forwarding to Sentry.
        We only mark the first message as errored so we don't potentially throw away a batch. This allows us
        to incrementally attempt to process the batch while still maintaining progress in a work unit.

        Args:
            error: The exception that occurred
            messages: The queue items that were being processed
            work_unit_key: The work unit key for the messages
            context: Context string describing what was being processed (e.g., "processing representation batch")
        """
        error_msg = f"{error.__class__.__name__}: {str(error)}"
        try:
            if messages:
                await self.mark_message_as_errored(
                    messages[0], work_unit_key, error_msg
                )
        except Exception as mark_error:
            logger.error(
                f"Failed to mark messages as errored for work unit {work_unit_key}: {mark_error}",
                exc_info=True,
            )

        logger.error(
            f"Error {context} for work unit {work_unit_key}: {error}",
            exc_info=True,
        )
        if settings.SENTRY.ENABLED:
            sentry_sdk.capture_exception(error)

    async def process_work_unit(self, work_unit_key: str, worker_id: str) -> None:
        """Process all messages for a specific work unit by routing to the correct handler."""
        logger.debug(f"Starting to process work unit {work_unit_key}")
        work_unit = parse_work_unit_key(work_unit_key)
        async with self.semaphore:
            message_count = 0
            messages_to_process: list[QueueItem] = []
            try:
                while not self.shutdown_event.is_set():
                    # Get worker ownership info for verification
                    ownership = self.worker_ownership.get(worker_id)
                    if not ownership or ownership.work_unit_key != work_unit_key:
                        logger.warning(
                            f"Worker {worker_id} lost ownership of work unit {work_unit_key}, stopping processing {work_unit_key}"
                        )
                        break
                    try:
                        if work_unit.task_type == "representation":
                            (
                                messages_context,
                                items_to_process,
                            ) = await self.get_message_batch(
                                work_unit.task_type, work_unit_key, ownership.aqs_id
                            )
                            logger.debug(
                                f"Worker {worker_id} retrieved {len(messages_context)} messages and {len(items_to_process)} queue items for work unit {work_unit_key} (AQS ID: {ownership.aqs_id})"
                            )
                            if not items_to_process:
                                logger.debug(
                                    f"No more queue items to process for work unit {work_unit_key} for worker {worker_id}"
                                )
                                break

                            # Build payloads from the unique messages context window
<<<<<<< HEAD
                            sender_name = parsed_key["sender_name"]
                            target_name = parsed_key["target_name"]

                            try:
                                await process_representation_batch(
                                    messages_context,
                                    sender_name=sender_name,
                                    target_name=target_name,
                                )
                                await self.mark_messages_as_processed(
                                    items_to_process, work_unit_key
                                )
                                message_count += len(items_to_process)
                            except Exception as e:
                                await self._handle_processing_error(
                                    e,
                                    items_to_process,
                                    work_unit_key,
                                    "processing representation batch",
                                )
=======
                            await process_representation_batch(
                                messages_context,
                                observer=work_unit.observer,
                                observed=work_unit.observed,
                            )

                            await self.mark_messages_as_processed(
                                items_to_process, work_unit_key
                            )
                            message_count += len(items_to_process)
>>>>>>> f988aae9

                        else:
                            messages_to_process = await self.get_next_message(
                                work_unit.task_type, work_unit_key, ownership.aqs_id
                            )
                            if not messages_to_process:
                                logger.debug(
                                    f"No more messages to process for work unit {work_unit_key} for worker {worker_id}"
                                )
                                break
<<<<<<< HEAD

                            try:
                                await process_item(
                                    task_type, messages_to_process[0].payload
                                )
                                await self.mark_messages_as_processed(
                                    messages_to_process, work_unit_key
                                )
                                message_count += len(messages_to_process)
                            except Exception as e:
                                await self._handle_processing_error(
                                    e,
                                    messages_to_process,
                                    work_unit_key,
                                    "processing message",
                                )
=======
                            await process_item(
                                work_unit.task_type, messages_to_process[0].payload
                            )
                            await self.mark_messages_as_processed(
                                messages_to_process, work_unit_key
                            )
                            message_count += len(messages_to_process)
>>>>>>> f988aae9

                    except Exception as e:
                        logger.error(
                            f"Error in processing loop for work unit {work_unit_key}: {e}",
                            exc_info=True,
                        )
                        if settings.SENTRY.ENABLED:
                            sentry_sdk.capture_exception(e)

                    # Check for shutdown after processing each batch
                    if self.shutdown_event.is_set():
                        logger.debug(
                            "Shutdown requested, stopping processing for work unit %s",
                            work_unit_key,
                        )
                        break

            finally:
                # Remove work unit from active_queue_sessions when done
                ownership: WorkerOwnership | None = self.worker_ownership.get(worker_id)
                if ownership and ownership.work_unit_key == work_unit_key:
                    removed = await self._cleanup_work_unit(
                        ownership.aqs_id, work_unit_key
                    )
                else:
                    removed = False

                self.untrack_worker_work_unit(worker_id, work_unit_key)
                if removed and message_count > 0:
                    # Only publish webhook if we actually removed an active session
                    try:
                        if work_unit.task_type in ["representation", "summary"]:
                            logger.debug(
                                f"Publishing queue.empty event for {work_unit_key}"
                            )
                            await publish_webhook_event(
                                QueueEmptyEvent(
                                    workspace_id=work_unit.workspace_name,
                                    queue_type=work_unit.task_type,
                                    session_id=work_unit.session_name,
                                    observer=work_unit.observer,
                                    observed=work_unit.observed,
                                )
                            )
                        else:
                            logger.debug(
                                f"Skipping queue.empty event for webhook work unit {work_unit_key}"
                            )
                    except Exception:
                        logger.exception("Error triggering queue_empty webhook")
                else:
                    logger.debug(
                        f"Work unit {work_unit_key} already cleaned up by another worker, skipping webhook"
                    )

    @sentry_sdk.trace
    async def get_next_message(
        self, task_type: str, work_unit_key: str, aqs_id: str
    ) -> list[QueueItem]:
        """Get the next message to process for a specific work unit."""
        if task_type == "representation":
            raise ValueError(
                "Representation tasks are not supported for get_next_message"
            )
        async with tracked_db("get_next_message") as db:
            # ActiveQueueSession conditions for worker ownership verification
            aqs_conditions = [
                models.ActiveQueueSession.work_unit_key == work_unit_key,
                models.ActiveQueueSession.id == aqs_id,
            ]

            # For non-representation tasks, just get the next single message.
            query = (
                select(models.QueueItem)
                .join(
                    models.ActiveQueueSession,
                    models.QueueItem.work_unit_key
                    == models.ActiveQueueSession.work_unit_key,
                )
                .where(models.QueueItem.work_unit_key == work_unit_key)
                .where(~models.QueueItem.processed)
                .where(*aqs_conditions)
                .order_by(models.QueueItem.id)
                .limit(1)
            )
            result = await db.execute(query)
            messages = result.scalars().all()

            # Important: commit to avoid tracked_db's rollback expiring the instance
            # We rely on expire_on_commit=False to keep attributes accessible post-close
            await db.commit()
            return list(messages)

    @sentry_sdk.trace
    async def get_message_batch(
        self,
        task_type: str,
        work_unit_key: str,
        aqs_id: str,
    ) -> tuple[list[models.Message], list[QueueItem]]:
        """
        Representation-only: returns a tuple of (messages_context, items_to_process).
        - messages_context: unique Message rows (conversation turns) forming the context window
        - items_to_process: QueueItems for the current work_unit_key within that window
        """
        if task_type != "representation":
            raise ValueError(
                "Non-representation tasks are not supported for get_message_batch"
            )
        async with tracked_db("get_message_batch") as db:
            # For representation tasks, get a batch based on token limit.
            # Step 1: Parse work_unit_key to get session context and focused sender
            parsed_key = parse_work_unit_key(work_unit_key)

            # Verify worker still owns the work_unit_key
            ownership_check = await db.execute(
                select(models.ActiveQueueSession.id)
                .where(models.ActiveQueueSession.work_unit_key == work_unit_key)
                .where(models.ActiveQueueSession.id == aqs_id)
            )
            if not ownership_check.scalar_one_or_none():
                # Worker lost ownership, return empty
                await db.commit()
                return [], []

            # Step 2: Build a single SQL query that:
            # 1. Finds the earliest unprocessed message for this work_unit_key
            # 2. Gets ALL messages from that point forward (for conversational context)
            # 3. Tracks cumulative tokens and focused sender position
            # 4. Returns empty if focused sender is beyond token limit
            # 5. Otherwise returns messages up to token limit + first focused sender message

            # Find the minimum message_id with an unprocessed queue item across the session
            min_unprocessed_message_id_subq = (
                select(func.min(models.Message.id))
                .select_from(models.QueueItem)
                .join(
                    models.Message,
                    func.cast(models.QueueItem.payload["message_id"].astext, BigInteger)
                    == models.Message.id,
                )
                .where(~models.QueueItem.processed)
                .where(models.Message.session_name == parsed_key.session_name)
                .where(models.Message.workspace_name == parsed_key.workspace_name)
                .where(models.QueueItem.work_unit_key == work_unit_key)
                .scalar_subquery()
            )

            # Build CTE with ALL messages starting from the earliest unprocessed message
            # This includes interleaving messages for conversational context
            cte = (
                select(
                    models.Message.id.label("message_id"),
                    models.Message.token_count.label("token_count"),
                    models.Message.peer_name.label("peer_name"),
                    func.sum(models.Message.token_count)
                    .over(order_by=models.Message.id)
                    .label("cumulative_token_count"),
                )
                .where(models.Message.session_name == parsed_key.session_name)
                .where(models.Message.workspace_name == parsed_key.workspace_name)
                .where(models.Message.id >= min_unprocessed_message_id_subq)
                .order_by(models.Message.id)
                .cte()
            )

            allowed_condition = (
                (
                    cte.c.cumulative_token_count
                    <= settings.DERIVER.REPRESENTATION_BATCH_MAX_TOKENS
                )
                | (
                    cte.c.message_id == min_unprocessed_message_id_subq
                )  # always include the first unprocessed message
            )

            query = (
                select(models.Message, models.QueueItem)
                .select_from(cte)
                .join(models.Message, models.Message.id == cte.c.message_id)
                .outerjoin(
                    models.QueueItem,
                    and_(
                        models.QueueItem.work_unit_key == work_unit_key,
                        ~models.QueueItem.processed,
                        func.cast(
                            models.QueueItem.payload["message_id"].astext, BigInteger
                        )
                        == models.Message.id,
                    ),
                )
                .where(allowed_condition)
                .order_by(models.Message.id, models.QueueItem.id)
            )

            result = await db.execute(query)
            rows = result.all()
            if not rows:
                await db.commit()
                return [], []

            messages_context: list[models.Message] = []
            items_to_process: list[QueueItem] = []
            seen_messages: set[int] = set()
            for m, qi in rows:
                if m.id not in seen_messages:
                    messages_context.append(m)
                    seen_messages.add(m.id)
                if qi is not None:
                    items_to_process.append(qi)

            if items_to_process:
                max_queue_item_message_id = max(
                    [qi.payload["message_id"] for qi in items_to_process]
                )
                messages_context = [  # remove any messages that are after the last message_id from queue items
                    m for m in messages_context if m.id <= max_queue_item_message_id
                ]

            await db.commit()

            return messages_context, items_to_process

    async def mark_messages_as_processed(
        self, messages: list[QueueItem], work_unit_key: str
    ) -> None:
        if not messages:
            return
        async with tracked_db("process_message_batch") as db:
            message_ids = [msg.id for msg in messages]
            await db.execute(
                update(models.QueueItem)
                .where(models.QueueItem.id.in_(message_ids))
                .where(models.QueueItem.work_unit_key == work_unit_key)
                .values(processed=True)
            )
            await db.execute(
                update(models.ActiveQueueSession)
                .where(models.ActiveQueueSession.work_unit_key == work_unit_key)
                .values(last_updated=func.now())
            )
            await db.commit()

    async def mark_message_as_errored(
        self, message: QueueItem, work_unit_key: str, error: str
    ) -> None:
        """Mark message as processed with an error"""
        if not message:
            return
        async with tracked_db("mark_message_as_errored") as db:
            await db.execute(
                update(models.QueueItem)
                .where(models.QueueItem.id == message.id)
                .where(models.QueueItem.work_unit_key == work_unit_key)
                .values(processed=True, error=error[:65535])  # Truncate to TEXT limit
            )
            await db.execute(
                update(models.ActiveQueueSession)
                .where(models.ActiveQueueSession.work_unit_key == work_unit_key)
                .values(last_updated=func.now())
            )
            await db.commit()

    async def _cleanup_work_unit(
        self,
        aqs_id: str,
        work_unit_key: str,
    ) -> bool:
        """
        Clean up a specific work unit session by both work_unit_key and AQS ID.
        """
        async with tracked_db("cleanup_work_unit") as db:
            result = await db.execute(
                delete(models.ActiveQueueSession)
                .where(models.ActiveQueueSession.id == aqs_id)
                .where(models.ActiveQueueSession.work_unit_key == work_unit_key)
            )
            await db.commit()
            return result.rowcount > 0


async def main():
    logger.debug("Starting queue manager")
    manager = QueueManager()
    try:
        await manager.initialize()
    except Exception as e:
        logger.error(f"Error in main: {str(e)}")
        sentry_sdk.capture_exception(e)
    finally:
        logger.debug("Main function exiting")<|MERGE_RESOLUTION|>--- conflicted
+++ resolved
@@ -443,16 +443,11 @@
                                 )
                                 break
 
-                            # Build payloads from the unique messages context window
-<<<<<<< HEAD
-                            sender_name = parsed_key["sender_name"]
-                            target_name = parsed_key["target_name"]
-
                             try:
                                 await process_representation_batch(
                                     messages_context,
-                                    sender_name=sender_name,
-                                    target_name=target_name,
+                                    observer=work_unit.observer,
+                                    observed=work_unit.observed,
                                 )
                                 await self.mark_messages_as_processed(
                                     items_to_process, work_unit_key
@@ -465,18 +460,6 @@
                                     work_unit_key,
                                     "processing representation batch",
                                 )
-=======
-                            await process_representation_batch(
-                                messages_context,
-                                observer=work_unit.observer,
-                                observed=work_unit.observed,
-                            )
-
-                            await self.mark_messages_as_processed(
-                                items_to_process, work_unit_key
-                            )
-                            message_count += len(items_to_process)
->>>>>>> f988aae9
 
                         else:
                             messages_to_process = await self.get_next_message(
@@ -487,11 +470,10 @@
                                     f"No more messages to process for work unit {work_unit_key} for worker {worker_id}"
                                 )
                                 break
-<<<<<<< HEAD
 
                             try:
                                 await process_item(
-                                    task_type, messages_to_process[0].payload
+                                    work_unit.task_type, messages_to_process[0].payload
                                 )
                                 await self.mark_messages_as_processed(
                                     messages_to_process, work_unit_key
@@ -504,15 +486,6 @@
                                     work_unit_key,
                                     "processing message",
                                 )
-=======
-                            await process_item(
-                                work_unit.task_type, messages_to_process[0].payload
-                            )
-                            await self.mark_messages_as_processed(
-                                messages_to_process, work_unit_key
-                            )
-                            message_count += len(messages_to_process)
->>>>>>> f988aae9
 
                     except Exception as e:
                         logger.error(
