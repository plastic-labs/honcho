--- conflicted
+++ resolved
@@ -10,11 +10,7 @@
 from inspect import cleandoc as c
 
 from src.utils.representation import Representation
-<<<<<<< HEAD
-from src.utils.work_unit import estimate_tokens
-=======
 from src.utils.tokens import estimate_tokens
->>>>>>> f988aae9
 
 
 def critical_analysis_prompt(
