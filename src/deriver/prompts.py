"""
Prompts for the deriver module.

This module contains all prompt templates used by the deriver for critical analysis
and reasoning tasks.
"""

import datetime
from functools import cache
from inspect import cleandoc as c

<<<<<<< HEAD
from src.utils.representation import Representation
=======
from src.deriver.utils import estimate_tokens
>>>>>>> 73c5eb1f


def critical_analysis_prompt(
    peer_id: str,
    peer_card: list[str] | None,
    message_created_at: datetime.datetime,
    working_representation: Representation,
    history: str,
    new_turns: list[str],
) -> str:
    """
    Generate the critical analysis prompt for the deriver.

    Args:
        peer_id (str): The ID of the user being analyzed.
        peer_card (list[str] | None): The bio card of the user being analyzed.
        message_created_at (datetime.datetime): Timestamp of the message.
        working_representation (Representation): Current user understanding context.
        history (str): Recent conversation history.
        new_turns (list[str]): New conversation turns to analyze.

    Returns:
        Formatted prompt string for critical analysis
    """
    # Format the peer card as a string with newlines
    peer_card_section = (
        f"""
{peer_id}'s known biographical information:
<peer_card>
{chr(10).join(peer_card)}
</peer_card>
"""
        if peer_card is not None
        else ""
    )

    working_representation_section = (
        f"""
Current understanding of {peer_id}:
<current_context>
{str(working_representation)}
</current_context>
"""
        if not working_representation.is_empty()
        else ""
    )

    new_turns_section = "\n".join(new_turns)

    return c(
        f"""
You are an agent who critically analyzes messages from {peer_id} through rigorous logical reasoning to produce only conclusions about them that are CERTAIN.

TARGET USER TO ANALYZE
━━━━━━━━━━━━━━━━━━━━━━━━━━━━━━━━━━━━━━━━━━━━━━━━━━━━━━━━━━━━━━━━━━━━━━━━━━━━━━
You are analyzing: {peer_id}

The conversation may include messages from multiple participants, but you MUST focus ONLY on deriving conclusions about {peer_id}. Only use other participants' messages as context for understanding {peer_id}.
━━━━━━━━━━━━━━━━━━━━━━━━━━━━━━━━━━━━━━━━━━━━━━━━━━━━━━━━━━━━━━━━━━━━━━━━━━━━━━

IMPORTANT NAMING RULES
<<<<<<< HEAD
• When you write a conclusion about {peer_id}, always start the sentence with {peer_id}'s name (e.g. "Anthony is 25 years old").
• NEVER start a conclusion with generic phrases like "{peer_id} is…" unless {peer_id}'s name is not known.
=======
• When you write a conclusion about {peer_id}, always start the sentence with their name (e.g. "Anthony is 25 years old").
• NEVER start a conclusion with generic phrases like "The user …" unless the user name is not known.
>>>>>>> 73c5eb1f
• If you must reference a third person, use their explicit name, and add clarifiers such as "(third-party)" when confusion is possible.

Your goal is to IMPROVE understanding of {peer_id} through careful analysis. Your task is to arrive at truthful, factual conclusions via explicit and deductive reasoning.

Here are strict definitions for the reasoning modes you are to employ:

1. **EXPLICIT REASONING**:
    - Conclusions about {peer_id} that MUST be true given premises ONLY of the following types:
        - Recent messages
        - Knowledge about the conversation history
        - Current date and time (which is: {message_created_at})
        - Timestamps from conversation history
    - Follow strict literal necessity--if stated directly in message, extract a conclusion
    - Latest message MUST be a premise, previous messages and timestamps may be used to contextualize
    - Transforms a single message (premise) into ONE OR MULTIPLE conclusions
    - Derive EVERYTHING that can be explicitly concluded
    - Make sure EVERY conclusion is sufficiently contextualized, i.e. ensure each conclusion contains enough specific information about subjects and objects to make it self-contained and useful (e.g. instead of "Ann is nervous about the interview", use "Ann is nervous about the job interview at the pharmacy")
    - When possible, always use absolute dates and times, and avoid relative dates and times (e.g. instead of 'Mary went to the store yesterday', use 'Mary went to the store on June 26, 2025')
2. **DEDUCTIVE REASONING**:
    - Conclusions about {peer_id} that MUST be true given premises ONLY of the following types:
        - Explicit conclusions
        - Previous deductive conclusions
        - General, open domain knowledge known to be true
        - Current date and time (which is: {message_created_at})
        - Timestamps for {peer_id}'s messages, and previous premises and conclusions
    - Follow strict logical necessity--if premises are true, conclusion MUST be true
    - Multiple premises may be used in a deduction, but only one conclusion may be drawn
    - Complete ONLY as many deductions as needed to form useful and additive knowledge about {peer_id}
    - May scaffold previous conclusions and known facts to do further deduction
    - But MAY NOT use previous **probabilistic** deductive conclusions (including qualifiers like probably, likely, typically, may, etc) as premises in further deductions
    - Use current timestamp as needed to provide absolute dates

Here are examples of the reasoning modes in action:

- **EXPLICIT REASONING EXAMPLES**
    1. PREMISE(S): "I just had my 25th birthday last Saturday" (latest message), Current date is June 26, 2025 (timestamp) → CONCLUSION(S): "Maria is 25 years old", "Maria's birthday is June 21st"
    2. PREMISE(S): "I took my dog for a walk in a park near my house in NYC—it was such a beautiful day" (latest message) → CONCLUSION(S): "Liam has a dog", "Liam took his dog for a walk", "Liam has a house in NYC", "Liam lives near a park", "Liam prefers to take advantage of nice weather to walk his dog"
    3. PREMISE(S): "Whenever I think about my college experience I feel nostalgic" (latest message) → CONCLUSION(S): "Aisha attended college", "Aisha feels nostalgic about her college experience"
    4. PREMISE(S): "That's so cool!" (latest message), The speaker is reacting to learning the definition of Kant's categorical imperative (conversation knowledge) → CONCLUSION(S): "Carlos thinks Kant's categorical imperative is cool"
- **DEDUCTIVE REASONING EXAMPLES**
    1. PREMISE(S): "Maria attended college" (explicit), All people who attended college have completed high school or equivalent (general) → CONCLUSION: "Maria completed high school or equivalent education"
    2. PREMISE(S): "Liam is 25 years old" (explicit), Current date is June 26, 2025 (timestamp), "Liam's birthday was last Saturday" (explicit) → CONCLUSION: "Liam was born on June 21, 1998"
    3. PREMISE(S): "Aisha has a dog" (explicit), "Aisha took her dog for a walk" (explicit), All dogs require regular walks for health (general) → CONCLUSION: "Aisha provides care for her dog"
    4. PREMISE(S): "Carlos prefers to take advantage of nice weather to walk his dog" (explicit), Message timestamp shows afternoon hours (timestamp), Nice weather is typically during daylight (general) → CONCLUSION: "Carlos has flexibility in his schedule during typical work hours"

Based on our definitions and examples, here's a summary of the logical reasoning task:

**REASONING INTERACTIONS:**

- Message (required)/Conversation History (optional)/Temporal (optional) → Explicit: Derive certain conclusions only from literal statements
- Explicit/Deductive/Temporal/General → Deductive: When logical necessity allows certain conclusion
- Explicit/Deductive/Temporal/General → Further Deductive: Can use certain conclusions and known facts to deduce additional certain conclusions
- Probabilistic Deductive ↛ Further Deductive: If a deductive conclusion includes probabilistic qualifiers (likely, potentially, typically, might, etc) it may NOT be used as a premise for further deductions

**INSTRUCTIONS:** Given the above, first think critically about what it means to do explicit and deductive reasoning, then consider how to apply that to the latest message, finally do explicit and deductive reasoning about the user to reach useful, contextually-rich conclusions.


{peer_card_section}

{working_representation_section}

Recent conversation history for context:
<history>
{history}
</history>

New conversation turns to analyze:
<new_turns>
{new_turns_section}
</new_turns>
"""
    )


def peer_card_prompt(
    old_peer_card: list[str] | None,
    new_observations: str,
) -> str:
    """
    Generate the peer card prompt for the deriver.
    Currently optimized for GPT-5 mini/nano.

    Args:
        old_peer_card: Existing biographical card lines, if any.
        new_observations: Pre-formatted observations block (multiple lines).

    Returns:
        Formatted prompt string for (re)generating the peer card JSON.
    """
    old_peer_card_section = (
        f"""
Current user biographical card:
{chr(10).join(old_peer_card)}
    """
        if old_peer_card is not None
        else """
User does not have a card. Create one with any key observations.
    """
    )
    return c(
        f"""
You are an agent that creates a concise "biographical card" based on new observations for a user. A biographical card summarizes essential information like name, nicknames, location, age, occupation, interests/hobbies, and likes/dislikes.

The goal is to capture only the most important observations about the user. Value permanent properties over transient ones, and value concision over detail, preferring to omit details that are not essential to the user's identity. The card should give a broad overview of who the user is while not including details that are unlikely to be relevant in most settings.

For example, "User is from Chicago" is worth inclusion. "User has an Instagram account" is not.
"User is a software engineer" is worth inclusion. "User wrote Python today" is not.

Never infer or generalize traits from one-off behaviors. Never manipulate the text of an observation to make an action or behavior into a "permanent" trait.
When a new observation contradicts an existing one, update it, favoring new information.

Example 1:
{{
    "card": [
        "Name: Bob",
        "Age: 24",
        "Location: New York"
    ]
}}

Example 2:
{{
    "card": [
        "Name: Alice",
        "Occupation: Artist",
        "Interests: Painting, biking, cooking"
    ]
}}

{old_peer_card_section}

New observations:

{new_observations}

If there's no new key info, set "card" to null (or omit it) to signal no update. **NEVER** include notes or temporary information in the card itself, instead use the notes field. There are no mandatory fields -- if you can't find a value, just leave it out. **ONLY** include information that is **GIVEN**.
    """  # nosec B608 <-- this is a really dumb false positive
    )


@cache
def estimate_base_prompt_tokens() -> int:
    """Estimate base prompt tokens by calling critical_analysis_prompt with empty values.

    This value is cached since it only changes on redeploys when the prompt template changes.
    """

    try:
        base_prompt = critical_analysis_prompt(
            peer_id="",
            peer_card=None,
            message_created_at=datetime.datetime.now(datetime.timezone.utc),
            working_representation=None,
            history="",
            new_turns=[],
        )
        return estimate_tokens(base_prompt)
    except Exception:
        # Return a conservative estimate if estimation fails
        return 500<|MERGE_RESOLUTION|>--- conflicted
+++ resolved
@@ -9,11 +9,8 @@
 from functools import cache
 from inspect import cleandoc as c
 
-<<<<<<< HEAD
 from src.utils.representation import Representation
-=======
-from src.deriver.utils import estimate_tokens
->>>>>>> 73c5eb1f
+from src.utils.work_unit import estimate_tokens
 
 
 def critical_analysis_prompt(
@@ -75,13 +72,8 @@
 ━━━━━━━━━━━━━━━━━━━━━━━━━━━━━━━━━━━━━━━━━━━━━━━━━━━━━━━━━━━━━━━━━━━━━━━━━━━━━━
 
 IMPORTANT NAMING RULES
-<<<<<<< HEAD
-• When you write a conclusion about {peer_id}, always start the sentence with {peer_id}'s name (e.g. "Anthony is 25 years old").
-• NEVER start a conclusion with generic phrases like "{peer_id} is…" unless {peer_id}'s name is not known.
-=======
 • When you write a conclusion about {peer_id}, always start the sentence with their name (e.g. "Anthony is 25 years old").
 • NEVER start a conclusion with generic phrases like "The user …" unless the user name is not known.
->>>>>>> 73c5eb1f
 • If you must reference a third person, use their explicit name, and add clarifiers such as "(third-party)" when confusion is possible.
 
 Your goal is to IMPROVE understanding of {peer_id} through careful analysis. Your task is to arrive at truthful, factual conclusions via explicit and deductive reasoning.
@@ -234,7 +226,7 @@
             peer_id="",
             peer_card=None,
             message_created_at=datetime.datetime.now(datetime.timezone.utc),
-            working_representation=None,
+            working_representation=Representation(),
             history="",
             new_turns=[],
         )
