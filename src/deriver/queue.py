import asyncio
import logging
import os
import signal
from logging import getLogger
from datetime import datetime, timedelta

import sentry_sdk
from dotenv import load_dotenv
from sentry_sdk.integrations.asyncio import AsyncioIntegration
from sqlalchemy import delete, insert, select, update
from sqlalchemy.exc import IntegrityError
from sqlalchemy.ext.asyncio import AsyncSession
from sqlalchemy.sql import func

from .. import models
from ..db import SessionLocal
from .consumer import process_item

<<<<<<< HEAD
logger = getLogger(__name__)
=======
logger = logging.getLogger(__name__)
>>>>>>> fffbcebf

load_dotenv()


class QueueManager:
    def __init__(self):
        self.shutdown_event = asyncio.Event()
        self.active_tasks: set[asyncio.Task] = set()
        self.owned_sessions: set[int] = set()
        self.queue_empty_flag = asyncio.Event()

        # Initialize from environment
        self.workers = int(os.getenv("DERIVER_WORKERS", 1))
        self.semaphore = asyncio.Semaphore(self.workers)

        # Initialize Sentry if enabled
        if os.getenv("SENTRY_ENABLED", "False").lower() == "true":
            sentry_sdk.init(
                dsn=os.getenv("SENTRY_DSN"),
                enable_tracing=True,
                traces_sample_rate=0.1,
                profiles_sample_rate=0.1,
                integrations=[AsyncioIntegration()],
            )

    def add_task(self, task: asyncio.Task):
        """Track a new task"""
        self.active_tasks.add(task)
        task.add_done_callback(self.active_tasks.discard)

    def track_session(self, session_id: int):
        """Track a new session owned by this process"""
        self.owned_sessions.add(session_id)

    def untrack_session(self, session_id: int):
        """Remove a session from tracking"""
        self.owned_sessions.discard(session_id)

    async def initialize(self):
        """Setup signal handlers and start the main polling loop"""
        logger.debug(f"Initializing QueueManager with {self.workers} workers")
        
        # Set up signal handlers
        loop = asyncio.get_running_loop()
        signals = (signal.SIGTERM, signal.SIGINT)
        for sig in signals:
            loop.add_signal_handler(
                sig, lambda s=sig: asyncio.create_task(self.shutdown(s))
            )
        logger.debug("Signal handlers registered")

        # Run the polling loop directly in this task
        logger.debug("Starting polling loop directly")
        try:
            await self.polling_loop()
        finally:
            await self.cleanup()

    async def shutdown(self, sig: signal.Signals):
        """Handle graceful shutdown"""
<<<<<<< HEAD
        logger.debug(f"Received exit signal {sig.name}...")
        self.shutdown_event.set()

        if self.active_tasks:
            logger.debug(f"Waiting for {len(self.active_tasks)} active tasks to complete...")
=======
        logger.info(f"Received exit signal {sig.name}...")
        self.shutdown_event.set()

        if self.active_tasks:
            logger.info(
                f"Waiting for {len(self.active_tasks)} active tasks to complete..."
            )
>>>>>>> fffbcebf
            await asyncio.gather(*self.active_tasks, return_exceptions=True)

    async def cleanup(self):
        """Clean up owned sessions"""
        if self.owned_sessions:
<<<<<<< HEAD
            logger.debug(f"Cleaning up {len(self.owned_sessions)} owned sessions...")
            async with SessionLocal() as db:
                await db.execute(
                    delete(models.ActiveQueueSession).where(
                        models.ActiveQueueSession.session_id.in_(self.owned_sessions)
=======
            logger.info(f"Cleaning up {len(self.owned_sessions)} owned sessions...")
            try:
                async with SessionLocal() as db:
                    await db.execute(
                        delete(models.ActiveQueueSession).where(
                            models.ActiveQueueSession.session_id.in_(
                                self.owned_sessions
                            )
                        )
>>>>>>> fffbcebf
                    )
                    await db.commit()
                    logger.info("Cleanup completed successfully")
            except Exception as e:
                logger.error(f"Error during cleanup: {str(e)}")
                if os.getenv("SENTRY_ENABLED", "False").lower() == "true":
                    sentry_sdk.capture_exception(e)

    ##########################
    # Polling and Scheduling #
    ##########################

    async def get_available_sessions(self, db: AsyncSession):
        """Get available sessions that aren't being processed"""
        # Clean up stale sessions
        five_minutes_ago = datetime.utcnow() - timedelta(minutes=5)
        await db.execute(
            delete(models.ActiveQueueSession).where(
                models.ActiveQueueSession.last_updated < five_minutes_ago
            )
        )

        # Get available sessions
        result = await db.execute(
            select(models.QueueItem.session_id)
            .outerjoin(
                models.ActiveQueueSession,
                models.QueueItem.session_id == models.ActiveQueueSession.session_id,
            )
            .where(models.QueueItem.processed == False)
            .where(
                models.ActiveQueueSession.session_id == None
            )  # Only sessions not in active_sessions
            .group_by(models.QueueItem.session_id)
            .limit(1)
        )
        return result.scalars().all()

    async def polling_loop(self):
        """Main polling loop to find and process new sessions"""
        logger.debug("Starting polling loop")
        try:
            while not self.shutdown_event.is_set():
                if self.queue_empty_flag.is_set():
                    # logger.debug("Queue empty flag set, waiting")
                    await asyncio.sleep(1)
                    self.queue_empty_flag.clear()
                    continue

                # Check if we have capacity before querying
                if self.semaphore.locked():
                    # logger.debug("All workers busy, waiting")
                    await asyncio.sleep(1)  # Wait before trying again
                    continue

                async with SessionLocal() as db:
                    try:
                        new_sessions = await self.get_available_sessions(db)

                        if new_sessions and not self.shutdown_event.is_set():
                            for session_id in new_sessions:
                                try:
                                    # Try to claim the session
                                    await db.execute(
                                        insert(models.ActiveQueueSession).values(
                                            session_id=session_id,
                                        )
                                    )
                                    await db.commit()

                                    # Track this session
                                    self.track_session(session_id)
                                    logger.debug(f"Claimed session {session_id} for processing")

                                    # Create a new task for processing this session
                                    if not self.shutdown_event.is_set():
                                        task = asyncio.create_task(
                                            self.process_session(session_id)
                                        )
                                        self.add_task(task)
                                except IntegrityError:
                                    await db.rollback()
                                    logger.debug(f"Failed to claim session {session_id}, already owned")
                        else:
                            self.queue_empty_flag.set()
                            await asyncio.sleep(1)
                    except Exception as e:
<<<<<<< HEAD
                        logger.error(f"Error in polling loop: {str(e)}")
                        sentry_sdk.capture_exception(e)
                        await db.rollback()
                        await asyncio.sleep(1)
        finally:
            logger.debug("Polling loop stopped")
=======
                        logger.error(f"Error in polling loop: {str(e)}", exc_info=True)
                        if os.getenv("SENTRY_ENABLED", "False").lower() == "true":
                            sentry_sdk.capture_exception(e)
                        await db.rollback()
                        await asyncio.sleep(1)
        finally:
            logger.info("Polling loop stopped")
>>>>>>> fffbcebf

    ######################
    # Queue Worker Logic #
    ######################

    @sentry_sdk.trace
    async def process_session(self, session_id: int):
        """Process all messages for a session"""
        logger.debug(f"Starting to process session {session_id}")
        async with self.semaphore:  # Hold the semaphore for the entire session duration
            async with SessionLocal() as db:
                try:
                    message_count = 0
                    while not self.shutdown_event.is_set():
                        message = await self.get_next_message(db, session_id)
                        if not message:
                            logger.debug(f"No more messages for session {session_id}")
                            break
                        
                        message_count += 1
                        logger.debug(f"Processing message {message.id} for session {session_id} (message {message_count})")
                        try:
                            logger.info(
                                f"Processing message {message.id} from session {session_id}"
                            )
                            await process_item(db, payload=message.payload)
<<<<<<< HEAD
                            logger.debug(f"Successfully processed message {message.id}")
                        except Exception as e:
                            logger.error(f"Error processing message {message.id}: {str(e)}")
                            sentry_sdk.capture_exception(e)
=======
                            logger.info(f"Successfully processed message {message.id}")
                        except Exception as e:
                            logger.error(
                                f"Error processing message {message.id}: {str(e)}",
                                exc_info=True,
                            )
                            if os.getenv("SENTRY_ENABLED", "False").lower() == "true":
                                sentry_sdk.capture_exception(e)
>>>>>>> fffbcebf
                        finally:
                            # Prevent malformed messages from stalling queue indefinitely
                            message.processed = True
                            await db.commit()
<<<<<<< HEAD
                            logger.debug(f"Marked message {message.id} as processed")
=======
                            logger.info(f"Marked message {message.id} as processed")
>>>>>>> fffbcebf

                        if self.shutdown_event.is_set():
                            logger.debug(f"Shutdown requested, stopping processing for session {session_id}")
                            break

                        # Update last_updated timestamp to show this session is still being processed
                        await db.execute(
                            update(models.ActiveQueueSession)
                            .where(models.ActiveQueueSession.session_id == session_id)
                            .values(last_updated=func.now())
                        )
                        await db.commit()
                    
                    logger.debug(f"Completed processing session {session_id}, processed {message_count} messages")
                finally:
                    # Remove session from active_sessions when done
                    logger.debug(f"Removing session {session_id} from active sessions")
                    await db.execute(
                        delete(models.ActiveQueueSession).where(
                            models.ActiveQueueSession.session_id == session_id
                        )
                    )
                    await db.commit()
                    self.untrack_session(session_id)

    @sentry_sdk.trace
    async def get_next_message(self, db: AsyncSession, session_id: int):
        """Get the next unprocessed message for a session"""
        result = await db.execute(
            select(models.QueueItem)
            .where(models.QueueItem.session_id == session_id)
            .where(models.QueueItem.processed == False)
            .order_by(models.QueueItem.id)
            .with_for_update(skip_locked=True)
            .limit(1)
        )
        return result.scalar_one_or_none()


async def main():
    logger.debug("Starting queue manager")
    manager = QueueManager()
    try:
        await manager.initialize()
    except Exception as e:
        logger.error(f"Error in main: {str(e)}")
        sentry_sdk.capture_exception(e)
    finally:
        logger.debug("Main function exiting")<|MERGE_RESOLUTION|>--- conflicted
+++ resolved
@@ -17,11 +17,7 @@
 from ..db import SessionLocal
 from .consumer import process_item
 
-<<<<<<< HEAD
 logger = getLogger(__name__)
-=======
-logger = logging.getLogger(__name__)
->>>>>>> fffbcebf
 
 load_dotenv()
 
@@ -82,13 +78,6 @@
 
     async def shutdown(self, sig: signal.Signals):
         """Handle graceful shutdown"""
-<<<<<<< HEAD
-        logger.debug(f"Received exit signal {sig.name}...")
-        self.shutdown_event.set()
-
-        if self.active_tasks:
-            logger.debug(f"Waiting for {len(self.active_tasks)} active tasks to complete...")
-=======
         logger.info(f"Received exit signal {sig.name}...")
         self.shutdown_event.set()
 
@@ -96,19 +85,11 @@
             logger.info(
                 f"Waiting for {len(self.active_tasks)} active tasks to complete..."
             )
->>>>>>> fffbcebf
             await asyncio.gather(*self.active_tasks, return_exceptions=True)
 
     async def cleanup(self):
         """Clean up owned sessions"""
         if self.owned_sessions:
-<<<<<<< HEAD
-            logger.debug(f"Cleaning up {len(self.owned_sessions)} owned sessions...")
-            async with SessionLocal() as db:
-                await db.execute(
-                    delete(models.ActiveQueueSession).where(
-                        models.ActiveQueueSession.session_id.in_(self.owned_sessions)
-=======
             logger.info(f"Cleaning up {len(self.owned_sessions)} owned sessions...")
             try:
                 async with SessionLocal() as db:
@@ -118,7 +99,6 @@
                                 self.owned_sessions
                             )
                         )
->>>>>>> fffbcebf
                     )
                     await db.commit()
                     logger.info("Cleanup completed successfully")
@@ -206,14 +186,6 @@
                             self.queue_empty_flag.set()
                             await asyncio.sleep(1)
                     except Exception as e:
-<<<<<<< HEAD
-                        logger.error(f"Error in polling loop: {str(e)}")
-                        sentry_sdk.capture_exception(e)
-                        await db.rollback()
-                        await asyncio.sleep(1)
-        finally:
-            logger.debug("Polling loop stopped")
-=======
                         logger.error(f"Error in polling loop: {str(e)}", exc_info=True)
                         if os.getenv("SENTRY_ENABLED", "False").lower() == "true":
                             sentry_sdk.capture_exception(e)
@@ -221,7 +193,6 @@
                         await asyncio.sleep(1)
         finally:
             logger.info("Polling loop stopped")
->>>>>>> fffbcebf
 
     ######################
     # Queue Worker Logic #
@@ -248,13 +219,7 @@
                                 f"Processing message {message.id} from session {session_id}"
                             )
                             await process_item(db, payload=message.payload)
-<<<<<<< HEAD
                             logger.debug(f"Successfully processed message {message.id}")
-                        except Exception as e:
-                            logger.error(f"Error processing message {message.id}: {str(e)}")
-                            sentry_sdk.capture_exception(e)
-=======
-                            logger.info(f"Successfully processed message {message.id}")
                         except Exception as e:
                             logger.error(
                                 f"Error processing message {message.id}: {str(e)}",
@@ -262,16 +227,11 @@
                             )
                             if os.getenv("SENTRY_ENABLED", "False").lower() == "true":
                                 sentry_sdk.capture_exception(e)
->>>>>>> fffbcebf
                         finally:
                             # Prevent malformed messages from stalling queue indefinitely
                             message.processed = True
                             await db.commit()
-<<<<<<< HEAD
                             logger.debug(f"Marked message {message.id} as processed")
-=======
-                            logger.info(f"Marked message {message.id} as processed")
->>>>>>> fffbcebf
 
                         if self.shutdown_event.is_set():
                             logger.debug(f"Shutdown requested, stopping processing for session {session_id}")
