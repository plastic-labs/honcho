import asyncio
import signal
<<<<<<< HEAD
from datetime import datetime, timedelta, timezone
=======
from collections.abc import Sequence
from dataclasses import dataclass
from datetime import UTC, datetime, timedelta
>>>>>>> 657feacc
from logging import getLogger

import sentry_sdk
from dotenv import load_dotenv
from sentry_sdk.integrations.asyncio import AsyncioIntegration
from sqlalchemy import delete, insert, select, update
from sqlalchemy.exc import IntegrityError
from sqlalchemy.ext.asyncio import AsyncSession
from sqlalchemy.sql import func

from src.config import settings

from .. import models
from ..dependencies import tracked_db
from .consumer import process_item

logger = getLogger(__name__)

load_dotenv(override=True)


@dataclass(frozen=True)
class WorkUnit:
    """
    Represents a unit of work in the queue system.

    A work unit is uniquely identified by the combination of session_id,
    sender_name, target_name, and task_type. This allows multiple workers
    to process different work units from the same session in parallel.
    """

    session_id: str
    sender_name: str
    target_name: str
    task_type: str

    def __str__(self) -> str:
        return f"({self.session_id}, {self.sender_name}, {self.target_name}, {self.task_type})"


class QueueManager:
    def __init__(self):
        self.shutdown_event = asyncio.Event()
        self.active_tasks: set[asyncio.Task] = set()
        self.owned_work_units: set[WorkUnit] = set()
        self.queue_empty_flag = asyncio.Event()

        # Initialize from settings
        self.workers = settings.DERIVER.WORKERS
        self.semaphore = asyncio.Semaphore(self.workers)

        # Initialize Sentry if enabled, using settings
        if settings.SENTRY.ENABLED:
            sentry_sdk.init(
                dsn=settings.SENTRY.DSN,
                enable_tracing=True,
                traces_sample_rate=settings.SENTRY.TRACES_SAMPLE_RATE,
                profiles_sample_rate=settings.SENTRY.PROFILES_SAMPLE_RATE,
                integrations=[AsyncioIntegration()],
            )

    def add_task(self, task: asyncio.Task):
        """Track a new task"""
        self.active_tasks.add(task)
        task.add_done_callback(self.active_tasks.discard)

    def track_work_unit(self, work_unit: WorkUnit):
        """Track a new work unit owned by this process"""
        self.owned_work_units.add(work_unit)

    def untrack_work_unit(self, work_unit: WorkUnit):
        """Remove a work unit from tracking"""
        self.owned_work_units.discard(work_unit)

    async def initialize(self):
        """Setup signal handlers and start the main polling loop"""
        logger.debug(f"Initializing QueueManager with {self.workers} workers")

        # Set up signal handlers
        loop = asyncio.get_running_loop()
        signals = (signal.SIGTERM, signal.SIGINT)
        for sig in signals:
            loop.add_signal_handler(
                sig, lambda s=sig: asyncio.create_task(self.shutdown(s))
            )
        logger.debug("Signal handlers registered")

        # Run the polling loop directly in this task
        logger.debug("Starting polling loop directly")
        try:
            await self.polling_loop()
        finally:
            await self.cleanup()

    async def shutdown(self, sig: signal.Signals):
        """Handle graceful shutdown"""
        logger.info(f"Received exit signal {sig.name}...")
        self.shutdown_event.set()

        if self.active_tasks:
            logger.info(
                f"Waiting for {len(self.active_tasks)} active tasks to complete..."
            )
            await asyncio.gather(*self.active_tasks, return_exceptions=True)

    async def cleanup(self):
        """Clean up owned work units"""
        if self.owned_work_units:
            logger.info(f"Cleaning up {len(self.owned_work_units)} owned work units...")
            try:
                # Use the tracked_db dependency for transaction safety
                async with tracked_db("queue_cleanup") as db:
                    for work_unit in self.owned_work_units:
                        await db.execute(
                            delete(models.ActiveQueueSession).where(
                                models.ActiveQueueSession.session_id
                                == work_unit.session_id,
                                models.ActiveQueueSession.sender_name
                                == work_unit.sender_name,
                                models.ActiveQueueSession.target_name
                                == work_unit.target_name,
                                models.ActiveQueueSession.task_type
                                == work_unit.task_type,
                            )
                        )
                    await db.commit()
                    logger.info("Cleanup completed successfully")
            except Exception as e:
                logger.error(f"Error during cleanup: {str(e)}")
                if settings.SENTRY.ENABLED:
                    sentry_sdk.capture_exception(e)

    ##########################
    # Polling and Scheduling #
    ##########################

<<<<<<< HEAD
    async def get_available_sessions(self, db: AsyncSession):
        """Get available sessions that aren't being processed"""
        # Clean up stale sessions
        stale_delta = timedelta(minutes=settings.DERIVER.STALE_SESSION_TIMEOUT_MINUTES)
        five_minutes_ago = datetime.now(timezone.utc) - stale_delta
=======
    async def get_available_work_units(self, db: AsyncSession) -> Sequence[WorkUnit]:
        """
        Get available work units that aren't being processed.
        Returns a list of WorkUnit objects.
        """
        # Clean up stale work units
        five_minutes_ago = datetime.now(UTC) - timedelta(minutes=5)
>>>>>>> 657feacc
        await db.execute(
            delete(models.ActiveQueueSession).where(
                models.ActiveQueueSession.last_updated < five_minutes_ago
            )
        )

        # Create the JSON path expressions once to ensure they're identical in SELECT and GROUP BY
        sender_name_expr = models.QueueItem.payload["sender_name"].astext
        target_name_expr = models.QueueItem.payload["target_name"].astext
        task_type_expr = models.QueueItem.payload["task_type"].astext

        # Get available work units by extracting sender_name, target_name, task_type from payload
        # We need to join with ActiveQueueSession to find units that aren't already being processed
        result = await db.execute(
            select(
                models.QueueItem.session_id,
                sender_name_expr.label("sender_name"),
                target_name_expr.label("target_name"),
                task_type_expr.label("task_type"),
            )
            .outerjoin(
                models.ActiveQueueSession,
                (models.QueueItem.session_id == models.ActiveQueueSession.session_id)
                & (sender_name_expr == models.ActiveQueueSession.sender_name)
                & (target_name_expr == models.ActiveQueueSession.target_name)
                & (task_type_expr == models.ActiveQueueSession.task_type),
            )
            .where(~models.QueueItem.processed)
            .where(
                models.ActiveQueueSession.id == None  # noqa: E711
            )  # Only work units not in active_queue_sessions
            .group_by(
                models.QueueItem.session_id,
                sender_name_expr,
                target_name_expr,
                task_type_expr,
            )
            .limit(self.workers)  # Process multiple work units in parallel
        )

        rows = result.fetchall()
        return [
            WorkUnit(
                session_id=row.session_id,
                sender_name=row.sender_name,
                target_name=row.target_name,
                task_type=row.task_type,
            )
            for row in rows
        ]

    async def polling_loop(self):
        """Main polling loop to find and process new work units"""
        logger.debug("Starting polling loop")
        try:
            while not self.shutdown_event.is_set():
                if self.queue_empty_flag.is_set():
                    # logger.debug("Queue empty flag set, waiting")
                    await asyncio.sleep(settings.DERIVER.POLLING_SLEEP_INTERVAL_SECONDS)
                    self.queue_empty_flag.clear()
                    continue

                # Check if we have capacity before querying
                if self.semaphore.locked():
                    # logger.debug("All workers busy, waiting")
                    await asyncio.sleep(settings.DERIVER.POLLING_SLEEP_INTERVAL_SECONDS)
                    continue

                # Use the dependency for transaction safety
                async with tracked_db("queue_polling_loop") as db:
                    try:
                        new_work_units = await self.get_available_work_units(db)

                        if new_work_units and not self.shutdown_event.is_set():
                            for work_unit in new_work_units:
                                try:
                                    # Try to claim the work unit
                                    await db.execute(
                                        insert(models.ActiveQueueSession).values(
                                            session_id=work_unit.session_id,
                                            sender_name=work_unit.sender_name,
                                            target_name=work_unit.target_name,
                                            task_type=work_unit.task_type,
                                        )
                                    )
                                    await db.commit()

                                    # Track this work unit
                                    self.track_work_unit(work_unit)
                                    logger.debug(
                                        f"Claimed work unit {work_unit} for processing"
                                    )

                                    # Create a new task for processing this work unit
                                    if not self.shutdown_event.is_set():
                                        task = asyncio.create_task(
                                            self.process_work_unit(work_unit)
                                        )
                                        self.add_task(task)
                                except IntegrityError:
                                    # Note: rollback is handled by tracked_db dependency
                                    logger.debug(
                                        f"Failed to claim work unit {work_unit}, already owned"
                                    )
                        else:
                            self.queue_empty_flag.set()
                            await asyncio.sleep(
                                settings.DERIVER.POLLING_SLEEP_INTERVAL_SECONDS
                            )
                    except Exception as e:
                        logger.exception("Error in polling loop")
                        if settings.SENTRY.ENABLED:
                            sentry_sdk.capture_exception(e)
                        # Note: rollback is handled by tracked_db dependency
                        await asyncio.sleep(
                            settings.DERIVER.POLLING_SLEEP_INTERVAL_SECONDS
                        )
        finally:
            logger.info("Polling loop stopped")

    ######################
    # Queue Worker Logic #
    ######################

    @sentry_sdk.trace
    async def process_work_unit(self, work_unit: WorkUnit):
        """Process all messages for a specific work unit"""
        logger.debug(f"Starting to process work unit {work_unit}")
        # Use the tracked_db dependency for transaction safety
        async with (
            self.semaphore,
            tracked_db("queue_process_work_unit") as db,
        ):  # Hold the semaphore for the entire work unit duration
            try:
                message_count = 0
                while not self.shutdown_event.is_set():
                    message = await self.get_next_message(db, work_unit)
                    if not message:
                        logger.debug(f"No more messages for work unit {work_unit}")
                        break

                    message_count += 1
                    logger.debug(
                        f"Processing message {message.id} for work unit {work_unit} (message {message_count})"
                    )
                    try:
                        logger.info(
                            f"Processing message {message.id} from work unit {work_unit}"
                        )
                        await process_item(db, payload=message.payload)
                        logger.debug(f"Successfully processed message {message.id}")
                    except Exception as e:
                        logger.error(
                            f"Error processing message {message.id}: {str(e)}",
                            exc_info=True,
                        )
                        if settings.SENTRY.ENABLED:
                            sentry_sdk.capture_exception(e)
                    finally:
                        # Prevent malformed messages from stalling queue indefinitely
                        message.processed = True
                        await db.commit()
                        logger.debug(f"Marked message {message.id} as processed")

                    if self.shutdown_event.is_set():
                        logger.debug(
                            f"Shutdown requested, stopping processing for work unit {work_unit}"
                        )
                        break

                    # Update last_updated timestamp to show this work unit is still being processed
                    await db.execute(
                        update(models.ActiveQueueSession)
                        .where(
                            models.ActiveQueueSession.session_id
                            == work_unit.session_id,
                            models.ActiveQueueSession.sender_name
                            == work_unit.sender_name,
                            models.ActiveQueueSession.target_name
                            == work_unit.target_name,
                            models.ActiveQueueSession.task_type == work_unit.task_type,
                        )
                        .values(last_updated=func.now())
                    )
                    await db.commit()

                logger.debug(
                    f"Completed processing work unit {work_unit}, processed {message_count} messages"
                )
            finally:
                # Remove work unit from active_queue_sessions when done
                logger.debug(f"Removing work unit {work_unit} from active sessions")
                await db.execute(
                    delete(models.ActiveQueueSession).where(
                        models.ActiveQueueSession.session_id == work_unit.session_id,
                        models.ActiveQueueSession.sender_name == work_unit.sender_name,
                        models.ActiveQueueSession.target_name == work_unit.target_name,
                        models.ActiveQueueSession.task_type == work_unit.task_type,
                    )
                )
                await db.commit()
                self.untrack_work_unit(work_unit)

    @sentry_sdk.trace
    async def get_next_message(self, db: AsyncSession, work_unit: WorkUnit):
        """Get the next unprocessed message for a specific work unit"""
        result = await db.execute(
            select(models.QueueItem)
            .where(models.QueueItem.session_id == work_unit.session_id)
            .where(
                models.QueueItem.payload["sender_name"].astext == work_unit.sender_name
            )
            .where(
                models.QueueItem.payload["target_name"].astext == work_unit.target_name
            )
            .where(models.QueueItem.payload["task_type"].astext == work_unit.task_type)
            .where(~models.QueueItem.processed)
            .order_by(models.QueueItem.id)
            .with_for_update(skip_locked=True)
            .limit(1)
        )
        return result.scalar_one_or_none()


async def main():
    logger.debug("Starting queue manager")
    manager = QueueManager()
    try:
        await manager.initialize()
    except Exception as e:
        logger.error(f"Error in main: {str(e)}")
        sentry_sdk.capture_exception(e)
    finally:
        logger.debug("Main function exiting")<|MERGE_RESOLUTION|>--- conflicted
+++ resolved
@@ -1,12 +1,8 @@
 import asyncio
 import signal
-<<<<<<< HEAD
-from datetime import datetime, timedelta, timezone
-=======
 from collections.abc import Sequence
 from dataclasses import dataclass
 from datetime import UTC, datetime, timedelta
->>>>>>> 657feacc
 from logging import getLogger
 
 import sentry_sdk
@@ -143,13 +139,6 @@
     # Polling and Scheduling #
     ##########################
 
-<<<<<<< HEAD
-    async def get_available_sessions(self, db: AsyncSession):
-        """Get available sessions that aren't being processed"""
-        # Clean up stale sessions
-        stale_delta = timedelta(minutes=settings.DERIVER.STALE_SESSION_TIMEOUT_MINUTES)
-        five_minutes_ago = datetime.now(timezone.utc) - stale_delta
-=======
     async def get_available_work_units(self, db: AsyncSession) -> Sequence[WorkUnit]:
         """
         Get available work units that aren't being processed.
@@ -157,7 +146,6 @@
         """
         # Clean up stale work units
         five_minutes_ago = datetime.now(UTC) - timedelta(minutes=5)
->>>>>>> 657feacc
         await db.execute(
             delete(models.ActiveQueueSession).where(
                 models.ActiveQueueSession.last_updated < five_minutes_ago
