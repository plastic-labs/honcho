import logging
import re
import uuid
from contextlib import asynccontextmanager

import sentry_sdk
from fastapi import APIRouter, FastAPI, Request
from fastapi.middleware.cors import CORSMiddleware
from fastapi.responses import JSONResponse
from fastapi_pagination import add_pagination
from sentry_sdk.integrations.fastapi import FastApiIntegration
from sentry_sdk.integrations.starlette import StarletteIntegration

from src.config import settings
from src.db import engine, request_context
from src.exceptions import HonchoException
from src.routers import (
    keys,
    messages,
    peers,
    sessions,
    workspaces,
)
from src.security import create_admin_jwt


def get_log_level() -> int:
    """
    Convert log level string from settings to logging module constant.

    Returns:
        int: The logging level constant (e.g., logging.INFO)
    """
    log_level_str = settings.LOG_LEVEL.upper()

    log_levels = {
        "CRITICAL": logging.CRITICAL,  # 50
        "ERROR": logging.ERROR,  # 40
        "WARNING": logging.WARNING,  # 30
        "INFO": logging.INFO,  # 20
        "DEBUG": logging.DEBUG,  # 10
        "NOTSET": logging.NOTSET,  # 0
    }

    return log_levels.get(log_level_str, logging.INFO)


# Configure logging
logging.basicConfig(
    level=get_log_level(),
    format="%(asctime)s - %(name)s - %(levelname)s - %(message)s",
)
logger = logging.getLogger(__name__)


# JWT Setup
async def setup_admin_jwt():
    token = create_admin_jwt()
    print(f"\n    ADMIN JWT: {token}\n")


# Sentry Setup
SENTRY_ENABLED = settings.SENTRY.ENABLED
if SENTRY_ENABLED:

    def before_send(event, hint):
        if "exc_info" in hint:
            exc_type, exc_value, _ = hint["exc_info"]
            # Filter out HonchoExceptions from being sent to Sentry
            if isinstance(exc_value, HonchoException):
                return None

        return event

    # Sentry SDK's default behavior:
    # - Captures INFO+ level logs as breadcrumbs
    # - Captures ERROR+ level logs as Sentry events
    #
    # For custom log levels, use the LoggingIntegration class:
    # sentry_sdk.init(..., integrations=[LoggingIntegration(level=logging.INFO, event_level=logging.ERROR)])
    sentry_sdk.init(
        dsn=settings.SENTRY.DSN,
        traces_sample_rate=settings.SENTRY.TRACES_SAMPLE_RATE,
        profiles_sample_rate=settings.SENTRY.PROFILES_SAMPLE_RATE,
        before_send=before_send,
        integrations=[
            StarletteIntegration(
                transaction_style="endpoint",
            ),
            FastApiIntegration(
                transaction_style="endpoint",
            ),
        ],
    )


@asynccontextmanager
async def lifespan(app: FastAPI):
    yield
    await engine.dispose()


app = FastAPI(
    lifespan=lifespan,
    servers=[
        {"url": "http://localhost:8000", "description": "Local Development Server"},
        {"url": "https://demo.honcho.dev", "description": "Demo Server"},
        {"url": "https://api.honcho.dev", "description": "Production SaaS Platform"},
    ],
    title="Honcho API",
    summary="The Identity Layer for the Agentic World",
    description="""Honcho is a platform for giving agents user-centric memory and social cognition""",
<<<<<<< HEAD
    version="1.1.1",
=======
    version="2.0.0",
>>>>>>> 657feacc
    contact={
        "name": "Plastic Labs",
        "url": "https://honcho.dev",
        "email": "hello@plasticlabs.ai",
    },
    license_info={
        "name": "GNU Affero General Public License v3.0",
        "identifier": "AGPL-3.0-only",
        "url": "https://github.com/plastic-labs/honcho/blob/main/LICENSE",
    },
)

origins = [
    "http://localhost",
    "http://127.0.0.1:8000",
    "https://demo.honcho.dev",
    "https://api.honcho.dev",
]

app.add_middleware(
    CORSMiddleware,
    allow_origins=origins,
    allow_credentials=True,
    allow_methods=["*"],
    allow_headers=["*"],
)

router = APIRouter(prefix="/apps/{app_id}/users/{user_id}")

add_pagination(app)

app.include_router(workspaces.router, prefix="/v1")
app.include_router(peers.router, prefix="/v1")
app.include_router(sessions.router, prefix="/v1")
app.include_router(messages.router, prefix="/v1")
app.include_router(keys.router, prefix="/v1")


# Global exception handlers
@app.exception_handler(HonchoException)
async def honcho_exception_handler(request: Request, exc: HonchoException):
    """Handle all Honcho-specific exceptions."""
    logger.error(f"{exc.__class__.__name__}: {exc.detail}", exc_info=exc)
    return JSONResponse(
        status_code=exc.status_code,
        content={"detail": exc.detail},
    )


@app.exception_handler(Exception)
async def global_exception_handler(request: Request, exc: Exception):
    """Handle all unhandled exceptions."""
    logger.error(f"Unhandled exception: {str(exc)}", exc_info=True)
    if SENTRY_ENABLED:
        sentry_sdk.capture_exception(exc)
    return JSONResponse(
        status_code=500,
        content={"detail": "An unexpected error occurred"},
    )


@app.middleware("http")
async def track_request(request: Request, call_next):
    if not settings.DB.TRACING:
        return await call_next(request)
    # Create a request ID that includes endpoint information
    endpoint = re.sub(r"/[A-Za-z0-9_-]{21}", "", request.url.path).replace("/", "_")
    request_id = f"{request.method}:{endpoint}:{str(uuid.uuid4())[:8]}"

    # Store in request state and context var
    request.state.request_id = request_id
    token = request_context.set(f"api:{request_id}")

    try:
        return await call_next(request)
    finally:
        request_context.reset(token)<|MERGE_RESOLUTION|>--- conflicted
+++ resolved
@@ -110,11 +110,7 @@
     title="Honcho API",
     summary="The Identity Layer for the Agentic World",
     description="""Honcho is a platform for giving agents user-centric memory and social cognition""",
-<<<<<<< HEAD
-    version="1.1.1",
-=======
-    version="2.0.0",
->>>>>>> 657feacc
+    version="2.0.1",
     contact={
         "name": "Plastic Labs",
         "url": "https://honcho.dev",
