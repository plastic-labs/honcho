import asyncio
import json
import logging
import os
from typing import Any, Optional

import sentry_sdk
from anthropic import MessageStreamManager
from langfuse.decorators import langfuse_context, observe
from sentry_sdk.ai.monitoring import ai_track
from sqlalchemy import select
from sqlalchemy.ext.asyncio import AsyncSession

from src import crud, models, schemas
from src.config import settings
from src.dependencies import tracked_db
from src.deriver.tom import get_tom_inference
from src.deriver.tom.embeddings import CollectionEmbeddingStore
from src.deriver.tom.long_term import get_user_representation_long_term
from src.utils import history, parse_xml_content
from src.utils.model_client import ModelClient, ModelProvider

# Configure logging
logger = logging.getLogger(__name__)

<<<<<<< HEAD
USER_REPRESENTATION_METAMESSAGE_TYPE = (
    settings.AGENT.USER_REPRESENTATION_METAMESSAGE_TYPE
)

=======
DEF_DIALECTIC_PROVIDER = ModelProvider.ANTHROPIC
DEF_DIALECTIC_MODEL = "claude-3-7-sonnet-20250219"

DEF_QUERY_GENERATION_PROVIDER = ModelProvider.GROQ
DEF_QUERY_GENERATION_MODEL = "llama-3.1-8b-instant"
>>>>>>> 657feacc
QUERY_GENERATION_SYSTEM = """Given this query about a user, generate 3 focused search queries that would help retrieve relevant facts about the user.
    Each query should focus on a specific aspect related to the original query, rephrased to maximize semantic search effectiveness.
    For example, if the original query asks "what does the user like to eat?", generated queries might include "user's food preferences", "user's favorite cuisine", etc.
    
    Format your response as a JSON array of strings, with each string being a search query. 
    Respond only in valid JSON, without markdown formatting or quotes, and nothing else.
    Example:
    ["query about interests", "query about personality", "query about experiences"]"""


class Dialectic:
    def __init__(self, agent_input: str, user_representation: str, chat_history: str):
        self.agent_input = agent_input
        self.user_representation = user_representation
        self.chat_history = chat_history
        self.client = ModelClient(
            provider=ModelProvider(settings.LLM.DIALECTIC_PROVIDER),
            model=settings.LLM.DIALECTIC_MODEL,
        )
        self.system_prompt = """You are operating as a context service that helps maintain psychological understanding of users across applications. Alongside a query, you'll receive: 1) previously collected psychological context about the user that I've maintained, 2) a series of long-term facts about the user, and 3) their current conversation/interaction from the requesting application. Your goal is to analyze this information and provide theory-of-mind insights that help applications personalize their responses.  Please respond in a brief, matter-of-fact, and appropriate manner to convey as much relevant information to the application based on its query and the user's most recent message. You are encouraged to provide any context from the provided resources that helps provide a more complete or nuanced understanding of the user, as long as it is somewhat relevant to the query. If the context provided doesn't help address the query, write absolutely NOTHING but "None"."""

    @ai_track("Dialectic Call")
    @observe()
    async def call(self):
        with sentry_sdk.start_transaction(
            op="dialectic-inference", name="Dialectic API Response"
        ):
            logger.debug(
                f"Starting call() method with query length: {len(self.agent_input)}"
            )
            call_start = asyncio.get_event_loop().time()

            prompt = f"""
            <query>{self.agent_input}</query>
            <context>{self.user_representation}</context>
            <conversation_history>{self.chat_history}</conversation_history>
            """
            logger.debug(
                f"Prompt constructed with context length: {len(self.user_representation)} chars"
            )

            # Create a properly formatted message
            message: dict[str, Any] = {"role": "user", "content": prompt}

            # Generate the response
            logger.debug("Calling model for generation")
            model_start = asyncio.get_event_loop().time()
            response = await self.client.generate(
                messages=[message],
                system=self.system_prompt,
                max_tokens=settings.LLM.DEFAULT_MAX_TOKENS,
            )
            model_time = asyncio.get_event_loop().time() - model_start
            logger.debug(
                f"Model response received in {model_time:.2f}s: {len(response)} chars"
            )

            total_time = asyncio.get_event_loop().time() - call_start
            logger.debug(f"call() completed in {total_time:.2f}s")
            return [{"text": response}]

    @ai_track("Dialectic Call")
    @observe()
    async def stream(self):
        with sentry_sdk.start_transaction(
            op="dialectic-inference", name="Dialectic API Response"
        ):
            logger.debug(
                f"Starting stream() method with query length: {len(self.agent_input)}"
            )
            stream_start = asyncio.get_event_loop().time()

            prompt = f"""
            <query>{self.agent_input}</query>
            <context>{self.user_representation}</context>
            <conversation_history>{self.chat_history}</conversation_history> 
            """
            logger.debug(
                f"Prompt constructed with context length: {len(self.user_representation)} chars"
            )

            # Create a properly formatted message
            message: dict[str, Any] = {"role": "user", "content": prompt}

            # Stream the response
            logger.debug("Calling model for streaming")
            model_start = asyncio.get_event_loop().time()
            stream = await self.client.stream(
                messages=[message],
                system=self.system_prompt,
                max_tokens=settings.LLM.DEFAULT_MAX_TOKENS,
            )

            stream_setup_time = asyncio.get_event_loop().time() - model_start
            logger.debug(f"Stream started in {stream_setup_time:.2f}s")

            total_time = asyncio.get_event_loop().time() - stream_start
            logger.debug(f"stream() setup completed in {total_time:.2f}s")
            return stream


@observe()
async def chat(
    workspace_name: str,
    peer_name: str,
    session_name: str | None,
    queries: str | list[str],
    stream: bool = False,
) -> schemas.DialecticResponse | MessageStreamManager:
    """
    Chat with the Dialectic API using on-demand user representation generation.

    This function:
    1. Sets up resources needed (embedding store, latest message ID)
    2. Runs two parallel processes:
       - Retrieves long-term facts from the vector store based on the query
       - Gets recent chat history and runs ToM inference
    3. Combines both into a fresh user representation
    4. Uses this representation to answer the query
    5. Saves the representation for future use

    Args:
        workspace_name: The workspace name
        peer_name: The peer name
        session_name: The session name. If None, this queries the global representation.
        queries: The queries to ask the Dialectic API
        stream: Whether to stream the response

    Returns:
        Either a string or a stream of messages from the LLM provider, depending on the stream flag
    """
    # Format the query string
    questions = [queries] if isinstance(queries, str) else queries
    final_query = "\n".join(questions) if len(questions) > 1 else questions[0]

    logger.debug(f"Received query: {final_query} for session {session_name}")
    logger.debug("Starting on-demand user representation generation")

    start_time = asyncio.get_event_loop().time()

    # Setup phase - create resources we'll need for all operations

    # 1. Fetch latest peer message & chat history
    async with tracked_db("chat.load_history") as db_history:
        stmt = (
            select(models.Message)
            .where(models.Message.workspace_name == workspace_name)
            .where(models.Message.peer_name == peer_name)
            .order_by(models.Message.id.desc())
            .limit(1)
        )
        if session_name:
            stmt = stmt.where(models.Message.session_name == session_name)
        latest_messages = await db_history.execute(stmt)
        latest_message = latest_messages.scalar_one_or_none()
        latest_message_id = latest_message.public_id if latest_message else None
        if session_name:
            chat_history = await history.get_summarized_history(
                db_history,
                workspace_name,
                session_name,
                peer_name,
                summary_type=history.SummaryType.SHORT,
            )
            if not chat_history:
                logger.warning(f"No chat history found for session {session_name}")
                chat_history = (
                    f"someone asked this about the user's message: {final_query}"
                )
            logger.debug(
                f"Workspace: {workspace_name}, Peer: {peer_name}, Session: {session_name}"
            )
        else:
            chat_history = ""
        logger.debug("Retrieved chat history: %s lines", len(chat_history.split("\n")))

    # Run short-term inference and long-term facts in parallel
    async def fetch_long_term():
        async with tracked_db("chat.get_collection") as db_embed:
            name = "global_representation" if session_name is None else ""
            collection = await crud.get_or_create_collection(
                db_embed, workspace_name, peer_name, collection_name=name
            )
            collection_name = collection.name  # Extract the ID while session is active
        facts = await get_long_term_facts(
            final_query, workspace_name, peer_name, collection_name
        )
        return facts

    long_term_task = asyncio.create_task(fetch_long_term())
    short_term_task = asyncio.create_task(run_tom_inference(chat_history))

    facts, tom_inference = await asyncio.gather(long_term_task, short_term_task)
    logger.debug(f"Retrieved {len(facts)} facts from long-term memory")
    logger.debug(f"TOM inference completed with {len(tom_inference)} characters")

    # Generate a fresh user representation
    logger.debug("Generating user representation")
    async with tracked_db("chat.generate_user_representation") as db_rep:
        user_representation = await generate_user_representation(
            workspace_name,
            peer_name,
            session_name,
            chat_history=chat_history,
            tom_inference=tom_inference,
            facts=facts,
            db=db_rep,
            message_id=latest_message_id,
            with_inference=False,
        )
    logger.debug(
        f"User representation generated: {len(user_representation)} characters"
    )

    # Create a Dialectic chain with the fresh user representation
    chain = Dialectic(
        agent_input=final_query,
        user_representation=user_representation,
        chat_history=chat_history,
    )

    generation_time = asyncio.get_event_loop().time() - start_time
    logger.debug(f"User representation generation completed in {generation_time:.2f}s")

    langfuse_context.update_current_trace(
        session_id=session_name,
        user_id=peer_name,
        release=os.getenv("SENTRY_RELEASE"),
        metadata={"environment": os.getenv("SENTRY_ENVIRONMENT")},
    )

    # Use streaming or non-streaming response based on the request
    logger.debug(f"Calling Dialectic with streaming={stream}")
    query_start_time = asyncio.get_event_loop().time()
    if stream:
        response_stream = await chain.stream()
        logger.debug(
            f"Dialectic stream started after {asyncio.get_event_loop().time() - query_start_time:.2f}s"
        )
        return response_stream

    response = await chain.call()
    query_time = asyncio.get_event_loop().time() - query_start_time
    total_time = asyncio.get_event_loop().time() - start_time
    logger.debug(
        f"Dialectic response received in {query_time:.2f}s (total: {total_time:.2f}s)"
    )
    return schemas.DialecticResponse(content=response[0]["text"])


async def get_long_term_facts(
    query: str,
    workspace_name: str,
    peer_name: str,
    collection_name: str,
) -> list[str]:
    """
    Generate queries based on the dialectic query and retrieve relevant facts.

    Args:
        query: The user query
        workspace_name: The workspace name
        peer_name: The peer name
        collection_name: The collection name

    Returns:
        List of retrieved facts
    """
    logger.debug(f"Starting fact retrieval for query: {query}")
    fact_start_time = asyncio.get_event_loop().time()

    # Generate multiple queries for the semantic search
    logger.debug("Generating semantic queries")
    search_queries = await generate_semantic_queries(query)
    logger.debug(f"Generated {len(search_queries)} semantic queries: {search_queries}")

    # Create a list of coroutines, one for each query
    async def execute_query(i: int, search_query: str) -> list[str]:
        logger.debug(f"Starting query {i + 1}/{len(search_queries)}: {search_query}")
        query_start = asyncio.get_event_loop().time()
        query_embedding_store = CollectionEmbeddingStore(
            workspace_name=workspace_name,
            peer_name=peer_name,
            collection_name=collection_name,
        )
        facts = await query_embedding_store.get_relevant_facts(
            search_query,
            top_k=settings.AGENT.SEMANTIC_SEARCH_TOP_K,
            max_distance=settings.AGENT.SEMANTIC_SEARCH_MAX_DISTANCE,
        )
        query_time = asyncio.get_event_loop().time() - query_start
        logger.debug(f"Query {i + 1} retrieved {len(facts)} facts in {query_time:.2f}s")
        return facts

    # Execute all queries in parallel
    query_tasks = [
        execute_query(i, search_query) for i, search_query in enumerate(search_queries)
    ]
    all_facts_lists = await asyncio.gather(*query_tasks)

    # Combine all facts into a single set to remove duplicates
    retrieved_facts = set()
    for facts in all_facts_lists:
        retrieved_facts.update(facts)

    total_time = asyncio.get_event_loop().time() - fact_start_time
    logger.debug(
        f"Total fact retrieval completed in {total_time:.2f}s with {len(retrieved_facts)} unique facts"
    )
    return list(retrieved_facts)


async def run_tom_inference(chat_history: str) -> str:
    """
    Run ToM inference on chat history.

    Args:
        chat_history: The chat history

    Returns:
        The ToM inference
    """
    # Run ToM inference
    logger.debug("Running ToM inference")
    tom_start_time = asyncio.get_event_loop().time()

    # Get chat history length to determine if this is a new conversation
    tom_inference_response = await get_tom_inference(
<<<<<<< HEAD
        chat_history,
        session_id,
        method=settings.AGENT.TOM_INFERENCE_METHOD,
        user_representation="",
=======
        chat_history, user_representation="", method="single_prompt"
>>>>>>> 657feacc
    )

    # Extract the prediction from the response
    tom_time = asyncio.get_event_loop().time() - tom_start_time

    logger.debug(f"ToM inference completed in {tom_time:.2f}s")
    prediction = parse_xml_content(tom_inference_response, "prediction")
    logger.debug(f"Prediction length: {len(prediction)} characters")

    return prediction


async def generate_semantic_queries(query: str) -> list[str]:
    """
    Generate multiple semantically relevant queries based on the original query using LLM.
    This helps retrieve more diverse and relevant facts from the vector store.

    Args:
        query: The original dialectic query

    Returns:
        A list of semantically relevant queries
    """
    logger.debug(f"Generating semantic queries from: {query}")
    query_start = asyncio.get_event_loop().time()

    logger.debug("Calling LLM for query generation")
    llm_start = asyncio.get_event_loop().time()

    try:
        provider = ModelProvider(settings.LLM.QUERY_GENERATION_PROVIDER)
    except ValueError as e:
        logger.error(
            f"Invalid query-generation provider '{settings.LLM.QUERY_GENERATION_PROVIDER}': {e}"
        )
        raise

    # Create a new model client
    client = ModelClient(
        provider=provider,
        model=settings.LLM.QUERY_GENERATION_MODEL,
    )

    # Prepare the messages for Anthropic
    messages: list[dict[str, Any]] = [{"role": "user", "content": query}]

    # Generate the response
    try:
        result = await client.generate(
            messages=messages,
            system=QUERY_GENERATION_SYSTEM,
            max_tokens=settings.LLM.DEFAULT_MAX_TOKENS,
            use_caching=True,  # Likely not caching because the system prompt is under 1000 tokens
        )
        llm_time = asyncio.get_event_loop().time() - llm_start
        logger.debug(f"LLM response received in {llm_time:.2f}s: {result[:100]}...")

        # Parse the JSON response to get a list of queries
        try:
            queries = json.loads(result)
            if not isinstance(queries, list):
                # Fallback if response is not a valid list
                logger.debug("LLM response not a list, using as single query")
                queries = [result]
        except json.JSONDecodeError:
            # Fallback if response is not valid JSON
            logger.debug("Failed to parse JSON response, using raw response as query")
            queries = [query]  # Fall back to the original query

        # Ensure we always include the original query
        if query not in queries:
            logger.debug("Adding original query to results")
            queries.append(query)

        total_time = asyncio.get_event_loop().time() - query_start
        logger.debug(f"Generated {len(queries)} queries in {total_time:.2f}s")

        return queries
    except Exception as e:
        logger.error(f"Error during API call: {str(e)}")
        raise


async def generate_user_representation(
    workspace_name: str,
    peer_name: str,
    session_name: str | None,
    chat_history: str,
    tom_inference: str,
    facts: list[str],
    db: AsyncSession,
    message_id: Optional[str] = None,
    with_inference: bool = False,
) -> str:
    """
    Generate a user representation by combining long-term facts and short-term context.
    Save it to peer metadata if no session is provided (global-level), or save it to
    session-peers table metadata if a session is provided (local-level).
    If session-level, uses existing representations from the same session for continuity.

    Returns:
        The generated user representation.
    """
    logger.debug("Starting user representation generation")
    rep_start_time = asyncio.get_event_loop().time()

    if with_inference:
        latest_representation = await crud.get_working_representation(
            db, workspace_name, peer_name, session_name
        )

        logger.debug(
            f"Found previous representation: {len(latest_representation)} characters"
        )
        logger.debug(f"Using {len(facts)} facts for representation")

        # Generate the new user representation
        logger.debug("Calling get_user_representation")
        gen_start_time = asyncio.get_event_loop().time()
        user_representation_response = await get_user_representation_long_term(
            chat_history=chat_history,
            facts=facts,
            user_representation=latest_representation,
            tom_inference=tom_inference,
        )
        gen_time = asyncio.get_event_loop().time() - gen_start_time
        logger.debug(f"get_user_representation completed in {gen_time:.2f}s")

        # Extract the representation from the response
        representation = parse_xml_content(
            user_representation_response, "representation"
        )
        logger.debug(f"Extracted representation: {len(representation)} characters")
    else:
        representation = f"""
PREDICTION ABOUT THE USER'S CURRENT MENTAL STATE:
{tom_inference}

RELEVANT LONG-TERM FACTS ABOUT THE USER:
{facts}
"""
    logger.debug(f"Representation: {representation}")
    # If message_id is provided, save the representation as metadata
    if not representation:
        logger.debug("Empty representation, skipping save")
    elif not message_id:
        logger.debug("No message_id, skipping save")
    else:
        logger.debug(f"Saving representation to message_id: {message_id}")
        save_start = asyncio.get_event_loop().time()
        try:
            await crud.set_working_representation(
                db,
                representation,
                workspace_name,
                peer_name,
                session_name,
            )
            save_time = asyncio.get_event_loop().time() - save_start
            logger.debug(f"Representation saved in {save_time:.2f}s")
        except Exception as e:
            logger.error(f"Error during save DB operation: {str(e)}")
            await db.rollback()

    total_time = asyncio.get_event_loop().time() - rep_start_time
    logger.debug(f"Total representation generation completed in {total_time:.2f}s")
    return representation<|MERGE_RESOLUTION|>--- conflicted
+++ resolved
@@ -23,18 +23,10 @@
 # Configure logging
 logger = logging.getLogger(__name__)
 
-<<<<<<< HEAD
 USER_REPRESENTATION_METAMESSAGE_TYPE = (
     settings.AGENT.USER_REPRESENTATION_METAMESSAGE_TYPE
 )
 
-=======
-DEF_DIALECTIC_PROVIDER = ModelProvider.ANTHROPIC
-DEF_DIALECTIC_MODEL = "claude-3-7-sonnet-20250219"
-
-DEF_QUERY_GENERATION_PROVIDER = ModelProvider.GROQ
-DEF_QUERY_GENERATION_MODEL = "llama-3.1-8b-instant"
->>>>>>> 657feacc
 QUERY_GENERATION_SYSTEM = """Given this query about a user, generate 3 focused search queries that would help retrieve relevant facts about the user.
     Each query should focus on a specific aspect related to the original query, rephrased to maximize semantic search effectiveness.
     For example, if the original query asks "what does the user like to eat?", generated queries might include "user's food preferences", "user's favorite cuisine", etc.
@@ -363,14 +355,9 @@
 
     # Get chat history length to determine if this is a new conversation
     tom_inference_response = await get_tom_inference(
-<<<<<<< HEAD
         chat_history,
-        session_id,
+        user_representation="",
         method=settings.AGENT.TOM_INFERENCE_METHOD,
-        user_representation="",
-=======
-        chat_history, user_representation="", method="single_prompt"
->>>>>>> 657feacc
     )
 
     # Extract the prediction from the response
