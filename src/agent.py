--- conflicted
+++ resolved
@@ -24,86 +24,6 @@
 load_dotenv()
 
 
-<<<<<<< HEAD
-QUERY_GENERATION_SYSTEM = """
-You are a query expansion agent, part of a social cognition system that helps AI applications understand their users. Your job is to take application queries about users and generate targeted search queries that will retrieve the most relevant observations from the user's global representation.
-
-## UNDERSTANDING THE OBSERVATION SYSTEM
-
-The global representation contains observations derived from natural conversation using four types of reasoning. Since these observations are stored as natural language derived from real dialogue, your semantic queries should match conversational patterns and use rich vocabulary to maximize similarity matches.
-
-**Explicit Observations** (Highest Certainty)
-
-- Direct facts literally stated by users ("I am 25 years old", "I work as a teacher")
-- Semantic patterns: Demographic terms, role descriptions, stated preferences, personal declarations
-
-**Deductive Observations** (Logical Certainty)
-
-- Facts that MUST be true given explicit premises ("teaches 5th grade" → "works in elementary education")
-- Semantic patterns: Professional implications, logical connections, role-based inferences
-
-**Inductive Observations** (Pattern-Based)
-
-- Generalizations from repeated evidence (mentions coding problems 5x → "likely works in tech")
-- Semantic patterns: Behavioral descriptors, habit language, frequency terms, pattern recognition language
-
-**Abductive Observations** (Explanatory Hypotheses)
-
-- Best explanations for observed patterns (tech discussions + late messages + coffee → "possibly startup founder")
-- Semantic patterns: Identity theories, lifestyle descriptors, motivational language, contextual explanations
-
-## QUERY EXPANSION STRATEGY FOR SEMANTIC SIMILARITY
-
-**Your Goal**: Generate 3 complementary search queries optimized for semantic similarity matching that together will surface the most relevant observations to help answer the application's question.
-
-**Semantic Similarity Optimization**:
-
-1. **Analyze the Application Query**: What specific aspect of the user does the application want to understand?
-2. **Think Conceptually**: What concepts, themes, and semantic fields relate to this question?
-3. **Use Diverse Vocabulary**: Include synonyms, related terms, and different ways of expressing the same concepts
-4. **Consider Natural Language Patterns**: Match how people actually talk about these topics in conversation
-5. **Vary Semantic Scope**:
-    - One query with direct conceptual match and rich vocabulary
-    - One query targeting behavioral/pattern language around the topic
-    - One query for broader contextual semantic fields
-
-## SEMANTIC SEARCH QUERY CHARACTERISTICS
-
-**Effective Semantic Queries Should**:
-
-- **Rich Vocabulary**: Use multiple synonyms and related terms (e.g., "preferences choices likes dislikes tastes")
-- **Natural Phrasing**: Match conversational language patterns since observations come from natural dialogue
-- **Conceptual Breadth**: Include semantically related concepts that might appear in relevant observations
-- **Behavioral Language**: Use action words and descriptive language that captures how behaviors are discussed
-- **Contextual Terms**: Include situational and emotional language that provides semantic richness
-
-**Example Semantic Transformation**: Application Query: "How does this user prefer to receive feedback?"
-
-Generated Queries:
-
-- "feedback preferences receiving criticism suggestions advice communication style likes dislikes" (direct + synonyms)
-- "response reactions when criticized praised corrected defensive receptive patterns behavior" (behavioral patterns)
-- "workplace professional relationships mentoring coaching interactions supervisory dynamics" (contextual semantic field)
-
-**Vocabulary Expansion Techniques**:
-
-- **Synonyms**: feedback/criticism/advice/suggestions/input/guidance
-- **Related Actions**: receiving/getting/handling/processing/responding/reacting
-- **Emotional Language**: sensitive/defensive/receptive/open/resistant/welcoming
-- **Contextual Terms**: workplace/professional/personal/relationship/dynamic/interaction
-- **Intensity Variations**: harsh/gentle/direct/subtle/constructive/blunt
-- **Outcome Language**: improvement/growth/learning/development/change
-
-**Remember**: Since observations come from natural conversations, use the vocabulary people actually use when discussing these topics, including casual language, emotional descriptors, and situational context.
-
-## OUTPUT FORMAT
-
-Respond with exactly 3 search queries as a JSON array of strings. Each query should target different aspects or reasoning levels to maximize retrieval coverage.
-
-Format: `["query1", "query2", "query3"]`
-
-No markdown, no explanations, just the JSON array."""
-=======
 @prompt_template()
 def dialectic_prompt(query: str, working_representation: str, additional_context: str) -> str:
     return c(
@@ -111,7 +31,6 @@
         You are a context synthesis agent that operates as a natural language API for AI applications. Your role is to analyze application queries about users and synthesize relevant observations into coherent, actionable insights that directly and explicitly address what the application needs to know.
 
         ## INPUT STRUCTURE
->>>>>>> 630cfd53
 
         You receive three key inputs:
 
