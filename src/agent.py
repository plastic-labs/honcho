--- conflicted
+++ resolved
@@ -28,149 +28,26 @@
 
 USER_REPRESENTATION_METAMESSAGE_TYPE = "honcho_user_representation"
 
-<<<<<<< HEAD
-=======
-DEF_DIALECTIC_PROVIDER = ModelProvider.ANTHROPIC
-DEF_DIALECTIC_MODEL = "claude-3-7-sonnet-20250219"
-
-DEF_QUERY_GENERATION_PROVIDER = ModelProvider.GROQ
-DEF_QUERY_GENERATION_MODEL = "llama-3.1-8b-instant"
-
-QUERY_GENERATION_SYSTEM = """
-Given this query about a user, generate 3 focused search queries that would help retrieve relevant facts about the user. To ground your generation, each query should focus on one of the following levels of reasoning: abductive, inductive, and deductive.
-
-For example, if the original query asks "what does the user like to eat?", generated queries might include "user's food preferences", "user's observed eating patterns", "user's most recent meal", etc.
-    
-Format your response as a JSON array of strings, with each string being a search query. 
-Respond only in valid JSON, without markdown formatting or quotes, and nothing else.
-Example:
-["abductive query to retrieve hypotheses", "inductive query to retrieve observed patterns", "deductive query to retrieve explicit facts"]"""
->>>>>>> 229e0875
-
 load_dotenv()
 
 
-<<<<<<< HEAD
 @prompt_template()
 def dialectic_prompt(query: str, user_representation: str, chat_history: str) -> str:
     return c(
         f"""
         You are operating as a context service that helps maintain psychological understanding of users across applications. Alongside a query, you'll receive:
-=======
-async def get_session_datetime(db: AsyncSession, session_id: str) -> str:
-    """
-    Get current datetime - simplified for real-time usage.
-    
-    Args:
-        db: Database session (unused, kept for compatibility)
-        session_id: The session ID (unused, kept for compatibility)
-        
-    Returns:
-        Current datetime string in 'YYYY-MM-DD HH:MM:SS' format
-    """
-    return datetime.datetime.now(datetime.timezone.utc).strftime('%Y-%m-%d %H:%M:%S')
-
-
-class AsyncSet:
-    def __init__(self):
-        self._set: set[str] = set()
-        self._lock = asyncio.Lock()
-
-    async def add(self, item: str):
-        async with self._lock:
-            self._set.add(item)
-
-    async def update(self, items: Iterable[str]):
-        async with self._lock:
-            self._set.update(items)
-
-    def get_set(self) -> set[str]:
-        return self._set.copy()
-
-
-class Dialectic:
-    def __init__(self, agent_input: str, user_representation: str, chat_history: str, current_time: str | None = None):
-        self.agent_input = agent_input
-        self.user_representation = user_representation
-        self.chat_history = chat_history
-        self.current_time = current_time or datetime.datetime.now(datetime.timezone.utc).strftime('%Y-%m-%d %H:%M:%S')
-        self.client = ModelClient(
-            provider=DEF_DIALECTIC_PROVIDER, model=DEF_DIALECTIC_MODEL
-        )
-        self.system_prompt = """You are operating as a context service that helps maintain psychological understanding of users across applications. Alongside a query, you'll receive: 1) previously collected psychological context about the user that I've maintained and 2) their current conversation/interaction from the requesting application. Your goal is to analyze this information and synthesize these insights that help applications personalize their responses.  Please respond in a brief, matter-of-fact, and appropriate manner to convey as much relevant information to the application based on its query and the user's most recent message. You are encouraged to synthesize the information based on three levels of reasoning: abduction, induction, and deduction. You might notice the context falling into these categories naturally, so feel free to start with the hypothesis (abduction), support it with observed patterns (induction), and solidify with explicit facts (deduction). If the context provided doesn't help address the query, write absolutely NOTHING but "No information available". If you are provided in the query with an alternative way to indicate that there is no information available, please use that instead."""
-
-    @ai_track("Dialectic Call")
-    @observe()
-    async def call(self):
-        with sentry_sdk.start_transaction(
-            op="dialectic-inference", name="Dialectic API Response"
-        ):
-            logger.debug(
-                f"Starting call() method with query length: {len(self.agent_input)}"
-            )
-            call_start = asyncio.get_event_loop().time()
-
-            # prompt = f"""
-            # <query>{self.agent_input}</query>
-            # <context>{self.user_representation}</context>
-            # <conversation_history>{self.chat_history}</conversation_history>
-            # <current_time>{self.current_time}</current_time>
-            # """
-            prompt = f"""
-            <query>{self.agent_input}</query>
-            <context>{self.user_representation}</context>
-            <conversation_history>{self.chat_history}</conversation_history>
-            """
-            logger.info("=== DIALECTIC PROMPT ===\n" + prompt + "\n=== END DIALECTIC PROMPT ===")
-            logger.debug(
-                f"Prompt constructed with context length: {len(self.user_representation)} chars"
-            )
->>>>>>> 229e0875
 
         1. previously collected psychological context about the user that I've maintained, 
         2. a series of long-term facts about the user, and 
         3. their current conversation/interaction from the requesting application. 
 
-        Your goal is to analyze this information and provide theory-of-mind insights that help applications personalize their responses.  Please respond in a brief, matter-of-fact, and appropriate manner to convey as much relevant information to the application based on its query and the user's most recent message. You are encouraged to provide any context from the provided resources that helps provide a more complete or nuanced understanding of the user, as long as it is somewhat relevant to the query. If the context provided doesn't help address the query, write absolutely NOTHING but "None".
-
-<<<<<<< HEAD
+        Your goal is to analyze this information and synthesize these insights that help applications personalize their responses. Please respond in a brief, matter-of-fact, and appropriate manner to convey as much relevant information to the application based on its query and the user's most recent message. You are encouraged to synthesize the information based on three levels of reasoning: abduction, induction, and deduction. You might notice the context falling into these categories naturally, so feel free to start with the hypothesis (abduction), support it with observed patterns (induction), and solidify with explicit facts (deduction). If the context provided doesn't help address the query, write absolutely NOTHING but "No information available". If you are provided in the query with an alternative way to indicate that there is no information available, please use that instead.
+
         <query>{query}</query>
         <context>{user_representation}</context>
         <conversation_history>{chat_history}</conversation_history>        
         """
     )
-=======
-            total_time = asyncio.get_event_loop().time() - call_start
-            logger.debug(f"call() completed in {total_time:.2f}s")
-            return [{"text": response}]
-
-    @ai_track("Dialectic Call")
-    @observe()
-    async def stream(self):
-        with sentry_sdk.start_transaction(
-            op="dialectic-inference", name="Dialectic API Response"
-        ):
-            logger.debug(
-                f"Starting stream() method with query length: {len(self.agent_input)}"
-            )
-            stream_start = asyncio.get_event_loop().time()
-
-            # prompt = f"""
-            # <query>{self.agent_input}</query>
-            # <context>{self.user_representation}</context>
-            # <conversation_history>{self.chat_history}</conversation_history> 
-            # <current_time>{self.current_time}</current_time>
-            # """
-            prompt = f"""
-            <query>{self.agent_input}</query>
-            <context>{self.user_representation}</context>
-            <conversation_history>{self.chat_history}</conversation_history>
-            """
-            logger.info("=== DIALECTIC PROMPT (STREAM) ===\n" + prompt + "\n=== END DIALECTIC PROMPT ===")
-            logger.debug(
-                f"Prompt constructed with context length: {len(self.user_representation)} chars"
-            )
->>>>>>> 229e0875
 
 
 @ai_track("Dialectic Call")
@@ -180,7 +57,6 @@
     return dialectic_prompt(query, user_representation, chat_history)
 
 
-<<<<<<< HEAD
 @ai_track("Dialectic Stream")
 @with_langfuse()
 @llm.call(provider="anthropic", model="claude-3-7-sonnet-20250219", stream=True)
@@ -188,13 +64,6 @@
     return dialectic_prompt(query, user_representation, chat_history)
 
 
-=======
-            total_time = asyncio.get_event_loop().time() - stream_start
-            logger.debug(f"stream() setup completed in {total_time:.2f}s")
-            return stream
-        
-@observe()
->>>>>>> 229e0875
 async def chat(
     app_id: str,
     user_id: str,
@@ -290,16 +159,6 @@
         f"User representation generated: {len(user_representation)} characters"
     )
 
-<<<<<<< HEAD
-=======
-    # Create a Dialectic chain with the fresh user representation to synthesize into a response
-    chain = Dialectic(
-        agent_input=final_query,
-        user_representation=user_representation,
-        chat_history=chat_history,
-    )
-
->>>>>>> 229e0875
     generation_time = asyncio.get_event_loop().time() - start_time
     logger.debug(f"User representation generation completed in {generation_time:.2f}s")
 
@@ -308,26 +167,14 @@
         response = await dialectic_stream(
             final_query, user_representation, chat_history
         )
-<<<<<<< HEAD
+        return response
     else:
         logger.debug("Calling Dialectic with non-streaming")
         query_start_time = asyncio.get_event_loop().time()
         response = await dialectic_call(final_query, user_representation, chat_history)
         query_time = asyncio.get_event_loop().time() - query_start_time
         logger.debug(f"Dialectic response received in {query_time:.2f}s")
-    return response
-=======
-        return response_stream
-
-    response = await chain.call()
-    logger.debug(f"Dialectic Response: {response[0]['text']}")
-    query_time = asyncio.get_event_loop().time() - query_start_time
-    total_time = asyncio.get_event_loop().time() - start_time
-    logger.debug(
-        f"Dialectic response received in {query_time:.2f}s (total: {total_time:.2f}s)"
-    )
-    return schemas.DialecticResponse(content=response[0]["text"])
->>>>>>> 229e0875
+        return response
 
 
 async def get_observations(
@@ -335,7 +182,7 @@
 ) -> str:
     """
     Generate queries based on the dialectic query and retrieve relevant observations.
-    
+
     Uses both DIA framework contextualized observations and semantic search for comprehensive results.
 
     Args:
@@ -351,8 +198,10 @@
 
     # First, get contextualized observations from DIA framework
     logger.info("RETRIEVING CONTEXTUALIZED OBSERVATIONS from DIA framework...")
-    contextualized_observations = await embedding_store.get_contextualized_observations_for_dialectic()
-    
+    contextualized_observations = (
+        await embedding_store.get_contextualized_observations_for_dialectic()
+    )
+
     # Log contextualized observations by level
     for level, observations in contextualized_observations.items():
         logger.info(f"CONTEXTUALIZED {level.upper()}: {len(observations)} observations")
@@ -360,7 +209,7 @@
             logger.info(f"  {i+1}. {observation[:100]}...")
         if len(observations) > 3:
             logger.info(f"  ... and {len(observations) - 3} more observations")
-    
+
     # Generate multiple queries for additional semantic search
     logger.info("GENERATING SEMANTIC QUERIES for additional observations...")
     search_queries = await generate_semantic_queries(query)
@@ -368,14 +217,20 @@
 
     # Create a list of coroutines, one for each query
     async def execute_query(i: int, search_query: str) -> list[tuple[str, str]]:
-        logger.info(f"EXECUTING SEMANTIC QUERY {i + 1}/{len(search_queries)}: {search_query}")
+        logger.info(
+            f"EXECUTING SEMANTIC QUERY {i + 1}/{len(search_queries)}: {search_query}"
+        )
         query_start = asyncio.get_event_loop().time()
         documents = await embedding_store.get_relevant_observations(
-            search_query, top_k=5, max_distance=0.85  # Reduced from 10 since we have contextualized observations
+            search_query,
+            top_k=5,
+            max_distance=0.85,  # Reduced from 10 since we have contextualized observations
         )
         query_time = asyncio.get_event_loop().time() - query_start
-        logger.info(f"QUERY {i + 1} RESULTS: {len(documents)} observations retrieved in {query_time:.2f}s")
-        
+        logger.info(
+            f"QUERY {i + 1} RESULTS: {len(documents)} observations retrieved in {query_time:.2f}s"
+        )
+
         # Eagerly extract attributes to avoid DetachedInstanceError
         document_data = []
         for doc in documents:
@@ -383,13 +238,18 @@
             content = doc.content
             created_at = doc.created_at
             document_data.append((content, created_at))
-        
+
         # Log the actual observations found using the extracted data
         for j, (content, created_at) in enumerate(document_data):
-            logger.info(f"  {j+1}. [{created_at.strftime('%Y-%m-%d %H:%M:%S')}] {content}")
-        
+            logger.info(
+                f"  {j+1}. [{created_at.strftime('%Y-%m-%d %H:%M:%S')}] {content}"
+            )
+
         # Convert documents to tuples of (content, timestamp)
-        return [(content, created_at.strftime("%Y-%m-%d-%H:%M:%S")) for content, created_at in document_data]
+        return [
+            (content, created_at.strftime("%Y-%m-%d-%H:%M:%S"))
+            for content, created_at in document_data
+        ]
 
     # Execute all queries in parallel
     query_tasks = [
@@ -404,41 +264,52 @@
 
     # Format the final response with structured sections
     response_parts = []
-    
+
     # Add contextualized observations organized by reasoning level
     if any(contextualized_observations.values()):
         response_parts.append("=== REASONING-BASED USER UNDERSTANDING ===")
-        
+
         if contextualized_observations.get("abductive"):
             response_parts.append("\n## ABDUCTIVE (High-level psychological insights):")
             response_parts.extend(contextualized_observations["abductive"])
-        
+
         if contextualized_observations.get("inductive"):
             response_parts.append("\n## INDUCTIVE (Observed patterns and behaviors):")
             response_parts.extend(contextualized_observations["inductive"])
-        
+
         if contextualized_observations.get("deductive"):
-            response_parts.append("\n## DEDUCTIVE (Explicit observations and statements):")
+            response_parts.append(
+                "\n## DEDUCTIVE (Explicit observations and statements):"
+            )
             response_parts.extend(contextualized_observations["deductive"])
-    
+
     # Add additional semantic search results if any
     if semantic_observations:
         response_parts.append("\n=== ADDITIONAL RELEVANT OBSERVATIONS ===")
-        semantic_observations_formatted = [f"[created {timestamp}]: {observation}" for observation, timestamp in semantic_observations]
+        semantic_observations_formatted = [
+            f"[created {timestamp}]: {observation}"
+            for observation, timestamp in semantic_observations
+        ]
         response_parts.extend(semantic_observations_formatted)
 
-    observations_string = "\n".join(response_parts) if response_parts else "No relevant observations found."
+    observations_string = (
+        "\n".join(response_parts)
+        if response_parts
+        else "No relevant observations found."
+    )
 
     total_time = asyncio.get_event_loop().time() - observation_start_time
-    total_contextualized = sum(len(observations) for observations in contextualized_observations.values())
-    
+    total_contextualized = sum(
+        len(observations) for observations in contextualized_observations.values()
+    )
+
     logger.info("=== OBSERVATION RETRIEVAL SUMMARY ===")
     logger.info(f"TOTAL TIME: {total_time:.2f}s")
     logger.info(f"CONTEXTUALIZED OBSERVATIONS: {total_contextualized}")
     logger.info(f"SEMANTIC SEARCH OBSERVATIONS: {len(semantic_observations)}")
     logger.info(f"FINAL OBSERVATIONS STRING LENGTH: {len(observations_string)} chars")
     logger.info("=== OBSERVATION RETRIEVAL END ===")
-    
+
     return observations_string
 
 
@@ -447,7 +318,7 @@
 ) -> list[str]:
     """
     Generate queries based on the dialectic query and retrieve relevant observations.
-    
+
     Returns list of observations for compatibility with the tracked_db pattern.
 
     Args:
@@ -458,14 +329,16 @@
         List of retrieved observations
     """
     logger.debug(f"Starting long-term observation retrieval for query: {query}")
-    
+
     # Use the existing get_observations function but return as list for compatibility
     observations_string = await get_observations(query, embedding_store)
-    
+
     # Convert back to list format expected by generate_user_representation
     if observations_string:
         # Split by lines and filter out empty lines
-        observations_list = [line.strip() for line in observations_string.split('\n') if line.strip()]
+        observations_list = [
+            line.strip() for line in observations_string.split("\n") if line.strip()
+        ]
         return observations_list
     else:
         return []
@@ -501,92 +374,29 @@
     return prediction
 
 
-<<<<<<< HEAD
+@prompt_template()
+def query_generation_prompt(query: str) -> str:
+    return c(
+        f"""
+        Given this query about a user, generate 3 focused search queries that would help retrieve relevant facts about the user. To ground your generation, each query should focus on one of the following levels of reasoning: abductive, inductive, and deductive.
+
+        For example, if the original query asks "what does the user like to eat?", generated queries might include "user's food preferences", "user's observed eating patterns", "user's most recent meal", etc.
+            
+        Format your response as a JSON array of strings, with each string being a search query. 
+        Respond only in valid JSON, without markdown formatting or quotes, and nothing else.
+        Example:
+        ["abductive query to retrieve hypotheses", "inductive query to retrieve observed patterns", "deductive query to retrieve explicit facts"]
+
+        <query>{query}</query>
+        """
+    )
+
+
 @with_langfuse()
 @llm.call(provider="groq", model="llama-3.1-8b-instant", response_model=list[str])
 async def generate_semantic_queries(query: str):
-    return c(
-        f"""
-        Given this query about a user, generate 3 focused search queries that would help retrieve relevant facts about the user.
-        Each query should focus on a specific aspect related to the original query, rephrased to maximize semantic search effectiveness.
-        For example, if the original query asks "what does the user like to eat?", generated queries might include "user's food preferences", "user's favorite cuisine", etc.
-        
-        Format your response as a list of strings, with each string being a search query.
-        Example:
-        ["some query about interests", "some query about personality", "some query about experiences"]
-
-        <query>{query}</query>
-        """
-    )
-
-=======
-async def generate_semantic_queries(query: str) -> list[str]:
-    """
-    Generate multiple semantically relevant queries based on the original query using LLM.
-    This helps retrieve more diverse and relevant facts from the vector store.
-
-    Args:
-        query: The original dialectic query
-
-    Returns:
-        A list of semantically relevant queries
-    """
-    logger.info("=== QUERY GENERATION START ===")
-    logger.info(f"INPUT QUERY: {query}")
-    query_start = asyncio.get_event_loop().time()
-
-    logger.info("CALLING LLM for query generation...")
-    llm_start = asyncio.get_event_loop().time()
-
-    # Create a new model client
-    client = ModelClient(
-        provider=DEF_QUERY_GENERATION_PROVIDER, model=DEF_QUERY_GENERATION_MODEL
-    )
-
-    # Prepare the messages for Anthropic
-    messages: list[dict[str, Any]] = [{"role": "user", "content": query}]
-
-    # Generate the response
-    try:
-        result = await client.generate(
-            messages=messages,
-            system=QUERY_GENERATION_SYSTEM,
-            max_tokens=1000,
-            use_caching=True,  # Likely not caching because the system prompt is under 1000 tokens
-        )
-        llm_time = asyncio.get_event_loop().time() - llm_start
-        logger.info(f"LLM RESPONSE received in {llm_time:.2f}s")
-        logger.info(f"RAW LLM RESPONSE: {result}")
-
-        # Parse the JSON response to get a list of queries
-        try:
-            queries = json.loads(result)
-            if not isinstance(queries, list):
-                # Fallback if response is not a valid list
-                logger.info("LLM response not a list, using as single query")
-                queries = [result]
-        except json.JSONDecodeError:
-            # Fallback if response is not valid JSON
-            logger.info("Failed to parse JSON response, using raw response as query")
-            queries = [query]  # Fall back to the original query
-
-        # Ensure we always include the original query
-        if query not in queries:
-            logger.info("Adding original query to results")
-            queries.append(query)
-
-        total_time = asyncio.get_event_loop().time() - query_start
-        logger.info(f"GENERATED {len(queries)} QUERIES in {total_time:.2f}s:")
-        for i, q in enumerate(queries, 1):
-            logger.info(f"  {i}. {q}")
-        logger.info("=== QUERY GENERATION END ===")
-
-        return queries
-    except Exception as e:
-        logger.error(f"Error during API call: {str(e)}")
-        raise
-
->>>>>>> 229e0875
+    return query_generation_prompt(query)
+
 
 async def generate_user_representation(
     app_id: str,
@@ -648,9 +458,10 @@
         logger.debug(f"get_user_representation completed in {gen_time:.2f}s")
 
         # Extract the representation from the response
+        representation = user_representation_response
     else:
         # Join the facts list with newlines for proper formatting
-        facts_formatted = '\n'.join(facts) if facts else "No relevant facts found."
+        facts_formatted = "\n".join(facts) if facts else "No relevant facts found."
         representation = f"""
 PREDICTION ABOUT THE USER'S CURRENT MENTAL STATE:
 {tom_inference}
@@ -658,6 +469,7 @@
 RELEVANT LONG-TERM FACTS ABOUT THE USER:
 {facts_formatted}
 """
+
     logger.debug(f"Representation: {representation}")
     # If message_id is provided, save the representation as a metamessage
     if not representation:
@@ -697,11 +509,15 @@
     logger.debug(f"Total representation generation completed in {total_time:.2f}s")
     return representation
 
+
 # Backward compatibility aliases
 async def get_facts(query: str, embedding_store: CollectionEmbeddingStore) -> str:
     """Backward compatibility alias for get_observations."""
     return await get_observations(query, embedding_store)
 
-async def get_long_term_facts(query: str, embedding_store: CollectionEmbeddingStore) -> list[str]:
+
+async def get_long_term_facts(
+    query: str, embedding_store: CollectionEmbeddingStore
+) -> list[str]:
     """Backward compatibility alias for get_long_term_observations."""
     return await get_long_term_observations(query, embedding_store)