--- conflicted
+++ resolved
@@ -1,19 +1,11 @@
 import asyncio
-<<<<<<< HEAD
 import os
-import uuid
-=======
->>>>>>> 6d5439a4
 from collections.abc import Iterable
 
 from anthropic import Anthropic
 from dotenv import load_dotenv
-<<<<<<< HEAD
 from sqlalchemy import select
 from sqlalchemy.ext.asyncio import AsyncSession
-=======
-from mirascope.openai import OpenAICall, OpenAICallParams
->>>>>>> 6d5439a4
 
 from src import crud, models, schemas
 from src.db import SessionLocal
@@ -38,7 +30,6 @@
         return self._set.copy()
 
 
-<<<<<<< HEAD
 class Dialectic:
     def __init__(
         self, agent_input: str, user_representation: str, chat_history: list[str]
@@ -89,23 +80,6 @@
             max_tokens=300,
             stream=True,
         )
-=======
-class Dialectic(OpenAICall):
-    prompt_template = """
-    You are tasked with responding to the query based on the context provided. 
-    ---
-    query: {agent_input}
-    context: {retrieved_facts}
-    conversation_history: {chat_history}
-    ---
-    Provide a brief, matter-of-fact, and appropriate response to the query based on the context provided. If the context provided doesn't aid in addressing the query, return None. 
-    """
-    agent_input: str
-    retrieved_facts: str
-    chat_history: list[str]
-
-    call_params = OpenAICallParams(model="gpt-4o", temperature=1.2, top_p=0.5)
->>>>>>> 6d5439a4
 
 
 async def chat_history(app_id: str, user_id: str, session_id: str) -> list[str]:
@@ -122,18 +96,17 @@
         return history
 
 
-<<<<<<< HEAD
 async def get_latest_user_representation(
-    db: AsyncSession, app_id: uuid.UUID, user_id: uuid.UUID, session_id: uuid.UUID
+    db: AsyncSession, app_id: str, user_id: str, session_id: str
 ) -> str:
     stmt = (
         select(models.Metamessage)
-        .join(models.Message, models.Message.id == models.Metamessage.message_id)
-        .join(models.Session, models.Message.session_id == models.Session.id)
-        .join(models.User, models.User.id == models.Session.user_id)
-        .join(models.App, models.App.id == models.User.app_id)
-        .where(models.App.id == app_id)
-        .where(models.User.id == user_id)
+        .join(models.Message, models.Message.public_id == models.Metamessage.message_id)
+        .join(models.Session, models.Message.session_id == models.Session.public_id)
+        .join(models.User, models.User.public_id == models.Session.user_id)
+        .join(models.App, models.App.public_id == models.User.app_id)
+        .where(models.App.public_id == app_id)
+        .where(models.User.public_id == user_id)
         .where(models.Metamessage.metamessage_type == "user_representation")
         .limit(1)
     )
@@ -144,65 +117,6 @@
         if representation
         else "No user representation available."
     )
-=======
-async def prep_inference(
-    app_id: str,
-    user_id: str,
-    query: str,
-    collection_name: str,
-) -> None | list[str]:
-    async with SessionLocal() as db:
-        collection = await crud.get_collection_by_name(
-            db, app_id, user_id, collection_name
-        )
-        retrieved_facts = None
-        if collection:
-            retrieved_documents = await crud.query_documents(
-                db=db,
-                app_id=app_id,
-                user_id=user_id,
-                collection_id=collection.id,
-                query=query,
-                top_k=3,
-            )
-            if len(retrieved_documents) > 0:
-                retrieved_facts = [d.content for d in retrieved_documents]
-
-        return retrieved_facts
-
-
-async def generate_facts(
-    app_id: str,
-    user_id: str,
-    fact_set: AsyncSet,
-    collection_name: str,
-    questions: list[str],
-):
-    async def fetch_facts(query):
-        retrieved_facts = await prep_inference(app_id, user_id, query, collection_name)
-        if retrieved_facts is not None:
-            await fact_set.update(retrieved_facts)
-
-    await asyncio.gather(*[fetch_facts(query) for query in questions])
-
-
-async def fact_generator(
-    app_id: str,
-    user_id: str,
-    collections: list[str],
-    questions: list[str],
-):
-    fact_set = AsyncSet()
-    fact_tasks = [
-        generate_facts(app_id, user_id, fact_set, col, questions) for col in collections
-    ]
-    await asyncio.gather(*fact_tasks)
-    fact_set_copy = fact_set.get_set()
-    facts = "None"
-    if fact_set_copy and len(fact_set_copy) > 0:
-        facts = "\n".join(fact_set_copy)
-    return facts
->>>>>>> 6d5439a4
 
 
 async def chat(
