--- conflicted
+++ resolved
@@ -46,16 +46,6 @@
             op="dialectic-inference", name="Dialectic API Response"
         ):
             prompt = f"""
-<<<<<<< HEAD
-            You are tasked with responding to the query based on the context provided. 
-            <query>{self.agent_input}</query>
-            <context>{self.user_representation}</context>
-            <conversation_history>{self.chat_history}</conversation_history>
-            Provide a brief, matter-of-fact, and appropriate response to the query based on the context provided. If the context provided doesn't aid in addressing the query, return only the word "None". 
-            """
-
-            response = self.client.messages.create(
-=======
             <query>{self.agent_input}</query>
             <context>{self.user_representation}</context>
             <conversation_history>{self.chat_history}</conversation_history>
@@ -63,7 +53,6 @@
 
             response = self.client.messages.create(
                 system=self.system_prompt,
->>>>>>> 6995f878
                 messages=[
                     {
                         "role": "user",
@@ -71,30 +60,13 @@
                     }
                 ],
                 model="claude-3-5-sonnet-20240620",
-<<<<<<< HEAD
-                max_tokens=300,
-=======
                 max_tokens=150,
->>>>>>> 6995f878
             )
             return response.content
 
     @ai_track("Dialectic Call")
     def stream(self):
         with sentry_sdk.start_transaction(
-<<<<<<< HEAD
-            op="dialectic-inference", name="Dialect API Response"
-        ):
-            prompt = f"""
-            You are tasked with responding to the query based on the context provided. 
-            <query>{self.agent_input}</query>
-            <context>{self.user_representation}</context>
-            <conversation_history>{self.chat_history}</conversation_history>
-            Provide a brief, matter-of-fact, and appropriate response to the query based on the context provided. If the context provided doesn't aid in addressing the query, return only the word "None". 
-            """
-            return self.client.messages.stream(
-                model="claude-3-5-sonnet-20241022",
-=======
             op="dialectic-inference", name="Dialectic API Response"
         ):
             prompt = f"""
@@ -105,18 +77,13 @@
             return self.client.messages.stream(
                 model="claude-3-5-sonnet-20240620",
                 system=self.system_prompt,
->>>>>>> 6995f878
                 messages=[
                     {
                         "role": "user",
                         "content": prompt,
                     }
                 ],
-<<<<<<< HEAD
-                max_tokens=300,
-=======
                 max_tokens=150,
->>>>>>> 6995f878
             )
 
 
