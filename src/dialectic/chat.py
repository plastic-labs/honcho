--- conflicted
+++ resolved
@@ -230,16 +230,8 @@
         working_rep_duration,
         "s",
     )
-<<<<<<< HEAD
     # logger.info("Retrieved working representation:\n%s\n", working_representation)
     context_window_size -= len(tokenizer.encode(str(working_representation)))
-=======
-    logger.info(
-        "Retrieved working representation with %s explicit, %s deductive observations",
-        len(working_representation.explicit),
-        len(working_representation.deductive),
-    )
->>>>>>> 5e10c965
 
     # 2. Additional context (long-term semantic search) ------------------------
     # If the query is not targeted, get global_representation facts from other sessions
@@ -267,10 +259,6 @@
         "s",
     )
 
-<<<<<<< HEAD
-    # logger.info("Retrieved additional context:\n%s", additional_context)
-    context_window_size -= len(tokenizer.encode(additional_context))
-=======
     logger.info(
         "Retrieved additional context with %s explicit, %s deductive observations",
         len(additional_context.explicit),
@@ -286,7 +274,6 @@
         "Constructed unified working representation:\n%s\n",
         unified_working_representation,
     )
->>>>>>> 5e10c965
 
     # 3. Recent conversation history --------------------------------------------
     # If query is session-scoped, get recent conversation history from that session
