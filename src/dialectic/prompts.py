--- conflicted
+++ resolved
@@ -5,18 +5,11 @@
     query: str,
     working_representation: str,
     recent_conversation_history: str | None,
-<<<<<<< HEAD
-    peer_name: str,
-    peer_card: list[str] | None,
-    target_name: str | None = None,
-    target_peer_card: list[str] | None = None,
-=======
     observer_peer_card: list[str] | None,
     observed_peer_card: list[str] | None = None,
     *,
     observer: str,
     observed: str,
->>>>>>> f988aae9
 ) -> str:
     """
     Generate the main dialectic prompt for context synthesis.
@@ -25,15 +18,8 @@
         query: The specific question or request from the application about the user
         working_representation: Conclusions from recent conversation analysis AND historical conclusions from the user's global representation
         recent_conversation_history: Recent conversation history
-<<<<<<< HEAD
-        peer_name: Name of the user/peer being queried about
-        peer_card: Known biographical information about the user
-        target_name: Name of the user/peer being queried about
-        target_peer_card: Known biographical information about the target, if applicable
-=======
         peer_card: Known biographical information about the user
         observed_peer_card: Known biographical information about the target, if applicable
->>>>>>> f988aae9
 
     Returns:
         Formatted prompt string for the dialectic model
