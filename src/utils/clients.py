import json
import logging
from collections.abc import AsyncIterator, Callable
from functools import wraps
from typing import Any, Generic, Literal, TypeVar, cast, overload

from anthropic import AsyncAnthropic
from anthropic.types import TextBlock
from anthropic.types.message import Message as AnthropicMessage
from google import genai
from google.genai.types import GenerateContentResponse
from groq import AsyncGroq
from openai import AsyncOpenAI
from openai.types.chat import ChatCompletion, ChatCompletionChunk
from pydantic import BaseModel, Field, ValidationError
from sentry_sdk.ai.monitoring import ai_track
from tenacity import retry, stop_after_attempt, wait_exponential

from src.config import settings
from src.utils.json_parser import validate_and_repair_json
from src.utils.langfuse_client import get_langfuse_client
from src.utils.representation import PromptRepresentation
from src.utils.types import SupportedProviders

logger = logging.getLogger(__name__)

T = TypeVar("T")
M = TypeVar("M", bound=BaseModel)

lf = get_langfuse_client() if settings.LANGFUSE_PUBLIC_KEY else None

CLIENTS: dict[
    SupportedProviders,
    AsyncAnthropic | AsyncOpenAI | genai.Client | AsyncGroq,
] = {}

if settings.LLM.ANTHROPIC_API_KEY:
    anthropic = AsyncAnthropic(api_key=settings.LLM.ANTHROPIC_API_KEY)
    CLIENTS["anthropic"] = anthropic

if settings.LLM.OPENAI_API_KEY:
    openai_client = AsyncOpenAI(
        api_key=settings.LLM.OPENAI_API_KEY,
    )
    CLIENTS["openai"] = openai_client

if settings.LLM.OPENAI_COMPATIBLE_API_KEY and settings.LLM.OPENAI_COMPATIBLE_BASE_URL:
    CLIENTS["custom"] = AsyncOpenAI(
        api_key=settings.LLM.OPENAI_COMPATIBLE_API_KEY,
        base_url=settings.LLM.OPENAI_COMPATIBLE_BASE_URL,
    )

# NOTE: user must know whether they want to use 'custom' or 'vllm'
if settings.LLM.OPENAI_COMPATIBLE_API_KEY and settings.LLM.OPENAI_COMPATIBLE_BASE_URL:
    CLIENTS["vllm"] = AsyncOpenAI(
        api_key=settings.LLM.OPENAI_COMPATIBLE_API_KEY,
        base_url=settings.LLM.OPENAI_COMPATIBLE_BASE_URL,
    )

if settings.LLM.GEMINI_API_KEY:
    google = genai.client.Client(api_key=settings.LLM.GEMINI_API_KEY)
    CLIENTS["google"] = google

if settings.LLM.GROQ_API_KEY:
    groq = AsyncGroq(api_key=settings.LLM.GROQ_API_KEY)
    CLIENTS["groq"] = groq

SELECTED_PROVIDERS = [
    ("Dialectic", settings.DIALECTIC.PROVIDER),
    ("Summary", settings.SUMMARY.PROVIDER),
    ("Deriver", settings.DERIVER.PROVIDER),
]

for provider_name, provider_value in SELECTED_PROVIDERS:
    if provider_value not in CLIENTS:
        raise ValueError(f"Missing client for {provider_name}: {provider_value}")


class HonchoLLMCallResponse(BaseModel, Generic[T]):
    """
    Response object for LLM calls.

    Args:
        content: The response content. When a response_model is provided, this will be
                the parsed object of that type. Otherwise, it will be a string.
        output_tokens: Number of tokens generated in the response.
        finish_reasons: List of finish reasons for the response.
    """

    content: T
    output_tokens: int
    finish_reasons: list[str]


class HonchoLLMCallStreamChunk(BaseModel):
    """
    A single chunk in a streaming LLM response.

    Args:
        content: The text content for this chunk. Empty for chunks that only contain metadata.
        is_done: Whether this is the final chunk in the stream.
        finish_reasons: List of finish reasons if the stream is complete.
    """

    content: str
    is_done: bool = False
    finish_reasons: list[str] = Field(default_factory=list)


@overload
async def honcho_llm_call(
    provider: SupportedProviders,
    model: str,
    prompt: str,
    max_tokens: int,
    track_name: str | None = None,
    *,
    response_model: type[M],
    json_mode: bool = False,
    stop_seqs: list[str] | None = None,
    reasoning_effort: Literal["low", "medium", "high", "minimal"]
    | None = None,  # OpenAI only
    verbosity: Literal["low", "medium", "high"] | None = None,  # OpenAI only
    thinking_budget_tokens: int | None = None,
    enable_retry: bool = True,
    retry_attempts: int = 3,
    stream: Literal[False] = False,
) -> HonchoLLMCallResponse[M]: ...


@overload
async def honcho_llm_call(
    provider: SupportedProviders,
    model: str,
    prompt: str,
    max_tokens: int,
    track_name: str | None = None,
    response_model: None = None,
    json_mode: bool = False,
    stop_seqs: list[str] | None = None,
    reasoning_effort: Literal["low", "medium", "high", "minimal"]
    | None = None,  # OpenAI only
    verbosity: Literal["low", "medium", "high"] | None = None,  # OpenAI only
    thinking_budget_tokens: int | None = None,
    enable_retry: bool = True,
    retry_attempts: int = 3,
    stream: Literal[False] = False,
) -> HonchoLLMCallResponse[str]: ...


@overload
async def honcho_llm_call(
    provider: SupportedProviders,
    model: str,
    prompt: str,
    max_tokens: int,
    track_name: str | None = None,
    response_model: type[BaseModel] | None = None,
    json_mode: bool = False,
    stop_seqs: list[str] | None = None,
    reasoning_effort: Literal["low", "medium", "high", "minimal"]
    | None = None,  # OpenAI only
    verbosity: Literal["low", "medium", "high"] | None = None,  # OpenAI only
    thinking_budget_tokens: int | None = None,
    enable_retry: bool = True,
    retry_attempts: int = 3,
    stream: Literal[True] = ...,
) -> AsyncIterator[HonchoLLMCallStreamChunk]: ...


async def honcho_llm_call(
    provider: SupportedProviders,
    model: str,
    prompt: str,
    max_tokens: int,
    track_name: str | None = None,
    response_model: type[BaseModel] | None = None,
    json_mode: bool = False,
    stop_seqs: list[str] | None = None,
    reasoning_effort: Literal["low", "medium", "high", "minimal"]
    | None = None,  # OpenAI only
    verbosity: Literal["low", "medium", "high"] | None = None,  # OpenAI only
    thinking_budget_tokens: int | None = None,
    enable_retry: bool = True,
    retry_attempts: int = 3,
    stream: bool = False,
) -> HonchoLLMCallResponse[Any] | AsyncIterator[HonchoLLMCallStreamChunk]:
    client = CLIENTS.get(provider)
    if not client:
        raise ValueError(f"Missing client for {provider}")

    decorated = honcho_llm_call_inner

    # apply langfuse if enabled
    if settings.LANGFUSE_PUBLIC_KEY:
        decorated = with_langfuse(decorated)

    # apply tracking
    if track_name:
        decorated = ai_track(track_name)(decorated)

    # apply retry logic
    if enable_retry:
        decorated = retry(
            stop=stop_after_attempt(retry_attempts),
            wait=wait_exponential(multiplier=1, min=4, max=10),
        )(decorated)

    if stream:
        return await decorated(
            provider,
            model,
            prompt,
            max_tokens,
            response_model,
            json_mode,
            stop_seqs,
            reasoning_effort,
            verbosity,
            thinking_budget_tokens,
            True,
        )
    else:
        return await decorated(
            provider,
            model,
            prompt,
            max_tokens,
            response_model,
            json_mode,
            stop_seqs,
            reasoning_effort,
            verbosity,
            thinking_budget_tokens,
            False,
        )


@overload
async def honcho_llm_call_inner(
    provider: SupportedProviders,
    model: str,
    prompt: str,
    max_tokens: int,
    response_model: type[M],
    json_mode: bool = False,
    stop_seqs: list[str] | None = None,
    reasoning_effort: Literal["low", "medium", "high", "minimal"]
    | None = None,  # OpenAI only
    verbosity: Literal["low", "medium", "high"] | None = None,  # OpenAI only
    thinking_budget_tokens: int | None = None,  # Anthropic only
    stream: Literal[False] = False,
) -> HonchoLLMCallResponse[M]: ...


@overload
async def honcho_llm_call_inner(
    provider: SupportedProviders,
    model: str,
    prompt: str,
    max_tokens: int,
    response_model: None = None,
    json_mode: bool = False,
    stop_seqs: list[str] | None = None,
    reasoning_effort: Literal["low", "medium", "high", "minimal"]
    | None = None,  # OpenAI only
    verbosity: Literal["low", "medium", "high"] | None = None,  # OpenAI only
    thinking_budget_tokens: int | None = None,  # Anthropic only
    stream: Literal[False] = False,
) -> HonchoLLMCallResponse[str]: ...


@overload
async def honcho_llm_call_inner(
    provider: SupportedProviders,
    model: str,
    prompt: str,
    max_tokens: int,
    response_model: type[BaseModel] | None = None,
    json_mode: bool = False,
    stop_seqs: list[str] | None = None,
    reasoning_effort: Literal["low", "medium", "high", "minimal"]
    | None = None,  # OpenAI only
    verbosity: Literal["low", "medium", "high"] | None = None,  # OpenAI only
    thinking_budget_tokens: int | None = None,  # Anthropic only
    stream: Literal[True] = ...,
) -> AsyncIterator[HonchoLLMCallStreamChunk]: ...


async def honcho_llm_call_inner(
    provider: SupportedProviders,
    model: str,
    prompt: str,
    max_tokens: int,
    response_model: type[BaseModel] | None = None,
    json_mode: bool = False,
    stop_seqs: list[str] | None = None,
    reasoning_effort: Literal["low", "medium", "high", "minimal"]
    | None = None,  # OpenAI only
    verbosity: Literal["low", "medium", "high"] | None = None,  # OpenAI only
    thinking_budget_tokens: int | None = None,  # Anthropic only
    stream: bool = False,
) -> HonchoLLMCallResponse[Any] | AsyncIterator[HonchoLLMCallStreamChunk]:
    # has already been validated by honcho_llm_call
    client = CLIENTS[provider]

    params: dict[str, Any] = {
        "model": model,
        "max_tokens": max_tokens,
        "messages": [{"role": "user", "content": prompt}],
        "stream": stream,
    }

    if stream:
        # Return async generator for streaming responses
        return handle_streaming_response(
            client,
            params,
            json_mode,
            thinking_budget_tokens,
            response_model,
            reasoning_effort,
            verbosity,
        )

    # Remove stream parameter for non-streaming calls as some providers don't accept it
    params.pop("stream", None)

    match client:
        case AsyncAnthropic():
            if response_model:
                raise NotImplementedError(
                    "Response model is not supported for Anthropic"
                )
            anthropic_params: dict[str, Any] = {
                "model": params["model"],
                "max_tokens": params["max_tokens"],
                "messages": list(params["messages"]),
            }
            if json_mode:
                anthropic_params["messages"].append(
                    {"role": "assistant", "content": "{"}
                )
            if thinking_budget_tokens:
                anthropic_params["thinking"] = {
                    "type": "enabled",
                    "budget_tokens": thinking_budget_tokens,
                }
            anthropic_response: AnthropicMessage = await client.messages.create(  # pyright: ignore
                **anthropic_params
            )
            # Extract text content from content blocks
            text_blocks: list[str] = []
            for block in anthropic_response.content:  # pyright: ignore
                if isinstance(block, TextBlock):
                    text_blocks.append(block.text)

            # Safely extract usage and stop_reason
            usage = anthropic_response.usage  # pyright: ignore
            stop_reason = anthropic_response.stop_reason  # pyright: ignore

            return HonchoLLMCallResponse(
                content="\n".join(text_blocks),
                output_tokens=usage.output_tokens if usage else 0,  # pyright: ignore
                finish_reasons=[stop_reason] if stop_reason else [],
            )

        case AsyncOpenAI():
            openai_params: dict[str, Any] = {
                "model": params["model"],
                "messages": params["messages"],
            }
            if stop_seqs:
                openai_params["stop"] = stop_seqs
            if "gpt-5" in model:
                openai_params["max_completion_tokens"] = params["max_tokens"]
                if reasoning_effort:
                    openai_params["reasoning_effort"] = reasoning_effort
                if verbosity:
                    openai_params["verbosity"] = verbosity
            else:
                openai_params["max_tokens"] = params["max_tokens"]

            if json_mode and provider != "vllm":
                openai_params["response_format"] = {"type": "json_object"}

            # custom shim for vLLM response model formatting
            # NOTE: this is all specific to the Representation model.
            # Do not call with any other response model.
            if provider == "vllm" and response_model:
                if response_model is not PromptRepresentation:
                    raise NotImplementedError(
                        "vLLM structured output currently supports only PromptRepresentation"
                    )
                openai_params["response_format"] = {
                    "type": "json_schema",
                    "json_schema": {
                        "name": response_model.__name__,
                        "schema": response_model.model_json_schema(),
                    },
                }
                response: ChatCompletion = await client.chat.completions.create(  # pyright: ignore
                    **openai_params
                )

<<<<<<< HEAD
                test_rep = ""
                if response.choices[0].message.content is not None:  # pyright: ignore
                    test_rep = response.choices[0].message.content  # pyright: ignore

                final = validate_and_repair_json(test_rep)  # pyright: ignore

                usage = response.usage  # pyright: ignore
                finish_reason = response.choices[0].finish_reason  # pyright: ignore

                # Schema-aware repair: ensure deductive observations have required fields
                try:
=======
                usage = response.usage  # pyright: ignore
                finish_reason = response.choices[0].finish_reason  # pyright: ignore

                try:
                    test_rep = ""
                    if response.choices[0].message.content is not None:  # pyright: ignore
                        test_rep = response.choices[0].message.content  # pyright: ignore

                    final = validate_and_repair_json(test_rep)  # pyright: ignore

                    # Schema-aware repair: ensure deductive observations have required fields

>>>>>>> f988aae9
                    repaired_data = json.loads(final)

                    # Fix deductive observations that might be missing conclusion
                    if "deductive" in repaired_data and isinstance(
                        repaired_data["deductive"], list
                    ):
                        for i, item in enumerate(repaired_data["deductive"]):
                            if isinstance(item, dict):
                                # If conclusion is missing but premises exist, create a placeholder
                                if "conclusion" not in item and "premises" in item:
                                    logger.warning(
                                        f"Deductive observation {i} missing conclusion, adding placeholder"
                                    )
                                    # Try to generate a conclusion from premises if possible
                                    if item["premises"]:
                                        item["conclusion"] = (
                                            f"[Incomplete reasoning from premises: {item['premises'][0][:100]}...]"
                                        )
                                    else:
                                        item["conclusion"] = (
                                            "[Incomplete reasoning - conclusion missing]"
                                        )
                                # If premises is missing, add empty list (it's optional with default)
                                if "premises" not in item:
                                    item["premises"] = []

                    final = json.dumps(repaired_data)
                except (json.JSONDecodeError, KeyError, TypeError) as e:
<<<<<<< HEAD
=======
                    final = ""
>>>>>>> f988aae9
                    logger.warning(f"Could not perform schema-aware repair: {e}")
                    # Continue with original final value if repair fails

                try:
                    response_obj = PromptRepresentation.model_validate_json(final)
                except ValidationError as e:
                    logger.error(f"Validation error after repair: {e}")
                    logger.debug(f"Problematic JSON: {final}")

                    # Fallback: return empty response rather than failing
                    logger.warning(
                        "Using fallback empty Representation due to validation error"
                    )
                    response_obj = PromptRepresentation(explicit=[], deductive=[])

                return HonchoLLMCallResponse(
                    content=response_obj,
                    output_tokens=usage.completion_tokens if usage else 0,  # pyright: ignore
                    finish_reasons=[finish_reason] if finish_reason else [],
                )
            elif response_model:
                openai_params["response_format"] = response_model
                response: ChatCompletion = await client.chat.completions.parse(  # pyright: ignore
                    **openai_params
                )
                # Extract the parsed object for structured output
                parsed_content = response.choices[0].message.parsed
                if parsed_content is None:
                    raise ValueError("No parsed content in structured response")

                usage = response.usage
                finish_reason = response.choices[0].finish_reason

                # Validate that parsed content matches the response model
                if not isinstance(parsed_content, response_model):
                    raise ValueError(
                        f"Parsed content does not match the response model: {parsed_content} != {response_model}"
                    )

                return HonchoLLMCallResponse(
                    content=parsed_content,
                    output_tokens=usage.completion_tokens if usage else 0,
                    finish_reasons=[finish_reason] if finish_reason else [],
                )
            else:
                response: ChatCompletion = await client.chat.completions.create(  # pyright: ignore
                    **openai_params
                )

                usage = response.usage  # pyright: ignore
                finish_reason = response.choices[0].finish_reason  # pyright: ignore

                return HonchoLLMCallResponse(
                    content=response.choices[0].message.content or "",  # pyright: ignore
                    output_tokens=usage.completion_tokens if usage else 0,  # pyright: ignore
                    finish_reasons=[finish_reason] if finish_reason else [],
                )

        case genai.Client():
            if response_model is None:
                gemini_response: GenerateContentResponse = (
                    client.models.generate_content(
                        model=model,
                        contents=prompt,
                        config={
                            "response_mime_type": "application/json"
                            if json_mode
                            else None,
                        },
                    )
                )

                # Safely extract response data
                text_content = gemini_response.text if gemini_response.text else ""
                token_count = (
                    gemini_response.candidates[0].token_count or 0
                    if gemini_response.candidates
                    else 0
                )
                finish_reason = (
                    gemini_response.candidates[0].finish_reason.name
                    if gemini_response.candidates
                    and gemini_response.candidates[0].finish_reason
                    else "stop"
                )

                return HonchoLLMCallResponse(
                    content=text_content,
                    output_tokens=token_count,
                    finish_reasons=[finish_reason],
                )

            else:
                gemini_response = client.models.generate_content(
                    model=model,
                    contents=prompt,
                    config={
                        "response_mime_type": "application/json",
                        "response_schema": response_model,
                    },
                )

                token_count = (
                    gemini_response.candidates[0].token_count or 0
                    if gemini_response.candidates
                    else 0
                )
                finish_reason = (
                    gemini_response.candidates[0].finish_reason.name
                    if gemini_response.candidates
                    and gemini_response.candidates[0].finish_reason
                    else "stop"
                )

                # Validate that parsed content matches the response model
                if not isinstance(gemini_response.parsed, response_model):
                    raise ValueError(
                        f"Parsed content does not match the response model: {gemini_response.parsed} != {response_model}"
                    )

                return HonchoLLMCallResponse(
                    content=gemini_response.parsed,
                    output_tokens=token_count,
                    finish_reasons=[finish_reason],
                )

        case AsyncGroq():
            groq_params: dict[str, Any] = {
                "model": params["model"],
                "max_tokens": params["max_tokens"],
                "messages": params["messages"],
            }

            if response_model:
                groq_params["response_format"] = response_model
            elif json_mode:
                groq_params["response_format"] = {"type": "json_object"}

            # TODO: figure out why groq returns unknown type and fix it
            response: ChatCompletion = await client.chat.completions.create(  # pyright: ignore
                **groq_params
            )
            if response.choices[0].message.content is None:  # pyright: ignore
                raise ValueError("No content in response")

            # Safely extract usage and finish_reason
            usage = response.usage  # pyright: ignore
            finish_reason = response.choices[0].finish_reason  # pyright: ignore

            # Handle response model parsing for Groq
            if response_model:
                try:
                    json_content = json.loads(response.choices[0].message.content)  # pyright: ignore
                    parsed_content = response_model.model_validate(json_content)

                    return HonchoLLMCallResponse(
                        content=parsed_content,
                        output_tokens=usage.completion_tokens if usage else 0,  # pyright: ignore
                        finish_reasons=[finish_reason] if finish_reason else [],
                    )
                except (json.JSONDecodeError, ValidationError, ValueError) as e:
                    raise ValueError(
                        f"Failed to parse Groq response as {response_model}: {e}. Raw content: {response.choices[0].message.content}"  # pyright: ignore
                    ) from e
            else:
                return HonchoLLMCallResponse(
                    content=response.choices[0].message.content,  # pyright: ignore
                    output_tokens=usage.completion_tokens if usage else 0,  # pyright: ignore
                    finish_reasons=[finish_reason] if finish_reason else [],
                )


async def handle_streaming_response(
    client: AsyncAnthropic | AsyncOpenAI | genai.Client | AsyncGroq,
    params: dict[str, Any],
    json_mode: bool,
    thinking_budget_tokens: int | None,
    response_model: type[BaseModel] | None = None,
    reasoning_effort: Literal["low", "medium", "high", "minimal"] | None = None,
    verbosity: Literal["low", "medium", "high"] | None = None,
) -> AsyncIterator[HonchoLLMCallStreamChunk]:
    """
    Handle streaming responses for all supported providers.

    Args:
        client: The LLM client instance
        params: Request parameters including stream=True
        json_mode: Whether to use JSON mode
        thinking_budget_tokens: Anthropic thinking budget tokens
        response_model: Pydantic model for structured output
        reasoning_effort: OpenAI reasoning effort level (GPT-5 only)
        verbosity: OpenAI verbosity level (GPT-5 only)

    Yields:
        HonchoLLMCallStreamChunk: Individual chunks of the streaming response
    """
    match client:
        case AsyncAnthropic():
            if response_model:
                raise NotImplementedError(
                    "Response model is not supported for Anthropic"
                )
            anthropic_params: dict[str, Any] = {
                "model": params["model"],
                "max_tokens": params["max_tokens"],
                "messages": list(params["messages"]),
            }
            if json_mode:
                anthropic_params["messages"].append(
                    {"role": "assistant", "content": "{"}
                )
            if thinking_budget_tokens:
                anthropic_params["thinking"] = {
                    "type": "enabled",
                    "budget_tokens": thinking_budget_tokens,
                }
            async with client.messages.stream(**anthropic_params) as anthropic_stream:
                async for chunk in anthropic_stream:
                    if (
                        chunk.type == "content_block_delta"
                        and hasattr(chunk, "delta")
                        and hasattr(chunk.delta, "text")
                    ):
                        text_content = getattr(chunk.delta, "text", "")
                        yield HonchoLLMCallStreamChunk(content=text_content)
                final_message = await anthropic_stream.get_final_message()
                yield HonchoLLMCallStreamChunk(
                    content="",
                    is_done=True,
                    finish_reasons=[final_message.stop_reason]
                    if final_message.stop_reason
                    else [],
                )

        case AsyncOpenAI():
            openai_params: dict[str, Any] = {
                "model": params["model"],
                "messages": params["messages"],
                "stream": True,
            }

            model_name = params["model"]
            if "gpt-5" in model_name:
                openai_params["max_completion_tokens"] = params["max_tokens"]
                if reasoning_effort:
                    openai_params["reasoning_effort"] = reasoning_effort
                if verbosity:
                    openai_params["verbosity"] = verbosity
            else:
                openai_params["max_tokens"] = params["max_tokens"]

            if response_model:
                openai_params["response_format"] = response_model
            elif json_mode:
                openai_params["response_format"] = {"type": "json_object"}

            openai_stream = await client.chat.completions.create(**openai_params)  # pyright: ignore
            async for chunk in openai_stream:  # pyright: ignore
                chunk = cast(ChatCompletionChunk, chunk)
                if chunk.choices and chunk.choices[0].delta.content:
                    yield HonchoLLMCallStreamChunk(
                        content=chunk.choices[0].delta.content
                    )
                if chunk.choices and chunk.choices[0].finish_reason:
                    yield HonchoLLMCallStreamChunk(
                        content="",
                        is_done=True,
                        finish_reasons=[chunk.choices[0].finish_reason],
                    )

        case genai.Client():
            prompt_text = params["messages"][0]["content"] if params["messages"] else ""

            if response_model is not None:
                response_stream = await client.aio.models.generate_content_stream(
                    model=params["model"],
                    contents=prompt_text,
                    config={
                        "response_mime_type": "application/json",
                        "response_schema": response_model,
                    },
                )
            else:
                response_stream = await client.aio.models.generate_content_stream(
                    model=params["model"],
                    contents=prompt_text,
                    config={
                        "response_mime_type": "application/json" if json_mode else None,
                    },
                )

            final_chunk = None
            async for chunk in response_stream:
                if chunk.text:
                    yield HonchoLLMCallStreamChunk(content=chunk.text)
                final_chunk = chunk

            finish_reason = "stop"  # Default fallback
            if (
                final_chunk
                and hasattr(final_chunk, "candidates")
                and final_chunk.candidates
                and hasattr(final_chunk.candidates[0], "finish_reason")
                and final_chunk.candidates[0].finish_reason
            ):
                finish_reason = final_chunk.candidates[0].finish_reason.name

            yield HonchoLLMCallStreamChunk(
                content="", is_done=True, finish_reasons=[finish_reason]
            )

        case AsyncGroq():
            groq_params: dict[str, Any] = {
                "model": params["model"],
                "max_tokens": params["max_tokens"],
                "messages": params["messages"],
                "stream": True,
            }

            if response_model:
                groq_params["response_format"] = response_model
            elif json_mode:
                groq_params["response_format"] = {"type": "json_object"}

            groq_stream = await client.chat.completions.create(**groq_params)  # pyright: ignore
            async for chunk in groq_stream:  # pyright: ignore
                chunk = cast(ChatCompletionChunk, chunk)
                if chunk.choices and chunk.choices[0].delta.content:
                    yield HonchoLLMCallStreamChunk(
                        content=chunk.choices[0].delta.content
                    )
                if chunk.choices and chunk.choices[0].finish_reason:
                    yield HonchoLLMCallStreamChunk(
                        content="",
                        is_done=True,
                        finish_reasons=[chunk.choices[0].finish_reason],
                    )


def with_langfuse(func: Callable[..., Any]) -> Callable[..., Any]:
    @wraps(func)
    async def wrapper(*args: Any, **kwargs: Any) -> Any:
        if lf:
<<<<<<< HEAD
            lf.start_as_current_generation(name="LLM Call")
        return await func(*args, **kwargs)
=======
            with lf.start_as_current_generation(name="LLM Call"):
                return await func(*args, **kwargs)
        else:
            return await func(*args, **kwargs)
>>>>>>> f988aae9

    return wrapper<|MERGE_RESOLUTION|>--- conflicted
+++ resolved
@@ -403,19 +403,6 @@
                     **openai_params
                 )
 
-<<<<<<< HEAD
-                test_rep = ""
-                if response.choices[0].message.content is not None:  # pyright: ignore
-                    test_rep = response.choices[0].message.content  # pyright: ignore
-
-                final = validate_and_repair_json(test_rep)  # pyright: ignore
-
-                usage = response.usage  # pyright: ignore
-                finish_reason = response.choices[0].finish_reason  # pyright: ignore
-
-                # Schema-aware repair: ensure deductive observations have required fields
-                try:
-=======
                 usage = response.usage  # pyright: ignore
                 finish_reason = response.choices[0].finish_reason  # pyright: ignore
 
@@ -428,7 +415,6 @@
 
                     # Schema-aware repair: ensure deductive observations have required fields
 
->>>>>>> f988aae9
                     repaired_data = json.loads(final)
 
                     # Fix deductive observations that might be missing conclusion
@@ -457,10 +443,7 @@
 
                     final = json.dumps(repaired_data)
                 except (json.JSONDecodeError, KeyError, TypeError) as e:
-<<<<<<< HEAD
-=======
                     final = ""
->>>>>>> f988aae9
                     logger.warning(f"Could not perform schema-aware repair: {e}")
                     # Continue with original final value if repair fails
 
@@ -804,14 +787,9 @@
     @wraps(func)
     async def wrapper(*args: Any, **kwargs: Any) -> Any:
         if lf:
-<<<<<<< HEAD
-            lf.start_as_current_generation(name="LLM Call")
-        return await func(*args, **kwargs)
-=======
             with lf.start_as_current_generation(name="LLM Call"):
                 return await func(*args, **kwargs)
         else:
             return await func(*args, **kwargs)
->>>>>>> f988aae9
 
     return wrapper