--- conflicted
+++ resolved
@@ -9,13 +9,8 @@
 from sqlalchemy import update
 from sqlalchemy.ext.asyncio import AsyncSession
 
-<<<<<<< HEAD
-from src import schemas
-from src.cache.client import cache
-=======
 from src import prometheus, schemas
 from src.cache.client import cache as cache_client
->>>>>>> 04ee050e
 from src.config import settings
 from src.crud.session import session_cache_key
 from src.dependencies import tracked_db
@@ -555,14 +550,8 @@
     await db.execute(stmt)
     await db.commit()
 
-<<<<<<< HEAD
-    # Invalidate the cached session to ensure other processes see the updated summary
-    cache_key = session_cache_key(workspace_name, session_name)
-    await cache.delete(cache_key)
-=======
     cache_key = session_cache_key(workspace_name, session_name)
     await cache_client.delete(cache_key)
->>>>>>> 04ee050e
 
 
 async def get_summarized_history(
