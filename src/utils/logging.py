--- conflicted
+++ resolved
@@ -179,9 +179,6 @@
 
     if metrics:
         console.print(table)
-<<<<<<< HEAD
-        console.print()
-=======
         console.print()
 
 
@@ -195,5 +192,4 @@
     route = request.scope.get("route")
     if route and getattr(route, "path", None):
         return normalize_template_path(route.path)
-    return "unknown"
->>>>>>> f38230fd
+    return "unknown"