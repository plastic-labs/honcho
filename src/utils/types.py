--- conflicted
+++ resolved
@@ -1,26 +1,5 @@
 from typing import Literal
 
 from mirascope import Provider
-<<<<<<< HEAD
-from sentry_sdk.ai.monitoring import ai_track
-
-R = TypeVar("R")
-P = ParamSpec("P")
-
-
-def track(
-    description: str,
-) -> Callable[[Callable[P, R]], Callable[P, R]]:  # pragma: no cover
-    def decorator(f: Callable[P, R]) -> Callable[P, R]:
-        def _inner(*args: P.args, **kwargs: P.kwargs) -> R:
-            result: R = ai_track(description)(f)(*args, **kwargs)
-            return result
-
-        return _inner
-
-    return decorator
-
-=======
->>>>>>> 54fc5225
 
 Providers = Provider | Literal["custom"]