"""
Utility functions for deriver/reasoning operations.

This module contains helper functions for processing observations, formatting context,
and handling temporal metadata for the reasoning system.
"""

from typing import Dict, List, Any
import logging
from datetime import datetime

<<<<<<< HEAD
REASONING_LEVELS = ["explicit", "deductive", "inductive", "abductive"]
FIELDS = REASONING_LEVELS + ["queries"]
=======
from src.deriver.models import ReasoningResponse

REASONING_LEVELS = ["explicit", "deductive", "inductive", "abductive"]
>>>>>>> 7bdc21dd
LEVEL_LABELS = {
    "explicit": "Explicit (Literal facts directly stated by the user)",
    "deductive": "Deductive (Logically necessary conclusions from explicit facts)",
    "inductive": "Inductive (Highly probable generalizations from patterns)",
    "abductive": "Abductive (Best explanatory hypotheses for all observations)",
}


def format_premises_for_display(premises: list[str]) -> str:
    """
    Format premises as a clean bulleted list for display.
    
    Args:
        premises: List of premise strings
        
    Returns:
        Formatted premises text with newlines and bullets, or empty string if no premises
    """
    if not premises:
        return ""
    
    premises_formatted = []
    for premise in premises:
        premises_formatted.append(f"    - {premise}")
    return "\n" + "\n".join(premises_formatted)


def format_structured_observation(conclusion: str, premises: list[str]) -> str:
    """
    Format a structured observation with conclusion and premises for display.
    
    Args:
        conclusion: The main conclusion
        premises: List of supporting premises
        
    Returns:
        Formatted observation string
    """
    premises_text = format_premises_for_display(premises)
    return f"{conclusion}{premises_text}"


def extract_observation_content(observation) -> str:
    """Extract content string from an observation (dict or string)."""
    # Handle StructuredObservation objects (Pydantic models)
    if hasattr(observation, 'conclusion') and hasattr(observation, 'premises'):
        return observation.conclusion 
    
    if isinstance(observation, dict):
<<<<<<< HEAD
        # For structured observations, format conclusion first with premises below
        if "conclusion" in observation:
            conclusion = observation["conclusion"]
            premises = observation.get("premises", [])

            if premises:
                premises_lines = [f"    - {premise}" for premise in premises]
                premises_text = "\n" + "\n".join(premises_lines)
                return f"{conclusion}{premises_text}"
            else:
                return conclusion
=======
        # For structured observations, return only the conclusion
        if "conclusion" in observation:
            conclusion = observation["conclusion"]
            return conclusion
>>>>>>> 7bdc21dd
        # Fallback to content field or string representation
        return observation.get("content", str(observation))
    return str(observation)


def ensure_context_structure(context: dict) -> dict:
    """Ensure context has all reasoning levels with empty lists as defaults."""
    return {level: context.get(level, []) for level in FIELDS}


def format_new_turn_with_timestamp(new_turn: str, current_time: str) -> str:
    """
    Format new turn message with optional timestamp.

    Args:
        new_turn: The message content
        current_time: Timestamp string or "unknown"

    Returns:
        Formatted string like "2023-05-08 13:56:00 user: hello" or "user: hello"
    """
    if current_time and current_time != "unknown":
        return f"{current_time} user: {new_turn}"
    else:
        return f"user: {new_turn}"


def format_context_for_prompt(context) -> str:
    """
<<<<<<< HEAD
    Format context dictionary into a clean, readable string for LLM prompts.
=======
    Format context into a clean, readable string for LLM prompts.
>>>>>>> 7bdc21dd

    Args:
        context: ReasoningResponse object or dict with reasoning levels as keys and observation lists as values
                Observations can be strings or dicts - will be normalized

    Returns:
        Formatted string with clear sections and bullet points including temporal metadata
    """
    if not context:
        return "No context available."

    formatted_sections = []

<<<<<<< HEAD
=======
    # Handle both ReasoningResponse objects and dicts
    if hasattr(context, "explicit"):
        # It's a ReasoningResponse object
        observations_by_level = {
            "explicit": context.explicit,
            "deductive": context.deductive,
            "inductive": context.inductive,
            "abductive": context.abductive,
        }
    else:
        # It's a dict
        observations_by_level = context

>>>>>>> 7bdc21dd
    # Process each level in a consistent order
    for level in REASONING_LEVELS:
        observations = observations_by_level.get(level, [])
        if not observations:
            continue

        label = LEVEL_LABELS.get(level, level.title())
        formatted_sections.append(f"{label}:")

        # Format observations with temporal metadata when available
        for observation in observations:
            observation_content = extract_observation_content(observation)

            # Check if observation is a dict with temporal metadata
            if isinstance(observation, dict) and "access_count" in observation:
                temporal_info = format_temporal_metadata(observation)
                formatted_sections.append(f"  • {observation_content}{temporal_info}")
            else:
                formatted_sections.append(f"  • {observation_content}")

        formatted_sections.append("")  # Blank line between sections

    # Remove trailing blank line if exists
    if formatted_sections and formatted_sections[-1] == "":
        formatted_sections.pop()

    return (
        "\n".join(formatted_sections)
        if formatted_sections
        else "No relevant context available."
    )


def format_datetime_simple(dt) -> str:
    """
    Format datetime object to simple format matching new turn formatting.
    Converts from ISO format like '2025-06-02T19:43:41.392640+00:00'
    to simple format like '2025-06-03 20:23:43'

    Args:
        dt: datetime object or datetime string

    Returns:
        Formatted datetime string in simple format
    """
    if hasattr(dt, "strftime"):
        # It's a datetime object
        return dt.strftime("%Y-%m-%d %H:%M:%S")
    elif isinstance(dt, str):
        # It's a string - try to parse it first
        try:
            # Handle ISO format strings
            if "T" in dt:
                parsed_dt = datetime.fromisoformat(dt.replace("Z", "+00:00"))
                return parsed_dt.strftime("%Y-%m-%d %H:%M:%S")
            else:
                # Already in simple format
                return dt
        except ValueError:
            # If parsing fails, return as-is
            return dt
    else:
        # Fallback
        return str(dt)


def format_temporal_metadata(observation: dict) -> str:
    """
    Format temporal metadata for display in reasoning prompts.
    Shows both observation genesis (when derived) and ongoing relevance (access patterns).

    Args:
        observation: Observation dictionary containing temporal metadata

    Returns:
        Formatted temporal context string showing inception and access patterns
    """
    temporal_parts = []

    # Observation inception - when originally derived
    created_at = observation.get("created_at")
    if created_at:
        formatted_time = format_datetime_simple(created_at)
        temporal_parts.append(f"derived {formatted_time}")

    # Access frequency and session spread
    access_count = observation.get("access_count", 0)
    accessed_sessions = observation.get("accessed_sessions", [])

    if access_count > 0:
        if accessed_sessions:
            session_count = len(accessed_sessions)
            if session_count > 1:
                temporal_parts.append(
                    f"accessed {access_count}x across {session_count} sessions"
                )
            else:
                temporal_parts.append(f"accessed {access_count}x in 1 session")
        else:
            temporal_parts.append(f"accessed {access_count}x")

    # Last accessed timestamp
    last_accessed = observation.get("last_accessed")
    if last_accessed:
        formatted_last_accessed = format_datetime_simple(last_accessed)
        temporal_parts.append(f"last accessed {formatted_last_accessed}")

    if temporal_parts:
        return f" [{', '.join(temporal_parts)}]"
    else:
        return ""


def normalize_observations_for_comparison(observations: list) -> set:
    """Convert observations to normalized strings for comparison."""
    normalized = set()
    for observation in observations:
        observation_content = extract_observation_content(observation)
        normalized.add(observation_content.strip().lower())
    return normalized


def format_context_for_trace(
<<<<<<< HEAD
    context: Dict[str, List], include_similarity_scores: bool = False
=======
    context: ReasoningResponse, include_similarity_scores: bool = False
>>>>>>> 7bdc21dd
) -> Dict[str, List[Dict[str, Any]]]:
    """
    Format context for trace capture with optional similarity scores.

    Args:
        context: Context dictionary with reasoning levels
        include_similarity_scores: Whether to include similarity scores in the output

    Returns:
        Formatted context dictionary for trace
    """
<<<<<<< HEAD
    formatted: Dict[str, List[Dict[str, Any]]] = {}
    for level in REASONING_LEVELS:
        observations = context.get(level, [])
        formatted[level] = []
        for observation in observations:
            if isinstance(observation, dict):
                entry: Dict[str, Any] = {
                    "content": extract_observation_content(observation),
                    "document_id": observation.get("document_id", "unknown"),
                }
                if include_similarity_scores:
                    entry["similarity_score"] = observation.get("similarity_score", 0.0)
                formatted[level].append(entry)
            else:
                entry = {"content": str(observation), "document_id": "unknown"}
                if include_similarity_scores:
                    entry["similarity_score"] = 0.0
                formatted[level].append(entry)
    return formatted


def analyze_observation_changes(
    original_context: dict,
    revised_observations: dict,
=======
    # formatted: Dict[str, List[Dict[str, Any]]] = {}
    # for level in REASONING_LEVELS:
    #     observations = context.get(level, [])
    #     formatted[level] = []
    #     for observation in observations:
    #         if isinstance(observation, dict):
    #             entry: Dict[str, Any] = {
    #                 "content": extract_observation_content(observation),
    #                 "document_id": observation.get("document_id", "unknown"),
    #             }
    #             if include_similarity_scores:
    #                 entry["similarity_score"] = observation.get("similarity_score", 0.0)
    #             formatted[level].append(entry)
    #         else:
    #             entry = {"content": str(observation), "document_id": "unknown"}
    #             if include_similarity_scores:
    #                 entry["similarity_score"] = 0.0
    #             formatted[level].append(entry)
    # return formatted
    return context.model_dump()


def analyze_observation_changes(
    original_context: ReasoningResponse,
    revised_observations: ReasoningResponse,
>>>>>>> 7bdc21dd
    significance_threshold: float,
    include_details: bool = False,
):
    """
    Analyze changes between original and revised observations.

    Args:
        original_context: Original observation context
        revised_observations: Revised observation context
        significance_threshold: Threshold for determining significance
        include_details: Whether to include detailed change information

    Returns:
        If include_details=False: bool (is_significant)
        If include_details=True: tuple(is_significant, changes_detected, significance_score)
    """
    logger = logging.getLogger(__name__)

    total_original_observations = 0
    total_changed_observations = 0
    changes_detected = {} if include_details else None

<<<<<<< HEAD
    for level in REASONING_LEVELS:
        # Get normalized observation sets for comparison
        original_observations = normalize_observations_for_comparison(
            original_context.get(level, [])
        )
        revised_observations_list = normalize_observations_for_comparison(
            revised_observations.get(level, [])
=======
    # Helper function to get observations from either ReasoningResponse or dict
    def get_observations(context, level):
        if hasattr(context, "explicit"):
            # It's a ReasoningResponse object
            return getattr(context, level, [])
        else:
            # It's a dict
            return context.get(level, [])

    for level in REASONING_LEVELS:
        # Get normalized observation sets for comparison
        original_observations = normalize_observations_for_comparison(
            get_observations(original_context, level)
        )
        revised_observations_list = normalize_observations_for_comparison(
            get_observations(revised_observations, level)
>>>>>>> 7bdc21dd
        )

        level_original_count = len(original_observations)
        total_original_observations += level_original_count

<<<<<<< HEAD
        # Count significant changes (additions, removals, modifications)
=======
        # Count significant changes (only additions for deriver)
>>>>>>> 7bdc21dd
        added_observations = revised_observations_list - original_observations
        level_changes = len(added_observations)
        total_changed_observations += level_changes

        # Log changes for debugging
        if level_changes > 0:
            logger.debug(f"Changes in {level} level:")
            logger.debug(f"  Original: {level_original_count} observations")
            logger.debug(f"  Added: {len(added_observations)} observations")
            if added_observations:
                logger.debug(
                    f"  New observations: {list(added_observations)[:3]}..."
                )  # Show first 3
<<<<<<< HEAD
            if removed_observations:
                logger.debug(
                    f"  Removed observations: {list(removed_observations)[:3]}..."
                )  # Show first 3
=======
>>>>>>> 7bdc21dd

        # Format changes for trace if detailed output requested
        if include_details and changes_detected is not None:
            changes_detected[level] = {
                "added": list(added_observations),
<<<<<<< HEAD
                "removed": [
                    {"content": observation, "document_id": "unknown"}
                    for observation in removed_observations
                ],
                "modified": [],  # Could enhance this to detect modifications vs additions/removals
=======
>>>>>>> 7bdc21dd
            }

    # Calculate change percentage
    if total_original_observations == 0:
        change_percentage = 1.0 if total_changed_observations > 0 else 0.0
    else:
        change_percentage = total_changed_observations / total_original_observations

    # Check if changes meet significance threshold
    is_significant = change_percentage >= significance_threshold

    logger.debug(
        f"Change analysis: {total_changed_observations}/{total_original_observations} observations changed ({change_percentage:.1%})"
    )
    logger.debug(
        f"Significance threshold: {significance_threshold:.1%} - {'MET' if is_significant else 'NOT MET'}"
    )

    if not is_significant and total_changed_observations > 0:
        logger.debug(
            "Changes detected but not significant enough to continue recursion"
        )

    if include_details:
        return is_significant, changes_detected, change_percentage
    else:
        return is_significant


def find_new_observations(
    original_context: ReasoningResponse, revised_observations: ReasoningResponse
) -> dict:
    """
    Find observations that are new in revised_observations compared to original_context.

    Args:
        original_context: Original observation context
        revised_observations: Revised observation context

    Returns:
        Dictionary with new observations by level
    """
    new_observations_by_level = {}

<<<<<<< HEAD
    for level in REASONING_LEVELS:
        original_observations = normalize_observations_for_comparison(
            original_context.get(level, [])
        )
        revised_list = revised_observations.get(level, [])
=======
    # Helper function to get observations from either ReasoningResponse or dict
    def get_observations(context, level):
        if hasattr(context, "explicit"):
            # It's a ReasoningResponse object
            return getattr(context, level, [])
        else:
            # It's a dict
            return context.get(level, [])

    for level in REASONING_LEVELS:
        original_observations = normalize_observations_for_comparison(
            get_observations(original_context, level)
        )
        revised_list = get_observations(revised_observations, level)
>>>>>>> 7bdc21dd

        # Find genuinely new observations
        new_observations = []
        for observation in revised_list:
            normalized_observation = (
                extract_observation_content(observation).strip().lower()
            )
            if normalized_observation not in original_observations:
                new_observations.append(observation)

        new_observations_by_level[level] = new_observations

    return new_observations_by_level<|MERGE_RESOLUTION|>--- conflicted
+++ resolved
@@ -9,14 +9,9 @@
 import logging
 from datetime import datetime
 
-<<<<<<< HEAD
+from src.deriver.models import ReasoningResponse
+
 REASONING_LEVELS = ["explicit", "deductive", "inductive", "abductive"]
-FIELDS = REASONING_LEVELS + ["queries"]
-=======
-from src.deriver.models import ReasoningResponse
-
-REASONING_LEVELS = ["explicit", "deductive", "inductive", "abductive"]
->>>>>>> 7bdc21dd
 LEVEL_LABELS = {
     "explicit": "Explicit (Literal facts directly stated by the user)",
     "deductive": "Deductive (Logically necessary conclusions from explicit facts)",
@@ -66,24 +61,10 @@
         return observation.conclusion 
     
     if isinstance(observation, dict):
-<<<<<<< HEAD
-        # For structured observations, format conclusion first with premises below
-        if "conclusion" in observation:
-            conclusion = observation["conclusion"]
-            premises = observation.get("premises", [])
-
-            if premises:
-                premises_lines = [f"    - {premise}" for premise in premises]
-                premises_text = "\n" + "\n".join(premises_lines)
-                return f"{conclusion}{premises_text}"
-            else:
-                return conclusion
-=======
         # For structured observations, return only the conclusion
         if "conclusion" in observation:
             conclusion = observation["conclusion"]
             return conclusion
->>>>>>> 7bdc21dd
         # Fallback to content field or string representation
         return observation.get("content", str(observation))
     return str(observation)
@@ -91,7 +72,7 @@
 
 def ensure_context_structure(context: dict) -> dict:
     """Ensure context has all reasoning levels with empty lists as defaults."""
-    return {level: context.get(level, []) for level in FIELDS}
+    return {level: context.get(level, []) for level in REASONING_LEVELS}
 
 
 def format_new_turn_with_timestamp(new_turn: str, current_time: str) -> str:
@@ -113,11 +94,7 @@
 
 def format_context_for_prompt(context) -> str:
     """
-<<<<<<< HEAD
-    Format context dictionary into a clean, readable string for LLM prompts.
-=======
     Format context into a clean, readable string for LLM prompts.
->>>>>>> 7bdc21dd
 
     Args:
         context: ReasoningResponse object or dict with reasoning levels as keys and observation lists as values
@@ -131,8 +108,6 @@
 
     formatted_sections = []
 
-<<<<<<< HEAD
-=======
     # Handle both ReasoningResponse objects and dicts
     if hasattr(context, "explicit"):
         # It's a ReasoningResponse object
@@ -145,8 +120,6 @@
     else:
         # It's a dict
         observations_by_level = context
-
->>>>>>> 7bdc21dd
     # Process each level in a consistent order
     for level in REASONING_LEVELS:
         observations = observations_by_level.get(level, [])
@@ -270,11 +243,7 @@
 
 
 def format_context_for_trace(
-<<<<<<< HEAD
-    context: Dict[str, List], include_similarity_scores: bool = False
-=======
     context: ReasoningResponse, include_similarity_scores: bool = False
->>>>>>> 7bdc21dd
 ) -> Dict[str, List[Dict[str, Any]]]:
     """
     Format context for trace capture with optional similarity scores.
@@ -286,58 +255,12 @@
     Returns:
         Formatted context dictionary for trace
     """
-<<<<<<< HEAD
-    formatted: Dict[str, List[Dict[str, Any]]] = {}
-    for level in REASONING_LEVELS:
-        observations = context.get(level, [])
-        formatted[level] = []
-        for observation in observations:
-            if isinstance(observation, dict):
-                entry: Dict[str, Any] = {
-                    "content": extract_observation_content(observation),
-                    "document_id": observation.get("document_id", "unknown"),
-                }
-                if include_similarity_scores:
-                    entry["similarity_score"] = observation.get("similarity_score", 0.0)
-                formatted[level].append(entry)
-            else:
-                entry = {"content": str(observation), "document_id": "unknown"}
-                if include_similarity_scores:
-                    entry["similarity_score"] = 0.0
-                formatted[level].append(entry)
-    return formatted
-
-
-def analyze_observation_changes(
-    original_context: dict,
-    revised_observations: dict,
-=======
-    # formatted: Dict[str, List[Dict[str, Any]]] = {}
-    # for level in REASONING_LEVELS:
-    #     observations = context.get(level, [])
-    #     formatted[level] = []
-    #     for observation in observations:
-    #         if isinstance(observation, dict):
-    #             entry: Dict[str, Any] = {
-    #                 "content": extract_observation_content(observation),
-    #                 "document_id": observation.get("document_id", "unknown"),
-    #             }
-    #             if include_similarity_scores:
-    #                 entry["similarity_score"] = observation.get("similarity_score", 0.0)
-    #             formatted[level].append(entry)
-    #         else:
-    #             entry = {"content": str(observation), "document_id": "unknown"}
-    #             if include_similarity_scores:
-    #                 entry["similarity_score"] = 0.0
-    #             formatted[level].append(entry)
-    # return formatted
     return context.model_dump()
 
 
 def analyze_observation_changes(
     original_context: ReasoningResponse,
     revised_observations: ReasoningResponse,
->>>>>>> 7bdc21dd
     significance_threshold: float,
     include_details: bool = False,
 ):
@@ -360,15 +283,6 @@
     total_changed_observations = 0
     changes_detected = {} if include_details else None
 
-<<<<<<< HEAD
-    for level in REASONING_LEVELS:
-        # Get normalized observation sets for comparison
-        original_observations = normalize_observations_for_comparison(
-            original_context.get(level, [])
-        )
-        revised_observations_list = normalize_observations_for_comparison(
-            revised_observations.get(level, [])
-=======
     # Helper function to get observations from either ReasoningResponse or dict
     def get_observations(context, level):
         if hasattr(context, "explicit"):
@@ -385,17 +299,12 @@
         )
         revised_observations_list = normalize_observations_for_comparison(
             get_observations(revised_observations, level)
->>>>>>> 7bdc21dd
         )
 
         level_original_count = len(original_observations)
         total_original_observations += level_original_count
 
-<<<<<<< HEAD
-        # Count significant changes (additions, removals, modifications)
-=======
         # Count significant changes (only additions for deriver)
->>>>>>> 7bdc21dd
         added_observations = revised_observations_list - original_observations
         level_changes = len(added_observations)
         total_changed_observations += level_changes
@@ -409,26 +318,11 @@
                 logger.debug(
                     f"  New observations: {list(added_observations)[:3]}..."
                 )  # Show first 3
-<<<<<<< HEAD
-            if removed_observations:
-                logger.debug(
-                    f"  Removed observations: {list(removed_observations)[:3]}..."
-                )  # Show first 3
-=======
->>>>>>> 7bdc21dd
 
         # Format changes for trace if detailed output requested
         if include_details and changes_detected is not None:
             changes_detected[level] = {
                 "added": list(added_observations),
-<<<<<<< HEAD
-                "removed": [
-                    {"content": observation, "document_id": "unknown"}
-                    for observation in removed_observations
-                ],
-                "modified": [],  # Could enhance this to detect modifications vs additions/removals
-=======
->>>>>>> 7bdc21dd
             }
 
     # Calculate change percentage
@@ -473,13 +367,6 @@
     """
     new_observations_by_level = {}
 
-<<<<<<< HEAD
-    for level in REASONING_LEVELS:
-        original_observations = normalize_observations_for_comparison(
-            original_context.get(level, [])
-        )
-        revised_list = revised_observations.get(level, [])
-=======
     # Helper function to get observations from either ReasoningResponse or dict
     def get_observations(context, level):
         if hasattr(context, "explicit"):
@@ -494,7 +381,6 @@
             get_observations(original_context, level)
         )
         revised_list = get_observations(revised_observations, level)
->>>>>>> 7bdc21dd
 
         # Find genuinely new observations
         new_observations = []
