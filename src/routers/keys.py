import datetime
import logging
import os

from fastapi import APIRouter, Depends, Query

from src.exceptions import DisabledException, ValidationException
from src.security import (
    JWTParams,
    create_jwt,
    require_auth,
)

logger = logging.getLogger(__name__)

USE_AUTH = os.getenv("USE_AUTH", "False").lower() == "true"

router = APIRouter(
    prefix="/keys",
    tags=["keys"],
    dependencies=[Depends(require_auth(admin=True))],
)


@router.post("")
async def create_key(
<<<<<<< HEAD
    app_id: str | None = Query(None, description="ID of the app to scope the key to"),
    user_id: str | None = Query(None, description="ID of the user to scope the key to"),
    session_id: str | None = Query(
        None, description="ID of the session to scope the key to"
    ),
    collection_id: str | None = Query(
        None, description="ID of the collection to scope the key to"
    ),
=======
    expires_at: datetime.datetime | None = None,
    app_id: str | None = None,
    user_id: str | None = None,
    session_id: str | None = None,
    collection_id: str | None = None,
>>>>>>> d3b1a052
):
    """Create a new Key"""
    if not USE_AUTH:
        raise DisabledException()

    # Validate that at least one parameter is provided for proper scoping
    if not any([app_id, user_id, session_id, collection_id]):
        raise ValidationException(
            "At least one of app_id, user_id, session_id, or collection_id must be provided"
        )

    key_str = create_jwt(
        JWTParams(
            exp=expires_at.isoformat() if expires_at else None,
            ap=app_id,
            us=user_id,
            se=session_id,
            co=collection_id,
        )
    )
    return {
        "key": key_str,
    }<|MERGE_RESOLUTION|>--- conflicted
+++ resolved
@@ -24,7 +24,6 @@
 
 @router.post("")
 async def create_key(
-<<<<<<< HEAD
     app_id: str | None = Query(None, description="ID of the app to scope the key to"),
     user_id: str | None = Query(None, description="ID of the user to scope the key to"),
     session_id: str | None = Query(
@@ -33,13 +32,7 @@
     collection_id: str | None = Query(
         None, description="ID of the collection to scope the key to"
     ),
-=======
     expires_at: datetime.datetime | None = None,
-    app_id: str | None = None,
-    user_id: str | None = None,
-    session_id: str | None = None,
-    collection_id: str | None = None,
->>>>>>> d3b1a052
 ):
     """Create a new Key"""
     if not USE_AUTH:
