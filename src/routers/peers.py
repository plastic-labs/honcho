import logging
from collections.abc import AsyncGenerator, AsyncIterator

from fastapi import APIRouter, Body, Depends, Path, Query
from fastapi.exceptions import HTTPException
from fastapi.responses import StreamingResponse
from fastapi_pagination import Page
from fastapi_pagination.ext.sqlalchemy import apaginate
from sqlalchemy.ext.asyncio import AsyncSession

from src import crud, schemas
from src.dependencies import db, tracked_db
from src.dialectic import chat as dialectic_chat
from src.exceptions import AuthenticationException, ResourceNotFoundException
from src.security import JWTParams, require_auth
from src.utils.search import search

logger = logging.getLogger(__name__)

router = APIRouter(
    prefix="/workspaces/{workspace_id}/peers",
    tags=["peers"],
)


@router.post(
    "/list",
    response_model=Page[schemas.Peer],
    dependencies=[Depends(require_auth(workspace_name="workspace_id"))],
)
async def get_peers(
    workspace_id: str = Path(..., description="ID of the workspace"),
    options: schemas.PeerGet | None = Body(
        None, description="Filtering options for the peers list"
    ),
    db: AsyncSession = db,
):
    """Get All Peers for a Workspace"""
    filter_param = None
    if options and hasattr(options, "filters"):
        filter_param = options.filters
        if filter_param == {}:
            filter_param = None

    return await apaginate(
        db,
        await crud.get_peers(workspace_name=workspace_id, filters=filter_param),
    )


@router.post(
    "",
    response_model=schemas.Peer,
)
async def get_or_create_peer(
    workspace_id: str = Path(..., description="ID of the workspace"),
    peer: schemas.PeerCreate = Body(..., description="Peer creation parameters"),
    jwt_params: JWTParams = Depends(require_auth()),
    db: AsyncSession = db,
):
    """
    Get a Peer by ID

    If peer_id is provided as a query parameter, it uses that (must match JWT workspace_id).
    Otherwise, it uses the peer_id from the JWT.
    """
    # validate workspace query param
    if not jwt_params.ad and jwt_params.w is not None and jwt_params.w != workspace_id:
        raise AuthenticationException("Unauthorized access to resource")

    if peer.name:
        if not jwt_params.ad and jwt_params.p is not None and jwt_params.p != peer.name:
            raise AuthenticationException("Unauthorized access to resource")
    else:
        # Use peer_id from JWT
        if not jwt_params.p:
            raise AuthenticationException("Peer ID not found in query parameter or JWT")
        peer.name = jwt_params.p
    peer = (
        await crud.get_or_create_peers(db, workspace_name=workspace_id, peers=[peer])
    )[0]
    return peer


@router.put(
    "/{peer_id}",
    response_model=schemas.Peer,
    dependencies=[
        Depends(require_auth(workspace_name="workspace_id", peer_name="peer_id"))
    ],
)
async def update_peer(
    workspace_id: str = Path(..., description="ID of the workspace"),
    peer_id: str = Path(..., description="ID of the peer to update"),
    peer: schemas.PeerUpdate = Body(..., description="Updated peer parameters"),
    db: AsyncSession = db,
):
    """Update a Peer's name and/or metadata"""
    updated_peer = await crud.update_peer(
        db, workspace_name=workspace_id, peer_name=peer_id, peer=peer
    )
    return updated_peer


@router.post(
    "/{peer_id}/sessions",
    response_model=Page[schemas.Session],
    dependencies=[
        Depends(require_auth(workspace_name="workspace_id", peer_name="peer_id"))
    ],
)
async def get_sessions_for_peer(
    workspace_id: str = Path(..., description="ID of the workspace"),
    peer_id: str = Path(..., description="ID of the peer"),
    options: schemas.SessionGet | None = Body(
        None, description="Filtering options for the sessions list"
    ),
    db: AsyncSession = db,
):
    """Get All Sessions for a Peer"""
    filter_param = None

    if options and hasattr(options, "filters"):
        filter_param = options.filters
        if filter_param == {}:
            filter_param = None

    return await apaginate(
        db,
        await crud.get_sessions_for_peer(
            workspace_name=workspace_id,
            peer_name=peer_id,
            filters=filter_param,
        ),
    )


@router.post(
    "/{peer_id}/chat",
    responses={
        200: {
            "description": "Response to a question informed by Honcho's User Representation",
            "content": {
                "application/json": {
                    "schema": schemas.DialecticResponse.model_json_schema()
                },
                "text/event-stream": {},
            },
        },
    },
    dependencies=[
        Depends(require_auth(workspace_name="workspace_id", peer_name="peer_id"))
    ],
)
async def chat(
    workspace_id: str = Path(..., description="ID of the workspace"),
    peer_id: str = Path(..., description="ID of the peer"),
    options: schemas.DialecticOptions = Body(
        ..., description="Dialectic Endpoint Parameters"
    ),
):
    # Get or create the peer to ensure it exists
    async with tracked_db("peers.chat.get_or_create_peer") as peer_db:
        await crud.get_or_create_peers(
            peer_db,
            workspace_name=workspace_id,
            peers=[schemas.PeerCreate(name=peer_id)],
        )

    if not options.stream:
        response = await dialectic_chat(
            workspace_name=workspace_id,
            session_name=options.session_id,
            query=options.query,
            stream=options.stream,
            observer=peer_id,
            # if target is given, that's the observed peer. otherwise, observer==observed
            # and it's answered from the omniscient Honcho perspective
            observed=options.target if options.target is not None else peer_id,
        )
        return schemas.DialecticResponse(content=str(response))

    async def parse_stream() -> AsyncGenerator[str, None]:
        try:
            stream = await dialectic_chat(
                workspace_name=workspace_id,
                session_name=options.session_id,
                query=options.query,
                stream=options.stream,
                observer=peer_id,
                observed=options.target if options.target is not None else peer_id,
            )
            if isinstance(stream, AsyncIterator):
                async for chunk in stream:
                    if chunk.content:
                        # Send each chunk as JSON with nested delta object
                        stream_chunk = schemas.DialecticStreamChunk(
                            delta=schemas.DialecticStreamDelta(content=chunk.content)
                        )
                        yield f"data: {stream_chunk.model_dump_json()}\n\n"
                # Send final done message
                final_chunk = schemas.DialecticStreamChunk(
                    delta=schemas.DialecticStreamDelta(), done=True
                )
                yield f"data: {final_chunk.model_dump_json()}\n\n"
            else:
                raise HTTPException(status_code=500, detail="Invalid stream type")
        except Exception as e:
            logger.error(f"Error in stream: {str(e)}")
            raise HTTPException(status_code=500, detail=str(e)) from e

    return StreamingResponse(
        content=parse_stream(), media_type="text/event-stream", status_code=200
    )


@router.post(
    "/{peer_id}/representation",
    response_model=dict[str, object],
    dependencies=[
        Depends(require_auth(workspace_name="workspace_id", peer_name="peer_id"))
    ],
)
async def get_working_representation(
    workspace_id: str = Path(..., description="ID of the workspace"),
    peer_id: str = Path(..., description="ID of the peer"),
    options: schemas.PeerRepresentationGet = Body(
        ..., description="Options for getting the peer representation"
    ),
):
    """Get a peer's working representation for a session.

    If a session_id is provided in the body, we get the working representation of the peer in that session.
    If a target is provided, we get the representation of the target from the perspective of the peer.
    If no target is provided, we get the omniscient Honcho representation of the peer.
    """
    try:
        # If no target specified, get global representation (omniscient Honcho perspective)
        representation = await crud.get_working_representation(
<<<<<<< HEAD
            db, workspace_id, peer_id, target_peer
=======
            workspace_id,
            observer=peer_id,
            observed=options.target if options.target is not None else peer_id,
            session_name=options.session_id,
>>>>>>> f988aae9
        )
        return {"representation": representation}
    except ValueError as e:
        logger.warning(
            f"Failed to get working representation for peer {peer_id}: {str(e)}"
        )
        raise ResourceNotFoundException("Peer or session not found") from e


@router.get(
    "/{peer_id}/card",
    response_model=schemas.PeerCardResponse,
    dependencies=[
        Depends(require_auth(workspace_name="workspace_id", peer_name="peer_id"))
    ],
)
async def get_peer_card(
    workspace_id: str = Path(..., description="ID of the workspace"),
    peer_id: str = Path(..., description="ID of the observer peer"),
    target: str | None = Query(
        None,
        description="The peer whose card to retrieve. If not provided, returns the observer's own card",
    ),
    db: AsyncSession = db,
):
    """Get a peer card for a specific peer relationship.

    Returns the peer card that the observer peer has for the target peer if it exists.
    If no target is specified, returns the observer's own peer card.
    """
    # If no target specified, get the observer's own card
    observed = target if target is not None else peer_id

    peer_card = await crud.get_peer_card(
        db, workspace_id, observer=peer_id, observed=observed
    )
    return schemas.PeerCardResponse(peer_card=peer_card)


@router.post(
    "/{peer_id}/search",
    response_model=list[schemas.Message],
    dependencies=[
        Depends(require_auth(workspace_name="workspace_id", peer_name="peer_id"))
    ],
)
async def search_peer(
    workspace_id: str = Path(..., description="ID of the workspace"),
    peer_id: str = Path(..., description="ID of the peer"),
    body: schemas.MessageSearchOptions = Body(
        ..., description="Message search parameters "
    ),
    db: AsyncSession = db,
):
    """Search a Peer"""
    # take user-provided filter and add workspace_id and peer_id to it
    filters = body.filters or {}
    filters["workspace_id"] = workspace_id
    filters["peer_id"] = peer_id
    return await search(db, body.query, filters=filters, limit=body.limit)<|MERGE_RESOLUTION|>--- conflicted
+++ resolved
@@ -237,14 +237,10 @@
     try:
         # If no target specified, get global representation (omniscient Honcho perspective)
         representation = await crud.get_working_representation(
-<<<<<<< HEAD
-            db, workspace_id, peer_id, target_peer
-=======
             workspace_id,
             observer=peer_id,
             observed=options.target if options.target is not None else peer_id,
             session_name=options.session_id,
->>>>>>> f988aae9
         )
         return {"representation": representation}
     except ValueError as e:
