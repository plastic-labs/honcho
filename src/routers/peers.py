import logging

from fastapi import (
    APIRouter,
    BackgroundTasks,
    Body,
    Depends,
    Path,
    Query,
)
from fastapi.exceptions import HTTPException
from fastapi.responses import StreamingResponse
from fastapi_pagination import Page
<<<<<<< HEAD
from fastapi_pagination.ext.sqlalchemy import apaginate
=======
from fastapi_pagination.ext.sqlalchemy import paginate
from mirascope.llm import Stream
from sqlalchemy.ext.asyncio import AsyncSession
>>>>>>> 24bf8eee

from src import agent, crud, schemas
from src.dependencies import db
from src.exceptions import (
    AuthenticationException,
    ResourceNotFoundException,
)
from src.routers.messages import enqueue
from src.security import JWTParams, require_auth

logger = logging.getLogger(__name__)

router = APIRouter(
    prefix="/workspaces/{workspace_id}/peers",
    tags=["peers"],
)


@router.post(
    "/list",
    response_model=Page[schemas.Peer],
    dependencies=[Depends(require_auth(workspace_name="workspace_id"))],
)
async def get_peers(
    workspace_id: str = Path(..., description="ID of the workspace"),
    options: schemas.PeerGet | None = Body(
        None, description="Filtering options for the peers list"
    ),
    db: AsyncSession = db,
):
    """Get All Peers for a Workspace"""
    filter_param = None
    if options and hasattr(options, "filter"):
        filter_param = options.filter
        if filter_param == {}:
            filter_param = None

    return await apaginate(
        db,
        await crud.get_peers(workspace_name=workspace_id, filter=filter_param),
    )


@router.post(
    "",
    response_model=schemas.Peer,
)
async def get_or_create_peer(
    workspace_id: str = Path(..., description="ID of the workspace"),
    peer: schemas.PeerCreate = Body(..., description="Peer creation parameters"),
    jwt_params: JWTParams = Depends(require_auth()),
    db: AsyncSession = db,
):
    """
    Get a Peer by ID

    If peer_id is provided as a query parameter, it uses that (must match JWT workspace_id).
    Otherwise, it uses the peer_id from the JWT token.
    """
    # validate workspace query param
    if not jwt_params.ad and jwt_params.w is not None and jwt_params.w != workspace_id:
        raise AuthenticationException("Unauthorized access to resource")

    if peer.name:
        if not jwt_params.ad and jwt_params.p is not None and jwt_params.p != peer.name:
            raise AuthenticationException("Unauthorized access to resource")
    else:
        # Use peer_id from JWT
        if not jwt_params.p:
            raise AuthenticationException("Peer ID not found in query parameter or JWT")
        peer.name = jwt_params.p
    peer = (
        await crud.get_or_create_peers(db, workspace_name=workspace_id, peers=[peer])
    )[0]
    return peer


@router.put(
    "/{peer_id}",
    response_model=schemas.Peer,
    dependencies=[
        Depends(require_auth(workspace_name="workspace_id", peer_name="peer_id"))
    ],
)
async def update_peer(
    workspace_id: str = Path(..., description="ID of the workspace"),
    peer_id: str = Path(..., description="ID of the peer to update"),
    peer: schemas.PeerUpdate = Body(..., description="Updated peer parameters"),
    db: AsyncSession = db,
):
    """Update a Peer's name and/or metadata"""
    updated_peer = await crud.update_peer(
        db, workspace_name=workspace_id, peer_name=peer_id, peer=peer
    )
    return updated_peer


@router.post(
    "/{peer_id}/sessions",
    response_model=Page[schemas.Session],
    dependencies=[
        Depends(require_auth(workspace_name="workspace_id", peer_name="peer_id"))
    ],
)
async def get_sessions_for_peer(
    workspace_id: str = Path(..., description="ID of the workspace"),
    peer_id: str = Path(..., description="ID of the peer"),
    options: schemas.SessionGet | None = Body(
        None, description="Filtering options for the sessions list"
    ),
    db: AsyncSession = db,
):
    """Get All Sessions for a Peer"""
    filter_param = None
    is_active = True

    if options:
        if hasattr(options, "filter"):
            filter_param = options.filter
            if filter_param == {}:
                filter_param = None
        if hasattr(options, "is_active"):
            is_active = options.is_active

    return await apaginate(
        db,
        await crud.get_sessions_for_peer(
            workspace_name=workspace_id,
            peer_name=peer_id,
            is_active=is_active,
            filter=filter_param,
        ),
    )


@router.post(
    "/{peer_id}/chat",
    response_model=schemas.DialecticResponse,
    responses={
        200: {
            "description": "Response to a question informed by Honcho's User Representation",
            "content": {"text/event-stream": {}},
        },
    },
    dependencies=[
        Depends(require_auth(workspace_name="workspace_id", peer_name="peer_id"))
    ],
)
async def chat(
    workspace_id: str = Path(..., description="ID of the workspace"),
    peer_id: str = Path(..., description="ID of the peer"),
    options: schemas.DialecticOptions = Body(
        ..., description="Dialectic Endpoint Parameters"
    ),
    db: AsyncSession = db,
):
    # Get or create the peer to ensure it exists
    await crud.get_or_create_peers(
        db, workspace_name=workspace_id, peers=[schemas.PeerCreate(name=peer_id)]
    )

    if not options.stream:
        return await agent.chat(
            workspace_id, peer_id, options.session_id, options.queries, options.stream
        )

    async def parse_stream():
        try:
            stream = await agent.chat(
                workspace_id,
                peer_id,
                options.session_id,
                options.queries,
                stream=True,
            )
            if isinstance(stream, Stream):
                async for chunk, _ in stream:
                    yield chunk.content
            else:
                raise HTTPException(status_code=500, detail="Invalid stream type")
        except Exception as e:
            logger.error(f"Error in stream: {str(e)}")
            raise HTTPException(status_code=500, detail=str(e)) from e

    return StreamingResponse(
        content=parse_stream(), media_type="text/event-stream", status_code=200
    )


@router.post(
    "/{peer_id}/messages",
    response_model=list[schemas.Message],
    dependencies=[
        Depends(require_auth(workspace_name="workspace_id", peer_name="peer_id"))
    ],
)
async def create_messages_for_peer(
    background_tasks: BackgroundTasks,
    workspace_id: str = Path(..., description="ID of the workspace"),
    peer_id: str = Path(..., description="ID of the peer"),
    messages: schemas.MessageBatchCreate = Body(
        ..., description="Batch of messages to create"
    ),
    db: AsyncSession = db,
):
    """Create messages for a peer"""
    workspace_name, peer_name = workspace_id, peer_id
    """Bulk create messages for a peer while maintaining order."""
    try:
        created_messages = await crud.create_messages_for_peer(
            db,
            messages=messages.messages,
            workspace_name=workspace_name,
            peer_name=peer_name,
        )

        # Create payloads for all messages
        payloads = [
            {
                "workspace_name": workspace_name,
                "session_name": None,
                "message_id": message.id,
                "content": message.content,
                "peer_name": message.peer_name,
            }
            for message in created_messages
        ]

        # Enqueue all messages in one call
        background_tasks.add_task(enqueue, payloads)  # type: ignore
        logger.info(
            f"Batch of {len(created_messages)} messages created and queued for processing"
        )

        return created_messages
    except ValueError as e:
        logger.error(f"Failed to create batch messages for peer {peer_id}: {str(e)}")
        raise ResourceNotFoundException("Peer not found") from e


@router.post(
    "/{peer_id}/messages/list",
    response_model=Page[schemas.Message],
    dependencies=[
        Depends(require_auth(workspace_name="workspace_id", peer_name="peer_id"))
    ],
)
async def get_messages_for_peer(
    workspace_id: str = Path(..., description="ID of the workspace"),
    peer_id: str = Path(..., description="ID of the peer"),
    options: schemas.MessageGet | None = Body(
        None, description="Filtering options for the messages list"
    ),
    reverse: bool | None = Query(
        False, description="Whether to reverse the order of results"
    ),
    db: AsyncSession = db,
):
    """Get all messages for a peer"""
    try:
        filter = None
        if options and hasattr(options, "filter"):
            filter = options.filter
            if filter == {}:
                filter = None

        messages_query = await crud.get_messages_for_peer(
            workspace_name=workspace_id,
            peer_name=peer_id,
            filter=filter,
            reverse=reverse,
        )

        return await apaginate(db, messages_query)
    except ValueError as e:
        logger.warning(f"Failed to get messages for peer {peer_id}: {str(e)}")
        raise ResourceNotFoundException("Peer not found") from e


@router.post(
    "/{peer_id}/representation",
    response_model=dict[str, object],
    dependencies=[
        Depends(require_auth(workspace_name="workspace_id", peer_name="peer_id"))
    ],
)
async def get_working_representation(
    workspace_id: str = Path(..., description="ID of the workspace"),
    peer_id: str = Path(..., description="ID of the peer"),
    options: schemas.PeerRepresentationGet = Body(
        ..., description="Options for getting the peer representation"
    ),
    db: AsyncSession = db,
):
    """Get a peer's working representation for a session.

    If a session_id is provided in the body, we get the working representation of the peer in that session.

    In the current implementation, we don't offer representations of `target` so that parameter is ignored.
    Future releases will allow for this.
    """
    representation = await crud.get_working_representation(
        db, workspace_id, peer_id, options.session_id
    )
    return {"representation": representation}


@router.post(
    "/{peer_id}/search",
    response_model=Page[schemas.Message],
    dependencies=[
        Depends(require_auth(workspace_name="workspace_id", peer_name="peer_id"))
    ],
)
async def search_peer(
    workspace_id: str = Path(..., description="ID of the workspace"),
    peer_id: str = Path(..., description="ID of the peer"),
    query: str = Body(..., description="Search query"),
    db: AsyncSession = db,
):
    """Search a Peer"""
    stmt = await crud.search(query, workspace_name=workspace_id, peer_name=peer_id)

    return await apaginate(db, stmt)<|MERGE_RESOLUTION|>--- conflicted
+++ resolved
@@ -11,13 +11,9 @@
 from fastapi.exceptions import HTTPException
 from fastapi.responses import StreamingResponse
 from fastapi_pagination import Page
-<<<<<<< HEAD
 from fastapi_pagination.ext.sqlalchemy import apaginate
-=======
-from fastapi_pagination.ext.sqlalchemy import paginate
 from mirascope.llm import Stream
 from sqlalchemy.ext.asyncio import AsyncSession
->>>>>>> 24bf8eee
 
 from src import agent, crud, schemas
 from src.dependencies import db
