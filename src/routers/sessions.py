import logging
from typing import Optional

<<<<<<< HEAD
from mirascope.llm import Stream
=======
from anthropic import MessageStreamManager
>>>>>>> 229e0875
from fastapi import APIRouter, Body, Depends, Path, Query
from fastapi.exceptions import HTTPException
from fastapi.responses import StreamingResponse
from fastapi_pagination import Page
from fastapi_pagination.ext.sqlalchemy import paginate

from src import agent, crud, schemas
from src.dependencies import db
from src.exceptions import (
    AuthenticationException,
    ResourceNotFoundException,
    ValidationException,
)
from src.security import JWTParams, require_auth

logger = logging.getLogger(__name__)

router = APIRouter(
    prefix="/apps/{app_id}/users/{user_id}/sessions",
    tags=["sessions"],
)


@router.get(
    "",
    response_model=schemas.Session,
)
async def get_session(
    app_id: str = Path(..., description="ID of the app"),
    user_id: str = Path(..., description="ID of the user"),
    session_id: Optional[str] = Query(
        None, description="Session ID to retrieve. If not provided, uses JWT token"
    ),
    jwt_params: JWTParams = Depends(require_auth()),
    db=db,
):
    """
    Get a specific session for a user.

    If session_id is provided as a query parameter, it uses that (must match JWT session_id).
    Otherwise, it uses the session_id from the JWT token.
    """
    # Verify JWT has access to the requested resource
    if not jwt_params.ad:
        if jwt_params.ap is not None and jwt_params.ap != app_id:
            raise AuthenticationException("Unauthorized access to resource")
        if jwt_params.us is not None and jwt_params.us != user_id:
            raise AuthenticationException("Unauthorized access to resource")
    # If session_id provided in query, check if it matches jwt or user is admin
    if session_id:
        if (
            not jwt_params.ad
            and jwt_params.se is not None
            and jwt_params.se != session_id
        ):
            raise AuthenticationException("Unauthorized access to resource")
        target_session_id = session_id
    else:
        # Use session_id from JWT
        if not jwt_params.se:
            raise AuthenticationException(
                "Session ID not found in query parameter or JWT"
            )
        target_session_id = jwt_params.se

    # Let crud function handle the ResourceNotFoundException
    return await crud.get_session(
        db, app_id=app_id, session_id=target_session_id, user_id=user_id
    )


@router.post(
    "/list",
    response_model=Page[schemas.Session],
    dependencies=[Depends(require_auth(app_id="app_id", user_id="user_id"))],
)
async def get_sessions(
    app_id: str = Path(..., description="ID of the app"),
    user_id: str = Path(..., description="ID of the user"),
    options: Optional[schemas.SessionGet] = Body(
        None, description="Filtering and pagination options for the sessions list"
    ),
    reverse: Optional[bool] = Query(
        False, description="Whether to reverse the order of results"
    ),
    db=db,
):
    """Get All Sessions for a User"""
    filter_param = None
    is_active_param = None  # Default to None, meaning no filter on is_active

    if options:
        if hasattr(options, "filter") and options.filter:
            filter_param = options.filter
            if filter_param == {}:  # Explicitly check for empty dict
                filter_param = None
<<<<<<< HEAD
        if hasattr(options, "is_active"):  # Check if is_active is present
=======
        if hasattr(options, 'is_active') and options.is_active is not None: # Check if is_active is present and not None
>>>>>>> 229e0875
            is_active_param = options.is_active

    return await paginate(
        db,
        await crud.get_sessions(
            app_id=app_id,
            user_id=user_id,
            reverse=reverse,
            is_active=is_active_param,
            filter=filter_param,
        ),
    )


@router.post(
    "",
    response_model=schemas.Session,
    dependencies=[Depends(require_auth(app_id="app_id", user_id="user_id"))],
)
async def create_session(
    app_id: str = Path(..., description="ID of the app"),
    user_id: str = Path(..., description="ID of the user"),
    session: schemas.SessionCreate = Body(
        ..., description="Session creation parameters"
    ),
    db=db,
):
    """Create a Session for a User"""
    try:
        session_obj = await crud.create_session(
            db, app_id=app_id, user_id=user_id, session=session
        )
        logger.info(f"Session created successfully for user {user_id}")
        return session_obj
    except ValueError as e:
        logger.warning(f"Failed to create session: {str(e)}")
        raise ValidationException(str(e)) from e


@router.put(
    "/{session_id}",
    response_model=schemas.Session,
    dependencies=[
        Depends(
            require_auth(app_id="app_id", user_id="user_id", session_id="session_id")
        )
    ],
)
async def update_session(
    app_id: str = Path(..., description="ID of the app"),
    user_id: str = Path(..., description="ID of the user"),
    session_id: str = Path(..., description="ID of the session to update"),
    session: schemas.SessionUpdate = Body(
        ..., description="Updated session parameters"
    ),
    db=db,
):
    """Update the metadata of a Session"""
    try:
        updated_session = await crud.update_session(
            db, app_id=app_id, user_id=user_id, session_id=session_id, session=session
        )
        logger.info(f"Session {session_id} updated successfully")
        return updated_session
    except ValueError as e:
        logger.warning(f"Failed to update session {session_id}: {str(e)}")
        raise ResourceNotFoundException("Session not found") from e


@router.delete(
    "/{session_id}",
    dependencies=[
        Depends(
            require_auth(app_id="app_id", user_id="user_id", session_id="session_id")
        )
    ],
)
async def delete_session(
    app_id: str = Path(..., description="ID of the app"),
    user_id: str = Path(..., description="ID of the user"),
    session_id: str = Path(..., description="ID of the session to delete"),
    db=db,
):
    """Delete a session by marking it as inactive"""
    try:
        await crud.delete_session(
            db, app_id=app_id, user_id=user_id, session_id=session_id
        )
        logger.info(f"Session {session_id} deleted successfully")
        return {"message": "Session deleted successfully"}
    except ValueError as e:
        logger.warning(f"Failed to delete session {session_id}: {str(e)}")
        raise ResourceNotFoundException("Session not found") from e


@router.post(
    "/{session_id}/chat",
    response_model=schemas.DialecticResponse,
    responses={
        200: {
            "description": "Response to a question informed by Honcho's User Representation",
            "content": {"text/event-stream": {}},
        },
    },
    dependencies=[
        Depends(
            require_auth(app_id="app_id", user_id="user_id", session_id="session_id")
        )
    ],
)
async def chat(
    app_id: str = Path(..., description="ID of the app"),
    user_id: str = Path(..., description="ID of the user"),
    session_id: str = Path(..., description="ID of the session"),
    options: schemas.DialecticOptions = Body(
        ..., description="Dialectic Endpoint Parameters"
    ),
):
    """Chat with the Dialectic API"""
    if not options.stream:
        response = await agent.chat(
            app_id=app_id,
            user_id=user_id,
            session_id=session_id,
            queries=options.queries,
        )
        return schemas.DialecticResponse(
            content=response.content,
        )
    else:

        async def parse_stream():
            try:
                stream = await agent.chat(
                    app_id=app_id,
                    user_id=user_id,
                    session_id=session_id,
                    queries=options.queries,
                    stream=True,
                )
<<<<<<< HEAD
                if isinstance(stream, Stream):
                    async for chunk, _ in stream:
                        yield chunk.content
=======
                # Type check and use appropriate streaming method
                if isinstance(stream, MessageStreamManager):
                    with stream as stream_manager:
                        for text in stream_manager.text_stream:
                            yield text
                else:
                    # Fallback - this shouldn't happen in streaming mode
                    yield str(stream)
>>>>>>> 229e0875
            except Exception as e:
                logger.error(f"Error in stream: {str(e)}")
                raise HTTPException(status_code=500, detail=str(e)) from e

        return StreamingResponse(
            content=parse_stream(), media_type="text/event-stream", status_code=200
        )


@router.get(
    "/{session_id}/clone",
    response_model=schemas.Session,
    dependencies=[
        Depends(
            require_auth(app_id="app_id", user_id="user_id", session_id="session_id")
        )
    ],
)
async def clone_session(
    app_id: str = Path(..., description="ID of the app"),
    user_id: str = Path(..., description="ID of the user"),
    session_id: str = Path(..., description="ID of the session to clone"),
    db=db,
    message_id: Optional[str] = Query(
        None, description="Message ID to cut off the clone at"
    ),
    deep_copy: bool = Query(False, description="Whether to deep copy metamessages"),
):
    """Clone a session, optionally up to a specific message"""
    try:
        cloned_session = await crud.clone_session(
            db,
            app_id=app_id,
            user_id=user_id,
            original_session_id=session_id,
            cutoff_message_id=message_id,
            deep_copy=deep_copy,
        )
        logger.info(f"Session {session_id} cloned successfully")
        return cloned_session
    except ValueError as e:
        logger.warning(f"Failed to clone session {session_id}: {str(e)}")
        raise ResourceNotFoundException("Session not found") from e<|MERGE_RESOLUTION|>--- conflicted
+++ resolved
@@ -1,11 +1,7 @@
 import logging
 from typing import Optional
 
-<<<<<<< HEAD
 from mirascope.llm import Stream
-=======
-from anthropic import MessageStreamManager
->>>>>>> 229e0875
 from fastapi import APIRouter, Body, Depends, Path, Query
 from fastapi.exceptions import HTTPException
 from fastapi.responses import StreamingResponse
@@ -102,11 +98,9 @@
             filter_param = options.filter
             if filter_param == {}:  # Explicitly check for empty dict
                 filter_param = None
-<<<<<<< HEAD
-        if hasattr(options, "is_active"):  # Check if is_active is present
-=======
-        if hasattr(options, 'is_active') and options.is_active is not None: # Check if is_active is present and not None
->>>>>>> 229e0875
+        if (
+            hasattr(options, "is_active") and options.is_active is not None
+        ):  # Check if is_active is present and not None
             is_active_param = options.is_active
 
     return await paginate(
@@ -247,20 +241,9 @@
                     queries=options.queries,
                     stream=True,
                 )
-<<<<<<< HEAD
                 if isinstance(stream, Stream):
                     async for chunk, _ in stream:
                         yield chunk.content
-=======
-                # Type check and use appropriate streaming method
-                if isinstance(stream, MessageStreamManager):
-                    with stream as stream_manager:
-                        for text in stream_manager.text_stream:
-                            yield text
-                else:
-                    # Fallback - this shouldn't happen in streaming mode
-                    yield str(stream)
->>>>>>> 229e0875
             except Exception as e:
                 logger.error(f"Error in stream: {str(e)}")
                 raise HTTPException(status_code=500, detail=str(e)) from e
