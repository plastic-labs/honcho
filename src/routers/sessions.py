--- conflicted
+++ resolved
@@ -2,7 +2,6 @@
 import logging
 from typing import cast
 
-import tiktoken
 from fastapi import APIRouter, Body, Depends, Path, Query, Response
 from fastapi_pagination import Page
 from fastapi_pagination.ext.sqlalchemy import apaginate
@@ -464,11 +463,7 @@
     *,
     last_message: str | None = Query(
         None,
-<<<<<<< HEAD
-        description="The most recent message, used to fetch semantically relevant observations and returned as part of the context object",
-=======
         description="The most recent message, used to fetch semantically relevant observations",
->>>>>>> f988aae9
     ),
     include_summary: bool = Query(
         default=True,
@@ -483,10 +478,6 @@
         None,
         description="A peer to get context for. If given, response will attempt to include representation and card from the perspective of that peer. Must be provided with `peer_target`.",
     ),
-<<<<<<< HEAD
-    db: AsyncSession = db,
-=======
->>>>>>> f988aae9
 ):
     """
     Produce a context object from the session. The caller provides an optional token limit which the entire context must fit into.
@@ -497,71 +488,6 @@
     token_limit = (
         tokens if tokens is not None else config.settings.GET_CONTEXT_MAX_TOKENS
     )
-<<<<<<< HEAD
-
-    if peer_perspective and not peer_target:
-        raise ValidationException(
-            "peer_target must be provided if peer_perspective is provided"
-        )
-
-    if not peer_target:
-        # No representation or card needed
-        summary_obj, messages = await summarizer.get_session_context(
-            db,
-            workspace_name=workspace_id,
-            session_name=session_id,
-            token_limit=token_limit,
-            include_summary=include_summary,
-        )
-        return schemas.SessionContext(
-            name=session_id,
-            messages=messages,  # pyright: ignore -- db message type and schema message type are different, but excess gets removed by schema
-            summary=summary_obj,
-        )
-
-    observer_name = peer_perspective or peer_target
-    observed_name = peer_target
-
-    representation = await crud.get_working_representation(
-        db,
-        workspace_name=workspace_id,
-        observer_name=observer_name,
-        observed_name=observed_name,
-        include_semantic_query=last_message,
-        include_most_derived=True,
-    )
-
-    representation = None if representation.is_empty() else str(representation)
-
-    card = await crud.get_peer_card(
-        db,
-        workspace_name=workspace_id,
-        observed_name=observed_name,
-        observer_name=observer_name,
-    )
-
-    # adjust token limit downward to account for approximate token count of representation and card
-    # TODO determine if this impacts performance too much
-    try:
-        tokenizer = tiktoken.get_encoding("cl100k_base")
-        if representation:
-            token_limit -= len(tokenizer.encode(representation))
-        if card:
-            token_limit -= len(tokenizer.encode("\n".join(card)))
-    except Exception:
-        # Fallback to rough character-based estimation
-        if representation:
-            token_limit -= len(representation) // 4
-        if card:
-            token_limit -= len("\n".join(card)) // 4
-
-    summary_obj, messages = await summarizer.get_session_context(
-        db,
-        workspace_name=workspace_id,
-        session_name=session_id,
-        token_limit=token_limit,
-        include_summary=include_summary,
-=======
 
     if peer_perspective and not peer_target:
         raise ValidationException(
@@ -610,17 +536,12 @@
     # Get the session context with the adjusted limit
     summary, messages = await _get_session_context_task(
         workspace_id, session_id, adjusted_token_limit, include_summary
->>>>>>> f988aae9
     )
 
     return schemas.SessionContext(
         name=session_id,
         messages=messages,  # pyright: ignore -- db message type and schema message type are different, but excess gets removed by schema
-<<<<<<< HEAD
-        summary=summary_obj,
-=======
         summary=summary,
->>>>>>> f988aae9
         peer_representation=representation,
         peer_card=card,
     )
