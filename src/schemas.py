--- conflicted
+++ resolved
@@ -255,11 +255,7 @@
     summary: Summary | None = Field(
         default=None, description="The summary if available"
     )
-<<<<<<< HEAD
-    peer_representation: str | None = Field(
-=======
     peer_representation: Representation | None = Field(
->>>>>>> f988aae9
         default=None,
         description="The peer representation, if context is requested from a specific perspective",
     )
@@ -303,10 +299,6 @@
     message_created_at: str = Field(
         description="The timestamp of the message that this document was derived from. Note that this is not the same as the created_at timestamp of the document. This timestamp is usually only saved with second-level precision."
     )
-<<<<<<< HEAD
-    session_name: str = Field()
-=======
->>>>>>> f988aae9
     level: Literal["explicit", "deductive"] = Field(
         description="The level of the document (explicit or deductive)"
     )
@@ -318,15 +310,11 @@
 
 class DocumentCreate(DocumentBase):
     content: Annotated[str, Field(min_length=1, max_length=100000)]
-<<<<<<< HEAD
-    metadata: DocumentMetadata = Field()
-=======
     session_name: str = Field(
         description="The session from which the document was derived"
     )
     metadata: DocumentMetadata = Field()
     embedding: list[float] = Field()
->>>>>>> f988aae9
 
 
 class MessageSearchOptions(BaseModel):
