import datetime
from typing import Annotated, Optional

from pydantic import BaseModel, ConfigDict, Field, field_validator

RESOURCE_NAME_PATTERN = r"^[a-zA-Z0-9_-]+$"


class WorkspaceBase(BaseModel):
    pass


class WorkspaceCreate(WorkspaceBase):
    name: Annotated[
        str,
        Field(alias="id", min_length=1, max_length=100, pattern=RESOURCE_NAME_PATTERN),
    ]
    metadata: dict = {}
    configuration: dict = {}

    model_config = ConfigDict(populate_by_name=True)


class WorkspaceGet(WorkspaceBase):
    filter: dict | None = None


class WorkspaceUpdate(WorkspaceBase):
    metadata: dict | None = None
    configuration: dict | None = None


<<<<<<< HEAD
class App(AppBase):
    public_id: str = Field(serialization_alias="id")
    name: str
    h_metadata: dict = Field(default={}, serialization_alias="metadata")
=======
class Workspace(WorkspaceBase):
    name: str = Field(serialization_alias="id")
    h_metadata: dict = Field(default_factory=dict, serialization_alias="metadata")
    configuration: dict = Field(default_factory=dict)
>>>>>>> 657feacc
    created_at: datetime.datetime

    model_config = ConfigDict(from_attributes=True, populate_by_name=True)


class PeerBase(BaseModel):
    pass


class PeerCreate(PeerBase):
    name: Annotated[
        str,
        Field(alias="id", min_length=1, max_length=100, pattern=RESOURCE_NAME_PATTERN),
    ]
    metadata: dict | None = None
    configuration: dict | None = None

    model_config = ConfigDict(populate_by_name=True)


class PeerGet(PeerBase):
    filter: dict | None = None


class PeerUpdate(PeerBase):
    metadata: dict | None = None
    configuration: dict | None = None


<<<<<<< HEAD
class User(UserBase):
    public_id: str = Field(serialization_alias="id")
    name: str
    app_id: str
    created_at: datetime.datetime
    h_metadata: dict = Field(default={}, serialization_alias="metadata")

    model_config = ConfigDict(from_attributes=True, populate_by_name=True)
=======
class Peer(PeerBase):
    name: str = Field(serialization_alias="id")
    workspace_name: str = Field(serialization_alias="workspace_id")
    created_at: datetime.datetime
    h_metadata: dict = Field(default_factory=dict, serialization_alias="metadata")
    configuration: dict = Field(default_factory=dict)

    model_config = ConfigDict(from_attributes=True, populate_by_name=True)


class PeerRepresentationGet(BaseModel):
    session_id: str = Field(
        ..., description="Get the working representation within this session"
    )
    target: Optional[str] = Field(
        None,
        description="Optional peer ID to get the representation for, from the perspective of this peer",
    )


class PeerConfig(BaseModel):
    observe_me: bool = Field(
        default=True,
        description="Whether honcho should form a global theory-of-mind representation of this peer",
    )
>>>>>>> 657feacc


class MessageBase(BaseModel):
    pass


class MessageCreate(MessageBase):
    content: Annotated[str, Field(min_length=0, max_length=50000)]
    peer_name: str = Field(alias="peer_id")
    metadata: dict | None = None


class MessageGet(MessageBase):
    filter: dict | None = None


class MessageUpdate(MessageBase):
    metadata: dict | None = None


class Message(MessageBase):
    public_id: str = Field(serialization_alias="id")
    content: str
<<<<<<< HEAD
    is_user: bool
    session_id: str
    h_metadata: dict = Field(default={}, serialization_alias="metadata")
    created_at: datetime.datetime
    app_id: str
    user_id: str

    model_config = ConfigDict(from_attributes=True, populate_by_name=True)
=======
    peer_name: str = Field(serialization_alias="peer_id")
    session_name: str | None = Field(serialization_alias="session_id")
    h_metadata: dict = Field(default_factory=dict, serialization_alias="metadata")
    created_at: datetime.datetime
    workspace_name: str = Field(serialization_alias="workspace_id")
    token_count: int
>>>>>>> 657feacc

    model_config = ConfigDict(from_attributes=True, populate_by_name=True)


class MessageBatchCreate(BaseModel):
    """Schema for batch message creation with a max of 100 messages"""

    messages: list[MessageCreate] = Field(..., min_length=1, max_length=100)


class SessionBase(BaseModel):
    pass

<<<<<<< HEAD
class Session(SessionBase):
    public_id: str = Field(serialization_alias="id")
    is_active: bool
    user_id: str
    app_id: str
    h_metadata: dict = Field(default={}, serialization_alias="metadata")
    created_at: datetime.datetime

    model_config = ConfigDict(from_attributes=True, populate_by_name=True)


class MetamessageBase(BaseModel):
    pass


class MetamessageCreate(MetamessageBase):
    label: Annotated[str, Field(min_length=1, max_length=50, alias="metamessage_type")]
    content: Annotated[str, Field(min_length=0, max_length=50000)]
    session_id: str | None = None
    message_id: str | None = None
    metadata: dict = {}
=======

class SessionPeerConfig(BaseModel):
    observe_others: bool = Field(
        default=False,
        description="Whether this peer should form a session-level theory-of-mind representation of other peers in the session",
    )
    observe_me: bool = Field(
        default=True,
        description="Whether other peers in this session should try to form a session-level theory-of-mind representation of this peer",
    )


class SessionCreate(SessionBase):
    name: Annotated[
        str,
        Field(alias="id", min_length=1, max_length=100, pattern=RESOURCE_NAME_PATTERN),
    ]
    metadata: dict | None = None
    peer_names: dict[str, SessionPeerConfig] | None = Field(default=None, alias="peers")
    configuration: dict | None = None
>>>>>>> 657feacc

    model_config = ConfigDict(populate_by_name=True)


<<<<<<< HEAD
class MetamessageGet(MetamessageBase):
    label: str | None = Field(default=None, alias="metamessage_type")
    session_id: str | None = None
    message_id: str | None = None
=======
class SessionGet(SessionBase):
>>>>>>> 657feacc
    filter: dict | None = None
    is_active: bool = False


<<<<<<< HEAD
class MetamessageUpdate(MetamessageBase):
    session_id: str | None = None
    message_id: str | None = None
    label: str | None = Field(default=None, alias="metamessage_type")
=======
class SessionUpdate(SessionBase):
>>>>>>> 657feacc
    metadata: dict | None = None
    configuration: dict | None = None


<<<<<<< HEAD
class Metamessage(MetamessageBase):
    public_id: str = Field(serialization_alias="id")
    label: str
    content: str
    user_id: str
    app_id: str
    session_id: str | None
    message_id: str | None
    h_metadata: dict = Field(default={}, serialization_alias="metadata")
    created_at: datetime.datetime

    # Included for backwards compatibility with the old metamessage_type field
    @computed_field
    @property
    def metamessage_type(self) -> str:
        return self.label

    model_config = ConfigDict(from_attributes=True, populate_by_name=True)


class CollectionBase(BaseModel):
    pass


class CollectionCreate(CollectionBase):
    name: Annotated[str, Field(min_length=1, max_length=100)]
    metadata: dict = {}

    @field_validator("name")
    def validate_name(cls, v):
        if v.lower() == "honcho":
            raise ValueError("Collection name cannot be 'honcho'")
        return v


class CollectionGet(CollectionBase):
    filter: dict | None = None


class CollectionUpdate(CollectionBase):
    name: str | None = None
    metadata: dict | None = None

    @field_validator("name")
    def validate_name(cls, v):
        if v is not None and v.lower() == "honcho":
            raise ValueError("Collection name cannot be 'honcho'")
        return v


class Collection(CollectionBase):
    public_id: str = Field(serialization_alias="id")
    name: str
    user_id: str
    app_id: str
    h_metadata: dict = Field(default={}, serialization_alias="metadata")
    created_at: datetime.datetime
=======
class Session(SessionBase):
    name: str = Field(serialization_alias="id")
    is_active: bool
    workspace_name: str = Field(serialization_alias="workspace_id")
    h_metadata: dict = Field(default_factory=dict, serialization_alias="metadata")
    configuration: dict = Field(default_factory=dict)
    created_at: datetime.datetime

    model_config = ConfigDict(from_attributes=True, populate_by_name=True)


class SessionContext(SessionBase):
    name: str = Field(serialization_alias="id")
    messages: list[Message]
    summary: str
>>>>>>> 657feacc

    model_config = ConfigDict(from_attributes=True, populate_by_name=True)


class DocumentBase(BaseModel):
    pass


class DocumentCreate(DocumentBase):
    content: Annotated[str, Field(min_length=1, max_length=100000)]
    metadata: dict = {}


<<<<<<< HEAD
class DocumentGet(DocumentBase):
    filter: dict | None = None


class DocumentQuery(DocumentBase):
    query: Annotated[str, Field(min_length=1, max_length=1000)]
    filter: dict | None = None
    top_k: int = Field(default=5, ge=1, le=50)


class DocumentUpdate(DocumentBase):
    metadata: dict | None = Field(None, max_length=10000)
    content: Annotated[str | None, Field(min_length=1, max_length=100000)] = None


class Document(DocumentBase):
    public_id: str = Field(serialization_alias="id")
    content: str
    h_metadata: dict = Field(default={}, serialization_alias="metadata")
    created_at: datetime.datetime
    collection_id: str
    app_id: str
    user_id: str

    model_config = ConfigDict(from_attributes=True, populate_by_name=True)


=======
>>>>>>> 657feacc
class DialecticOptions(BaseModel):
    session_id: Optional[str] = Field(
        None, description="ID of the session to scope the representation to"
    )
    target: Optional[str] = Field(
        None,
        description="Optional peer to get the representation for, from the perspective of this peer",
    )
    queries: str | list[str]
    stream: bool = False

    @field_validator("queries")
    def validate_queries(cls, v):
        MAX_STRING_LENGTH = 10000
        MAX_LIST_LENGTH = 25
        if isinstance(v, str):
            if len(v) > MAX_STRING_LENGTH:
                raise ValueError("Query too long")
        elif isinstance(v, list):
            if len(v) > MAX_LIST_LENGTH:
                raise ValueError("Too many queries")
            if any(len(q) > MAX_STRING_LENGTH for q in v):
                raise ValueError("One or more queries too long")
        return v


class DialecticResponse(BaseModel):
    content: str<|MERGE_RESOLUTION|>--- conflicted
+++ resolved
@@ -1,7 +1,7 @@
 import datetime
 from typing import Annotated, Optional
 
-from pydantic import BaseModel, ConfigDict, Field, field_validator
+from pydantic import BaseModel, ConfigDict, Field, computed_field, field_validator
 
 RESOURCE_NAME_PATTERN = r"^[a-zA-Z0-9_-]+$"
 
@@ -30,17 +30,10 @@
     configuration: dict | None = None
 
 
-<<<<<<< HEAD
-class App(AppBase):
-    public_id: str = Field(serialization_alias="id")
-    name: str
-    h_metadata: dict = Field(default={}, serialization_alias="metadata")
-=======
 class Workspace(WorkspaceBase):
     name: str = Field(serialization_alias="id")
     h_metadata: dict = Field(default_factory=dict, serialization_alias="metadata")
     configuration: dict = Field(default_factory=dict)
->>>>>>> 657feacc
     created_at: datetime.datetime
 
     model_config = ConfigDict(from_attributes=True, populate_by_name=True)
@@ -70,16 +63,6 @@
     configuration: dict | None = None
 
 
-<<<<<<< HEAD
-class User(UserBase):
-    public_id: str = Field(serialization_alias="id")
-    name: str
-    app_id: str
-    created_at: datetime.datetime
-    h_metadata: dict = Field(default={}, serialization_alias="metadata")
-
-    model_config = ConfigDict(from_attributes=True, populate_by_name=True)
-=======
 class Peer(PeerBase):
     name: str = Field(serialization_alias="id")
     workspace_name: str = Field(serialization_alias="workspace_id")
@@ -105,7 +88,6 @@
         default=True,
         description="Whether honcho should form a global theory-of-mind representation of this peer",
     )
->>>>>>> 657feacc
 
 
 class MessageBase(BaseModel):
@@ -129,23 +111,12 @@
 class Message(MessageBase):
     public_id: str = Field(serialization_alias="id")
     content: str
-<<<<<<< HEAD
-    is_user: bool
-    session_id: str
-    h_metadata: dict = Field(default={}, serialization_alias="metadata")
-    created_at: datetime.datetime
-    app_id: str
-    user_id: str
-
-    model_config = ConfigDict(from_attributes=True, populate_by_name=True)
-=======
     peer_name: str = Field(serialization_alias="peer_id")
     session_name: str | None = Field(serialization_alias="session_id")
     h_metadata: dict = Field(default_factory=dict, serialization_alias="metadata")
     created_at: datetime.datetime
     workspace_name: str = Field(serialization_alias="workspace_id")
     token_count: int
->>>>>>> 657feacc
 
     model_config = ConfigDict(from_attributes=True, populate_by_name=True)
 
@@ -159,29 +130,6 @@
 class SessionBase(BaseModel):
     pass
 
-<<<<<<< HEAD
-class Session(SessionBase):
-    public_id: str = Field(serialization_alias="id")
-    is_active: bool
-    user_id: str
-    app_id: str
-    h_metadata: dict = Field(default={}, serialization_alias="metadata")
-    created_at: datetime.datetime
-
-    model_config = ConfigDict(from_attributes=True, populate_by_name=True)
-
-
-class MetamessageBase(BaseModel):
-    pass
-
-
-class MetamessageCreate(MetamessageBase):
-    label: Annotated[str, Field(min_length=1, max_length=50, alias="metamessage_type")]
-    content: Annotated[str, Field(min_length=0, max_length=50000)]
-    session_id: str | None = None
-    message_id: str | None = None
-    metadata: dict = {}
-=======
 
 class SessionPeerConfig(BaseModel):
     observe_others: bool = Field(
@@ -202,94 +150,20 @@
     metadata: dict | None = None
     peer_names: dict[str, SessionPeerConfig] | None = Field(default=None, alias="peers")
     configuration: dict | None = None
->>>>>>> 657feacc
 
     model_config = ConfigDict(populate_by_name=True)
 
 
-<<<<<<< HEAD
-class MetamessageGet(MetamessageBase):
-    label: str | None = Field(default=None, alias="metamessage_type")
-    session_id: str | None = None
-    message_id: str | None = None
-=======
 class SessionGet(SessionBase):
->>>>>>> 657feacc
     filter: dict | None = None
     is_active: bool = False
 
 
-<<<<<<< HEAD
-class MetamessageUpdate(MetamessageBase):
-    session_id: str | None = None
-    message_id: str | None = None
-    label: str | None = Field(default=None, alias="metamessage_type")
-=======
 class SessionUpdate(SessionBase):
->>>>>>> 657feacc
-    metadata: dict | None = None
-    configuration: dict | None = None
-
-
-<<<<<<< HEAD
-class Metamessage(MetamessageBase):
-    public_id: str = Field(serialization_alias="id")
-    label: str
-    content: str
-    user_id: str
-    app_id: str
-    session_id: str | None
-    message_id: str | None
-    h_metadata: dict = Field(default={}, serialization_alias="metadata")
-    created_at: datetime.datetime
-
-    # Included for backwards compatibility with the old metamessage_type field
-    @computed_field
-    @property
-    def metamessage_type(self) -> str:
-        return self.label
-
-    model_config = ConfigDict(from_attributes=True, populate_by_name=True)
-
-
-class CollectionBase(BaseModel):
-    pass
-
-
-class CollectionCreate(CollectionBase):
-    name: Annotated[str, Field(min_length=1, max_length=100)]
-    metadata: dict = {}
-
-    @field_validator("name")
-    def validate_name(cls, v):
-        if v.lower() == "honcho":
-            raise ValueError("Collection name cannot be 'honcho'")
-        return v
-
-
-class CollectionGet(CollectionBase):
-    filter: dict | None = None
-
-
-class CollectionUpdate(CollectionBase):
-    name: str | None = None
-    metadata: dict | None = None
-
-    @field_validator("name")
-    def validate_name(cls, v):
-        if v is not None and v.lower() == "honcho":
-            raise ValueError("Collection name cannot be 'honcho'")
-        return v
-
-
-class Collection(CollectionBase):
-    public_id: str = Field(serialization_alias="id")
-    name: str
-    user_id: str
-    app_id: str
-    h_metadata: dict = Field(default={}, serialization_alias="metadata")
-    created_at: datetime.datetime
-=======
+    metadata: dict | None = None
+    configuration: dict | None = None
+
+
 class Session(SessionBase):
     name: str = Field(serialization_alias="id")
     is_active: bool
@@ -305,7 +179,6 @@
     name: str = Field(serialization_alias="id")
     messages: list[Message]
     summary: str
->>>>>>> 657feacc
 
     model_config = ConfigDict(from_attributes=True, populate_by_name=True)
 
@@ -319,36 +192,6 @@
     metadata: dict = {}
 
 
-<<<<<<< HEAD
-class DocumentGet(DocumentBase):
-    filter: dict | None = None
-
-
-class DocumentQuery(DocumentBase):
-    query: Annotated[str, Field(min_length=1, max_length=1000)]
-    filter: dict | None = None
-    top_k: int = Field(default=5, ge=1, le=50)
-
-
-class DocumentUpdate(DocumentBase):
-    metadata: dict | None = Field(None, max_length=10000)
-    content: Annotated[str | None, Field(min_length=1, max_length=100000)] = None
-
-
-class Document(DocumentBase):
-    public_id: str = Field(serialization_alias="id")
-    content: str
-    h_metadata: dict = Field(default={}, serialization_alias="metadata")
-    created_at: datetime.datetime
-    collection_id: str
-    app_id: str
-    user_id: str
-
-    model_config = ConfigDict(from_attributes=True, populate_by_name=True)
-
-
-=======
->>>>>>> 657feacc
 class DialecticOptions(BaseModel):
     session_id: Optional[str] = Field(
         None, description="ID of the session to scope the representation to"
