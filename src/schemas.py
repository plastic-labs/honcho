import datetime
import ipaddress
from enum import Enum
from typing import Annotated, Any, Self
from urllib.parse import urlparse

import tiktoken
from pydantic import (
    BaseModel,
    ConfigDict,
    Field,
    PrivateAttr,
    field_validator,
    model_validator,
)

from src.config import settings
from src.utils.representation import Representation
from src.utils.types import DocumentLevel

RESOURCE_NAME_PATTERN = r"^[a-zA-Z0-9_-]+$"


class DreamType(str, Enum):
    """Types of dreams that can be triggered."""

    CONSOLIDATE = "consolidate"
    AGENT = "agent"


class DeriverConfiguration(BaseModel):
    enabled: bool | None = Field(
        default=None,
        description="Whether to enable deriver functionality.",
    )
    custom_instructions: str | None = Field(
        default=None,
        description="TODO: currently unused. Custom instructions to use for the deriver on this workspace/session/message.",
    )


class PeerCardConfiguration(BaseModel):
    use: bool | None = Field(
        default=None,
        description="Whether to use peer card related to this peer during deriver process.",
    )
    create: bool | None = Field(
        default=None,
        description="Whether to generate peer card based on content.",
    )


class SummaryConfiguration(BaseModel):
    enabled: bool | None = Field(
        default=None,
        description="Whether to enable summary functionality.",
    )
    messages_per_short_summary: int | None = Field(
        default=None,
        ge=10,
        description="Number of messages per short summary. Must be positive, greater than or equal to 10, and less than messages_per_long_summary.",
    )
    messages_per_long_summary: int | None = Field(
        default=None,
        ge=20,
        description="Number of messages per long summary. Must be positive, greater than or equal to 20, and greater than messages_per_short_summary.",
    )

    @model_validator(mode="after")
    def validate_summary_thresholds(self) -> Self:
        """Validate that short summary threshold <= long summary threshold."""
        short = self.messages_per_short_summary
        long = self.messages_per_long_summary

        if short is not None and long is not None and short >= long:
            raise ValueError(
                "messages_per_short_summary must be less than messages_per_long_summary"
            )

        return self


class DreamConfiguration(BaseModel):
    enabled: bool | None = Field(
        default=None,
        description="Whether to enable dream functionality. If deriver is disabled, dreams will also be disabled and this setting will be ignored.",
    )


class WorkspaceConfiguration(BaseModel):
    """
    The set of options that can be in a workspace DB-level configuration dictionary.

    All fields are optional. Session-level configuration overrides workspace-level configuration, which overrides global configuration.
    """

    model_config = ConfigDict(extra="allow")  # pyright: ignore

    deriver: DeriverConfiguration | None = Field(
        default=None,
        description="Configuration for deriver functionality.",
    )
    peer_card: PeerCardConfiguration | None = Field(
        default=None,
        description="Configuration for peer card functionality. If deriver is disabled, peer cards will also be disabled and these settings will be ignored.",
    )
    summary: SummaryConfiguration | None = Field(
        default=None,
        description="Configuration for summary functionality.",
    )
    dream: DreamConfiguration | None = Field(
        default=None,
        description="Configuration for dream functionality. If deriver is disabled, dreams will also be disabled and these settings will be ignored.",
    )


class SessionConfiguration(WorkspaceConfiguration):
    """
    The set of options that can be in a session DB-level configuration dictionary.

    All fields are optional. Session-level configuration overrides workspace-level configuration, which overrides global configuration.
    """

    pass


class MessageConfiguration(BaseModel):
    """
    The set of options that can be in a message DB-level configuration dictionary.

    All fields are optional. Message-level configuration overrides all other configurations.
    """

    deriver: DeriverConfiguration | None = Field(
        default=None,
        description="Configuration for deriver functionality.",
    )
    peer_card: PeerCardConfiguration | None = Field(
        default=None,
        description="Configuration for peer card functionality. If deriver is disabled, peer cards will also be disabled and these settings will be ignored.",
    )


class ResolvedDeriverConfiguration(BaseModel):
    enabled: bool


class ResolvedPeerCardConfiguration(BaseModel):
    use: bool
    create: bool


class ResolvedSummaryConfiguration(BaseModel):
    enabled: bool
    messages_per_short_summary: int
    messages_per_long_summary: int


class ResolvedDreamConfiguration(BaseModel):
    enabled: bool


class ResolvedConfiguration(BaseModel):
    """
    The final resolved configuration for a given message.
    Hierarchy: message > session > workspace > global configuration
    """

    deriver: ResolvedDeriverConfiguration
    peer_card: ResolvedPeerCardConfiguration
    summary: ResolvedSummaryConfiguration
    dream: ResolvedDreamConfiguration


class PeerConfig(BaseModel):
    observe_me: bool | None = Field(
        default=None,
        description="Whether honcho should form a global theory-of-mind representation of this peer",
    )


class SessionPeerConfig(PeerConfig):
    observe_others: bool | None = Field(
        default=None,
        description="Whether this peer should form a session-level theory-of-mind representation of other peers in the session",
    )


class WorkspaceBase(BaseModel):
    pass


class WorkspaceCreate(WorkspaceBase):
    name: Annotated[
        str,
        Field(alias="id", min_length=1, max_length=100, pattern=RESOURCE_NAME_PATTERN),
    ]
    metadata: dict[str, Any] = {}
    configuration: WorkspaceConfiguration = Field(
        default_factory=WorkspaceConfiguration
    )

    model_config = ConfigDict(populate_by_name=True)  # pyright: ignore


class WorkspaceGet(WorkspaceBase):
    filters: dict[str, Any] | None = None


class WorkspaceUpdate(WorkspaceBase):
    metadata: dict[str, Any] | None = None
    configuration: WorkspaceConfiguration | None = None


class Workspace(WorkspaceBase):
    name: str = Field(serialization_alias="id")
    h_metadata: dict[str, Any] = Field(
        default_factory=dict, serialization_alias="metadata"
    )
    configuration: dict[str, Any] = Field(default_factory=dict)
    created_at: datetime.datetime

    model_config = ConfigDict(  # pyright: ignore
        from_attributes=True, populate_by_name=True
    )


class PeerBase(BaseModel):
    pass


class PeerCreate(PeerBase):
    name: Annotated[
        str,
        Field(alias="id", min_length=1, max_length=100, pattern=RESOURCE_NAME_PATTERN),
    ]
    metadata: dict[str, Any] | None = None
    configuration: dict[str, Any] | None = None

    model_config = ConfigDict(populate_by_name=True)  # pyright: ignore


class PeerGet(PeerBase):
    filters: dict[str, Any] | None = None


class PeerUpdate(PeerBase):
    metadata: dict[str, Any] | None = None
    configuration: dict[str, Any] | None = None


class Peer(PeerBase):
    name: str = Field(serialization_alias="id")
    workspace_name: str = Field(serialization_alias="workspace_id")
    created_at: datetime.datetime
    h_metadata: dict[str, Any] = Field(
        default_factory=dict, serialization_alias="metadata"
    )
    configuration: dict[str, Any] = Field(default_factory=dict)

    model_config = ConfigDict(  # pyright: ignore
        from_attributes=True, populate_by_name=True
    )


class PeerRepresentationGet(BaseModel):
    session_id: str | None = Field(
        None, description="Get the working representation within this session"
    )
    target: str | None = Field(
        None,
        description="Optional peer ID to get the representation for, from the perspective of this peer",
    )
    search_query: str | None = Field(
        None,
        description="Optional input to curate the representation around semantic search results",
    )
    search_top_k: int | None = Field(
        None,
        ge=1,
        le=100,
        description="Only used if `search_query` is provided. Number of semantic-search-retrieved observations to include in the representation",
    )
    search_max_distance: float | None = Field(
        None,
        ge=0.0,
        le=1.0,
        description="Only used if `search_query` is provided. Maximum distance to search for semantically relevant observations",
    )
    include_most_derived: bool | None = Field(
        default=None,
        description="Only used if `search_query` is provided. Whether to include the most derived observations in the representation",
    )
    max_observations: int | None = Field(
        default=25,
        ge=1,
        le=100,
        description="Only used if `search_query` is provided. Maximum number of observations to include in the representation",
    )


class PeerCardResponse(BaseModel):
    peer_card: list[str] | None = Field(
        None, description="The peer card content, or None if not found"
    )


<<<<<<< HEAD
class PeerConfig(BaseModel):
    # TODO: Update description - should say "Whether honcho forms a representation of the peer itself"
    observe_me: bool = Field(
        default=True,
        description="Whether honcho should form a global theory-of-mind representation of this peer",
    )
=======
class PeerCardSet(BaseModel):
    peer_card: list[str] = Field(..., description="The peer card content to set")
>>>>>>> 42a28dfd


class MessageBase(BaseModel):
    pass


class MessageCreate(MessageBase):
    content: Annotated[str, Field(min_length=0, max_length=settings.MAX_MESSAGE_SIZE)]
    peer_name: str = Field(alias="peer_id")
    metadata: dict[str, Any] | None = None
    configuration: MessageConfiguration | None = None
    created_at: datetime.datetime | None = None

    _encoded_message: list[int] = PrivateAttr(default=[])

    @property
    def encoded_message(self) -> list[int]:
        return self._encoded_message

    @model_validator(mode="after")
    def validate_and_set_token_count(self) -> Self:
        encoding = tiktoken.get_encoding("o200k_base")
        encoded_message = encoding.encode(self.content)

        self._encoded_message = encoded_message
        return self


class MessageGet(MessageBase):
    filters: dict[str, Any] | None = None


class MessageUpdate(MessageBase):
    metadata: dict[str, Any] | None = None


class Message(MessageBase):
    public_id: str = Field(serialization_alias="id")
    content: str
    peer_name: str = Field(serialization_alias="peer_id")
    session_name: str = Field(serialization_alias="session_id")
    h_metadata: dict[str, Any] = Field(
        default_factory=dict, serialization_alias="metadata"
    )
    created_at: datetime.datetime
    workspace_name: str = Field(serialization_alias="workspace_id")
    token_count: int

    model_config = ConfigDict(  # pyright: ignore
        from_attributes=True, populate_by_name=True
    )


class MessageBatchCreate(BaseModel):
    """Schema for batch message creation with a max of 100 messages"""

    messages: list[MessageCreate] = Field(..., min_length=1, max_length=100)


class MessageUploadCreate(BaseModel):
    """Schema for message creation from file uploads"""

    peer_id: str = Field(..., description="ID of the peer creating the message")
    metadata: dict[str, Any] | None = None
    configuration: MessageConfiguration | None = None
    created_at: datetime.datetime | None = None

    model_config = ConfigDict(populate_by_name=True)  # pyright: ignore


class SessionBase(BaseModel):
    pass


<<<<<<< HEAD
class SessionPeerConfig(BaseModel):
    # TODO: Update description - should say "Whether this peer forms representations of other peers in the session"
    observe_others: bool = Field(
        default=False,
        description="Whether this peer should form a session-level theory-of-mind representation of other peers in the session",
    )
    # TODO: Update description - should say "Whether other peers in this session form a representation of this peer"
    observe_me: bool | None = Field(
        default=None,
        description="Whether other peers in this session should try to form a session-level theory-of-mind representation of this peer",
    )


=======
>>>>>>> 42a28dfd
class SessionCreate(SessionBase):
    name: Annotated[
        str,
        Field(alias="id", min_length=1, max_length=100, pattern=RESOURCE_NAME_PATTERN),
    ]
    metadata: dict[str, Any] | None = None
    peer_names: dict[str, SessionPeerConfig] | None = Field(default=None, alias="peers")
    configuration: SessionConfiguration | None = None

    model_config = ConfigDict(populate_by_name=True)  # pyright: ignore


class SessionGet(SessionBase):
    filters: dict[str, Any] | None = None


class SessionUpdate(SessionBase):
    metadata: dict[str, Any] | None = None
    configuration: SessionConfiguration | None = None


class Session(SessionBase):
    name: str = Field(serialization_alias="id")
    is_active: bool
    workspace_name: str = Field(serialization_alias="workspace_id")
    h_metadata: dict[str, Any] = Field(
        default_factory=dict, serialization_alias="metadata"
    )
    configuration: dict[str, Any] = Field(default_factory=dict)
    created_at: datetime.datetime

    model_config = ConfigDict(  # pyright: ignore
        from_attributes=True, populate_by_name=True
    )


class Summary(BaseModel):
    content: str = Field(description="The summary text")
    message_id: int = Field(
        description="The internal ID of the message that this summary covers up to",
        exclude=True,
    )
    message_public_id: str = Field(
        description="The public ID of the message that this summary covers up to",
        serialization_alias="message_id",
    )
    summary_type: str = Field(description="The type of summary (short or long)")
    created_at: str = Field(
        description="The timestamp of when the summary was created (ISO format)"
    )
    token_count: int = Field(description="The number of tokens in the summary text")


class SessionContext(SessionBase):
    name: str = Field(serialization_alias="id")
    messages: list[Message]
    summary: Summary | None = Field(
        default=None, description="The summary if available"
    )
    peer_representation: Representation | None = Field(
        default=None,
        description="The peer representation, if context is requested from a specific perspective",
    )
    peer_card: list[str] | None = Field(
        default=None,
        description="The peer card, if context is requested from a specific perspective",
    )

    model_config = ConfigDict(  # pyright: ignore
        from_attributes=True, populate_by_name=True
    )


class PeerContext(BaseModel):
    """Context for a peer, including representation and peer card."""

    peer_id: str = Field(description="The ID of the peer")
    target_id: str = Field(description="The ID of the target peer being observed")
    representation: Representation | None = Field(
        default=None,
        description="The working representation of the target peer from the observer's perspective",
    )
    peer_card: list[str] | None = Field(
        default=None,
        description="The peer card for the target peer from the observer's perspective",
    )


class SessionSummaries(SessionBase):
    name: str = Field(serialization_alias="id")
    short_summary: Summary | None = Field(
        default=None, description="The short summary if available"
    )
    long_summary: Summary | None = Field(
        default=None, description="The long summary if available"
    )

    model_config = ConfigDict(  # pyright: ignore
        from_attributes=True, populate_by_name=True
    )


class DocumentBase(BaseModel):
    pass


class DocumentMetadata(BaseModel):
    message_ids: list[int] = Field(
        description="The ID range(s) of the messages that this document was derived from. Acts as a link to the primary source of the document. Note that as a document gets deduplicated, additional ranges will be added, because the same document could be derived from completely separate message ranges."
    )
    message_created_at: str = Field(
        description="The timestamp of the message that this document was derived from. Note that this is not the same as the created_at timestamp of the document. This timestamp is usually only saved with second-level precision."
    )
    premises: list[str] | None = Field(
        default=None,
        description="The premises of the deduction -- only applicable for deductive observations",
    )


class DocumentCreate(DocumentBase):
    content: Annotated[str, Field(min_length=1, max_length=100000)]
    session_name: str = Field(
        description="The session from which the document was derived"
    )
    level: DocumentLevel = Field(
        default="explicit",
        description="The level of the document (explicit or deductive)",
    )
    times_derived: int = Field(
        default=1,
        ge=1,
        description="The number of times that a semantic duplicate document to this one has been derived",
    )
    metadata: DocumentMetadata = Field()
    embedding: list[float] = Field()


class ObservationGet(BaseModel):
    """Schema for listing observations with optional filters"""

    filters: dict[str, Any] | None = None


class Observation(BaseModel):
    """Observation response - external view of a document"""

    id: str
    content: str
    observer: str = Field(
        description="The peer who made the observation",
        serialization_alias="observer_id",
    )
    observed: str = Field(
        description="The peer being observed", serialization_alias="observed_id"
    )
    session_name: str = Field(serialization_alias="session_id")
    created_at: datetime.datetime

    model_config = ConfigDict(  # pyright: ignore
        from_attributes=True, populate_by_name=True
    )


class ObservationQuery(BaseModel):
    """Query parameters for semantic search of observations"""

    query: str = Field(..., description="Semantic search query")
    top_k: int = Field(
        default=10, ge=1, le=100, description="Number of results to return"
    )
    distance: float | None = Field(
        default=None,
        ge=0.0,
        le=1.0,
        description="Maximum cosine distance threshold for results",
    )
    filters: dict[str, Any] | None = Field(
        default=None, description="Additional filters to apply"
    )


class ObservationCreate(BaseModel):
    """Schema for creating a single observation"""

    content: Annotated[str, Field(min_length=1, max_length=65535)]
    observer_id: str = Field(..., description="The peer making the observation")
    observed_id: str = Field(..., description="The peer being observed")
    session_id: str = Field(..., description="The session this observation relates to")

    _token_count: int = PrivateAttr(default=0)

    @model_validator(mode="after")
    def validate_token_count(self) -> Self:
        """Validate that content doesn't exceed embedding token limit."""
        encoding = tiktoken.get_encoding("cl100k_base")
        tokens = encoding.encode(self.content)
        self._token_count = len(tokens)

        if self._token_count > settings.MAX_EMBEDDING_TOKENS:
            raise ValueError(
                f"Content exceeds maximum embedding token limit of {settings.MAX_EMBEDDING_TOKENS} "
                + f"(got {self._token_count} tokens)"
            )
        return self


class ObservationBatchCreate(BaseModel):
    """Schema for batch observation creation with a max of 100 observations"""

    observations: list[ObservationCreate] = Field(..., min_length=1, max_length=100)


class MessageSearchOptions(BaseModel):
    query: str = Field(..., description="Search query")
    filters: dict[str, Any] | None = Field(
        default=None, description="Filters to scope the search"
    )
    limit: int = Field(
        default=10,
        ge=1,
        le=100,
        description="Number of results to return",
    )


class DialecticOptions(BaseModel):
    session_id: str | None = Field(
        None, description="ID of the session to scope the representation to"
    )
    target: str | None = Field(
        None,
        description="Optional peer to get the representation for, from the perspective of this peer",
    )
    query: Annotated[
        str, Field(min_length=1, max_length=10000, description="Dialectic API Prompt")
    ]
    stream: bool = False


class DialecticResponse(BaseModel):
    content: str


class DialecticStreamDelta(BaseModel):
    """Delta object for streaming dialectic responses."""

    content: str | None = None
    # Future fields can be added here:
    # premises: str | None = None
    # tokens: int | None = None
    # analytics: dict[str, Any] | None = None


class DialecticStreamChunk(BaseModel):
    """Chunk in a streaming dialectic response."""

    delta: DialecticStreamDelta
    done: bool = False


class SessionCounts(BaseModel):
    """Counts for a specific session in queue processing."""

    completed: int
    in_progress: int
    pending: int


class QueueCounts(BaseModel):
    """Aggregated counts for queue processing status."""

    total: int
    completed: int
    in_progress: int
    pending: int
    sessions: dict[str, SessionCounts]


class QueueStatusRow(BaseModel):
    """Represents a row from the queue status SQL query result."""

    session_id: str | None
    total: int
    completed: int
    in_progress: int
    pending: int
    session_total: int
    session_completed: int
    session_in_progress: int
    session_pending: int


class SessionPeerData(BaseModel):
    """Data for managing session peer relationships."""

    peer_names: dict[str, SessionPeerConfig]


class MessageBulkData(BaseModel):
    """Data for bulk message operations."""

    messages: list[MessageCreate]
    session_name: str
    workspace_name: str


class SessionDeriverStatus(BaseModel):
    session_id: str | None = Field(
        default=None, description="Session ID if filtered by session"
    )
    total_work_units: int = Field(description="Total work units")
    completed_work_units: int = Field(description="Completed work units")
    in_progress_work_units: int = Field(
        description="Work units currently being processed"
    )
    pending_work_units: int = Field(description="Work units waiting to be processed")


class DeriverStatus(BaseModel):
    total_work_units: int = Field(description="Total work units")
    completed_work_units: int = Field(description="Completed work units")
    in_progress_work_units: int = Field(
        description="Work units currently being processed"
    )
    pending_work_units: int = Field(description="Work units waiting to be processed")
    sessions: dict[str, SessionDeriverStatus] | None = Field(
        default=None, description="Per-session status when not filtered by session"
    )


# Dream trigger schema
class TriggerDreamRequest(BaseModel):
    observer: str = Field(..., description="Observer peer name")
    observed: str | None = Field(
        None, description="Observed peer name (defaults to observer if not specified)"
    )
    dream_type: DreamType = Field(..., description="Type of dream to trigger")


# Webhook endpoint schemas
class WebhookEndpointBase(BaseModel):
    pass


class WebhookEndpointCreate(WebhookEndpointBase):
    url: str

    @field_validator("url")
    @classmethod
    def validate_webhook_url(cls, v: str) -> str:
        parsed = urlparse(v)

        if not all([parsed.scheme, parsed.netloc]):
            raise ValueError("Invalid URL format")

        # Only allow HTTP/HTTPS
        if parsed.scheme not in ["http", "https"]:
            raise ValueError("Only HTTP and HTTPS URLs are allowed")

        # Block private/internal addresses
        if parsed.hostname:
            try:
                ip_address = ipaddress.ip_address(parsed.hostname)
                if ip_address.is_private:
                    raise ValueError("Private IP addresses are not allowed")
            except ValueError:  # Not an IP address, might be a hostname
                pass

        return v


class WebhookEndpoint(WebhookEndpointBase):
    id: str
    workspace_name: str | None = Field(serialization_alias="workspace_id")
    url: str
    created_at: datetime.datetime

    model_config = ConfigDict(from_attributes=True, populate_by_name=True)  # pyright: ignore<|MERGE_RESOLUTION|>--- conflicted
+++ resolved
@@ -173,6 +173,7 @@
 
 
 class PeerConfig(BaseModel):
+    # TODO: Update description - should say "Whether honcho forms a representation of the peer itself"
     observe_me: bool | None = Field(
         default=None,
         description="Whether honcho should form a global theory-of-mind representation of this peer",
@@ -180,6 +181,7 @@
 
 
 class SessionPeerConfig(PeerConfig):
+    # TODO: Update description - should say "Whether this peer forms representations of other peers in the session"
     observe_others: bool | None = Field(
         default=None,
         description="Whether this peer should form a session-level theory-of-mind representation of other peers in the session",
@@ -305,17 +307,8 @@
     )
 
 
-<<<<<<< HEAD
-class PeerConfig(BaseModel):
-    # TODO: Update description - should say "Whether honcho forms a representation of the peer itself"
-    observe_me: bool = Field(
-        default=True,
-        description="Whether honcho should form a global theory-of-mind representation of this peer",
-    )
-=======
 class PeerCardSet(BaseModel):
     peer_card: list[str] = Field(..., description="The peer card content to set")
->>>>>>> 42a28dfd
 
 
 class MessageBase(BaseModel):
@@ -390,22 +383,6 @@
     pass
 
 
-<<<<<<< HEAD
-class SessionPeerConfig(BaseModel):
-    # TODO: Update description - should say "Whether this peer forms representations of other peers in the session"
-    observe_others: bool = Field(
-        default=False,
-        description="Whether this peer should form a session-level theory-of-mind representation of other peers in the session",
-    )
-    # TODO: Update description - should say "Whether other peers in this session form a representation of this peer"
-    observe_me: bool | None = Field(
-        default=None,
-        description="Whether other peers in this session should try to form a session-level theory-of-mind representation of this peer",
-    )
-
-
-=======
->>>>>>> 42a28dfd
 class SessionCreate(SessionBase):
     name: Annotated[
         str,
