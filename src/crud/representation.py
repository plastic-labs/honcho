--- conflicted
+++ resolved
@@ -46,11 +46,7 @@
 
 
 async def set_peer_card(
-<<<<<<< HEAD
-    db: AsyncSession, workspace_name: str, peer_name: str, peer_card: str
-=======
     db: AsyncSession, workspace_name: str, peer_name: str, peer_card: list[str] | None
->>>>>>> f409b676
 ) -> None:
     """
     Set peer card for a peer.
