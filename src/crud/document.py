from collections.abc import Sequence
from logging import getLogger
from typing import Any

from sqlalchemy import select
from sqlalchemy.exc import IntegrityError
from sqlalchemy.ext.asyncio import AsyncSession

from src import models, schemas
from src.config import settings
from src.embedding_client import embedding_client
from src.exceptions import ValidationException
from src.utils.filter import apply_filter

logger = getLogger(__name__)


async def get_all_documents(
    db: AsyncSession,
    workspace_name: str,
    *,
    observer: str,
    observed: str,
    limit: int = 1000,
) -> Sequence[models.Document]:
    """
    Get all documents in a collection.

    NOTE: Order is nondeterministic. Also this may return a massive amount of documents. Don't use this on large collections.
    TODO: add pagination and update dreaming logic to deduplicate more effectively
    """
    stmt = (
        select(models.Document)
        .limit(limit)
        .where(models.Document.workspace_name == workspace_name)
        .where(models.Document.observer == observer)
        .where(models.Document.observed == observed)
    )
    result = await db.execute(stmt)
    return result.scalars().all()


async def query_documents(
    db: AsyncSession,
    workspace_name: str,
    query: str,
    *,
    observer: str,
    observed: str,
    filters: dict[str, Any] | None = None,
    max_distance: float | None = None,
    top_k: int = 5,
    embedding: list[float] | None = None,
) -> Sequence[models.Document]:
    """
    Query documents using semantic similarity.

    Args:
        db: Database session
        workspace_name: Name of the workspace
        query: Search query text
        observer: Name of the observing peer
        observed: Name of the observed peer
        filters: Optional filters to apply
        max_distance: Maximum cosine distance for results
        top_k: Number of results to return
        embedding: Optional pre-computed embedding for the query (avoids extra API call if possible)

    Returns:
        Sequence of matching documents
    """
    # Use provided embedding or generate one
    if embedding is None:
        try:
            embedding = await embedding_client.embed(query)
        except ValueError as e:
            raise ValidationException(
                f"Query exceeds maximum token limit of {settings.MAX_EMBEDDING_TOKENS}."
            ) from e

    stmt = (
        select(models.Document)
        .where(models.Document.workspace_name == workspace_name)
        .where(models.Document.observer == observer)
        .where(models.Document.observed == observed)
    )
    if max_distance is not None:
        stmt = stmt.where(
            models.Document.embedding.cosine_distance(embedding) < max_distance
        )
    stmt = apply_filter(stmt, models.Document, filters)
    stmt = stmt.limit(top_k).order_by(
        models.Document.embedding.cosine_distance(embedding)
    )
    result = await db.execute(stmt)
    return result.scalars().all()


async def create_documents(
    db: AsyncSession,
    documents: list[schemas.DocumentCreate],
    workspace_name: str,
    *,
    observer: str,
    observed: str,
) -> int:
<<<<<<< HEAD
    """
    Create multiple documents with NO duplicate detection.

    If duplicate_threshold is provided, we use the embedding to check for
    duplicates within the threshold. If a duplicate is found, instead of
    saving a new document, we increment the times_derived field in the
    `internal_metadata` of the duplicate document.

    Args:
        db: Database session
        documents: List of document creation schemas
        workspace_name: Name of the workspace
        observer: Name of the observing peer
        observed: Name of the observed peer

    Returns:
        Count of new documents
    """
=======
    """
    Create multiple documents with NO duplicate detection.

    Args:
        db: Database session
        documents: List of document creation schemas
        workspace_name: Name of the workspace
        observer: Name of the observing peer
        observed: Name of the observed peer

    Returns:
        Count of new documents
    """
>>>>>>> f38230fd
    honcho_documents: list[models.Document] = []
    for doc in documents:
        try:
            metadata_dict = doc.metadata.model_dump(exclude_none=True)
            honcho_documents.append(
                models.Document(
                    workspace_name=workspace_name,
                    observer=observer,
                    observed=observed,
                    content=doc.content,
                    internal_metadata=metadata_dict,
                    embedding=doc.embedding,
                    session_name=doc.session_name,
                )
            )
        except Exception as e:
            logger.error(
                f"Error adding new document to {workspace_name}/{doc.session_name}/{observer}/{observed}: {e}"
            )
            continue
    try:
        db.add_all(honcho_documents)
        await db.commit()
    except IntegrityError as e:
        await db.rollback()
        raise ValidationException(
            "Failed to create documents due to integrity constraint violation"
        ) from e

    return len(honcho_documents)<|MERGE_RESOLUTION|>--- conflicted
+++ resolved
@@ -104,26 +104,6 @@
     observer: str,
     observed: str,
 ) -> int:
-<<<<<<< HEAD
-    """
-    Create multiple documents with NO duplicate detection.
-
-    If duplicate_threshold is provided, we use the embedding to check for
-    duplicates within the threshold. If a duplicate is found, instead of
-    saving a new document, we increment the times_derived field in the
-    `internal_metadata` of the duplicate document.
-
-    Args:
-        db: Database session
-        documents: List of document creation schemas
-        workspace_name: Name of the workspace
-        observer: Name of the observing peer
-        observed: Name of the observed peer
-
-    Returns:
-        Count of new documents
-    """
-=======
     """
     Create multiple documents with NO duplicate detection.
 
@@ -137,7 +117,6 @@
     Returns:
         Count of new documents
     """
->>>>>>> f38230fd
     honcho_documents: list[models.Document] = []
     for doc in documents:
         try:
