from collections.abc import Sequence
from logging import getLogger
from typing import Any

from sqlalchemy import delete, select
from sqlalchemy.exc import IntegrityError
from sqlalchemy.ext.asyncio import AsyncSession
from sqlalchemy.sql import Select

from src import models, schemas
from src.config import settings
from src.embedding_client import embedding_client
from src.exceptions import ResourceNotFoundException, ValidationException
from src.utils.filter import apply_filter

logger = getLogger(__name__)


async def get_all_documents(
    workspace_name: str,
    *,
    observer: str,
    observed: str,
    filters: dict[str, Any] | None = None,
    reverse: bool = False,
    limit: int | None = None,
) -> Select[tuple[models.Document]]:
    """
    Get all documents in a collection.

    Returns a Select query for pagination support via apaginate().
    Results are ordered by created_at timestamp.

    Args:
        workspace_name: Name of the workspace
        observer: Name of the observing peer
        observed: Name of the observed peer
        filters: Optional filters to apply
        reverse: Whether to reverse the order (oldest first)

    Returns:
        Select query for documents
    """
    stmt = (
        select(models.Document)
        .where(models.Document.workspace_name == workspace_name)
        .where(models.Document.observer == observer)
        .where(models.Document.observed == observed)
    )

    # Apply additional filters if provided
    stmt = apply_filter(stmt, models.Document, filters)

    # Order by created_at (newest first by default)
    if reverse:
        stmt = stmt.order_by(models.Document.created_at.asc())
    else:
        stmt = stmt.order_by(models.Document.created_at.desc())

    if limit is not None:
        stmt = stmt.limit(limit)

    return stmt


def get_documents_with_filters(
    workspace_name: str,
    *,
    filters: dict[str, Any] | None = None,
    reverse: bool = False,
) -> Select[tuple[models.Document]]:
    """
    Get all documents using custom filters.

    Returns a Select query for pagination support via apaginate().
    Results are ordered by created_at timestamp.

    Args:
        workspace_name: Name of the workspace
        filters: Optional filters to apply
        reverse: Whether to reverse the order (oldest first)

    Returns:
        Select query for documents
    """
    stmt = select(models.Document).where(
        models.Document.workspace_name == workspace_name
    )

    # Apply additional filters if provided
    stmt = apply_filter(stmt, models.Document, filters)

    # Order by created_at (newest first by default)
    if reverse:
        stmt = stmt.order_by(models.Document.created_at.asc())
    else:
        stmt = stmt.order_by(models.Document.created_at.desc())

    return stmt


async def query_documents(
    db: AsyncSession,
    workspace_name: str,
    query: str,
    *,
    observer: str,
    observed: str,
    filters: dict[str, Any] | None = None,
    max_distance: float | None = None,
    top_k: int = 5,
    embedding: list[float] | None = None,
) -> Sequence[models.Document]:
    """
    Query documents using semantic similarity.

    Args:
        db: Database session
        workspace_name: Name of the workspace
        query: Search query text
        observer: Name of the observing peer
        observed: Name of the observed peer
        filters: Optional filters to apply
        max_distance: Maximum cosine distance for results
        top_k: Number of results to return
        embedding: Optional pre-computed embedding for the query (avoids extra API call if possible)

    Returns:
        Sequence of matching documents
    """
    # Use provided embedding or generate one
    if embedding is None:
        try:
            embedding = await embedding_client.embed(query)
        except ValueError as e:
            raise ValidationException(
                f"Query exceeds maximum token limit of {settings.MAX_EMBEDDING_TOKENS}."
            ) from e

    stmt = (
        select(models.Document)
        .where(models.Document.workspace_name == workspace_name)
        .where(models.Document.observer == observer)
        .where(models.Document.observed == observed)
    )
    if max_distance is not None:
        stmt = stmt.where(
            models.Document.embedding.cosine_distance(embedding) < max_distance
        )
    stmt = apply_filter(stmt, models.Document, filters)
    stmt = stmt.limit(top_k).order_by(
        models.Document.embedding.cosine_distance(embedding)
    )
    result = await db.execute(stmt)
    return result.scalars().all()


async def create_documents(
    db: AsyncSession,
    documents: list[schemas.DocumentCreate],
    workspace_name: str,
    *,
    observer: str,
    observed: str,
    deduplicate: bool = False,
) -> int:
    """
    Create multiple documents with optional duplicate detection.

    Args:
        db: Database session
        documents: List of document creation schemas
        workspace_name: Name of the workspace
        observer: Name of the observing peer
        observed: Name of the observed peer

    Returns:
        Count of new documents
    """
    honcho_documents: list[models.Document] = []
    for doc in documents:
        try:
            # for each document, if deduplicate is True, perform a process
            # that checks against existing documents and either rejects this document
            # as a duplicate OR deletes an existing document that is a duplicate.
            if deduplicate:
                is_duplicate = await is_rejected_duplicate(
                    db, doc, workspace_name, observer=observer, observed=observed
                )
                if is_duplicate:
                    continue

            metadata_dict = doc.metadata.model_dump(exclude_none=True)
            honcho_documents.append(
                models.Document(
                    workspace_name=workspace_name,
                    observer=observer,
                    observed=observed,
                    content=doc.content,
                    level=doc.level,
                    times_derived=doc.times_derived,
                    internal_metadata=metadata_dict,
                    embedding=doc.embedding,
                    session_name=doc.session_name,
                )
            )
        except Exception as e:
            logger.error(
                f"Error adding new document to {workspace_name}/{doc.session_name}/{observer}/{observed}: {e}"
            )
            continue
    try:
        db.add_all(honcho_documents)
        await db.commit()
    except IntegrityError as e:
        await db.rollback()
        raise ValidationException(
            "Failed to create documents due to integrity constraint violation"
        ) from e

    return len(honcho_documents)


<<<<<<< HEAD
async def delete_document(
    db: AsyncSession,
    workspace_name: str,
    document_id: str,
    *,
    observer: str,
    observed: str,
    session_name: str | None = None,
) -> None:
    """
    Delete a single document by ID.

    Args:
        db: Database session
        workspace_name: Name of the workspace
        document_id: ID of the document to delete
        observer: Name of the observing peer (for authorization)
        observed: Name of the observed peer (for authorization)
        session_name: Optional session name to verify document belongs to session

    Raises:
        ResourceNotFoundException: If document not found or doesn't match criteria
    """
    stmt = delete(models.Document).where(
        models.Document.id == document_id,
        models.Document.workspace_name == workspace_name,
        models.Document.observer == observer,
        models.Document.observed == observed,
    )

    # If session is specified, ensure document belongs to that session
    if session_name is not None:
        stmt = stmt.where(models.Document.session_name == session_name)

    result = await db.execute(stmt)
    await db.commit()

    if result.rowcount == 0:
        raise ResourceNotFoundException(
            f"Document {document_id} not found or does not belong to the specified collection/session"
        )


async def delete_document_by_session(
    db: AsyncSession,
    workspace_name: str,
    document_id: str,
    session_name: str,
) -> None:
    """
    Delete a single document by ID, workspace, and session.

    Args:
        db: Database session
        workspace_name: Name of the workspace
        document_id: ID of the document to delete
        session_name: Name of the session (for authorization)

    Raises:
        ResourceNotFoundException: If document not found or doesn't belong to the session
    """
    stmt = delete(models.Document).where(
        models.Document.id == document_id,
        models.Document.workspace_name == workspace_name,
        models.Document.session_name == session_name,
    )

    result = await db.execute(stmt)
    await db.commit()

    if result.rowcount == 0:
        raise ResourceNotFoundException(
            f"Document {document_id} not found or does not belong to session {session_name}"
        )
=======
async def is_rejected_duplicate(
    db: AsyncSession,
    doc: schemas.DocumentCreate,
    workspace_name: str,
    *,
    observer: str,
    observed: str,
) -> bool:
    """
    Check if a document is a duplicate of an existing document.

    Uses: 1) Cosine similarity (>=0.95), 2) Token diff for retention.

    Returns True if both:
    - the document is deemed a duplicate of an existing document
    - the existing document is deemed a superior duplicate

    If the document is not a duplicate, returns False.

    If the document is a duplicate AND the new document is superior,
    deletes the existing document and returns False.
    """
    # Step 1: Find potential duplicates using cosine similarity
    similar_docs = await query_documents(
        db=db,
        workspace_name=workspace_name,
        query=doc.content,
        observer=observer,
        observed=observed,
        max_distance=0.05,
        top_k=1,
        embedding=doc.embedding,
    )

    if not similar_docs:
        return False

    existing_doc = similar_docs[0]

    # Step 2: Determine which has more information using token set difference
    tokens_new = set(embedding_client.encoding.encode(doc.content))
    tokens_existing = set(embedding_client.encoding.encode(existing_doc.content))

    unique_new = len(tokens_new - tokens_existing)
    unique_existing = len(tokens_existing - tokens_new)

    score_new = len(tokens_new) + (unique_new * 10)
    score_existing = len(tokens_existing) + (unique_existing * 10)

    # If new document has more or equal information, keep it and delete existing
    if score_new >= score_existing:
        logger.warning(
            f"[DUPLICATE DETECTION] Deleting existing in favor of new. new='{doc.content}', existing='{existing_doc.content}'."
        )
        await db.delete(existing_doc)
        await db.flush()  # Flush to make deletion visible in this transaction
        return False  # Don't reject the new document

    # Existing document has more information, reject the new one
    logger.warning(
        f"[DUPLICATE DETECTION] Rejecting new in favor of existing. new='{doc.content}', existing='{existing_doc.content}'."
    )
    return True
>>>>>>> c8c1a6b3
<|MERGE_RESOLUTION|>--- conflicted
+++ resolved
@@ -221,7 +221,6 @@
     return len(honcho_documents)
 
 
-<<<<<<< HEAD
 async def delete_document(
     db: AsyncSession,
     workspace_name: str,
@@ -296,7 +295,8 @@
         raise ResourceNotFoundException(
             f"Document {document_id} not found or does not belong to session {session_name}"
         )
-=======
+
+
 async def is_rejected_duplicate(
     db: AsyncSession,
     doc: schemas.DocumentCreate,
@@ -359,5 +359,4 @@
     logger.warning(
         f"[DUPLICATE DETECTION] Rejecting new in favor of existing. new='{doc.content}', existing='{existing_doc.content}'."
     )
-    return True
->>>>>>> c8c1a6b3
+    return True