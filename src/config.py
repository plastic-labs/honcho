import logging
from pathlib import Path
from typing import Annotated, Any, ClassVar, Literal

import tomllib
from dotenv import load_dotenv
from pydantic import Field, field_validator, model_validator
from pydantic.fields import FieldInfo
from pydantic_settings import (
    BaseSettings,
    DotEnvSettingsSource,
    EnvSettingsSource,
    PydanticBaseSettingsSource,
    SettingsConfigDict,
)

from src.utils.types import SupportedProviders

# Load .env file for local development.
# Make sure this is called before AppSettings is instantiated if you rely on .env for AppSettings construction.
load_dotenv(override=True)

logger = logging.getLogger(__name__)


def load_toml_config(config_path: str = "config.toml") -> dict[str, Any]:
    """Load configuration from TOML file if it exists."""
    config_file = Path(config_path)
    if config_file.exists():
        try:
            with open(config_file, "rb") as f:
                return tomllib.load(f)
        except (tomllib.TOMLDecodeError, OSError) as exc:
            logger.warning("Failed to load %s: %s", config_path, exc)
            return {}
    return {}


# Load TOML config once
TOML_CONFIG = load_toml_config()


class TomlConfigSettingsSource(PydanticBaseSettingsSource):
    """Custom settings source for loading from TOML file."""

    def __init__(self, settings_cls: type[BaseSettings]) -> None:
        super().__init__(settings_cls)

    SECTION_MAP: ClassVar[dict[str, str]] = {
        "DB": "db",
        "AUTH": "auth",
        "SENTRY": "sentry",
        "LLM": "llm",
        "DERIVER": "deriver",
        "PEER_CARD": "peer_card",
        "DIALECTIC": "dialectic",
        "SUMMARY": "summary",
        "WEBHOOK": "webhook",
        "DREAM": "dream",
        "": "app",  # For AppSettings with no prefix
    }

    def get_field_value(
        self, field: FieldInfo, field_name: str
    ) -> tuple[Any, str, bool]:
        # Get the env_prefix from the model config
        prefix = self.settings_cls.model_config.get("env_prefix", "")
        if prefix.endswith("_"):
            prefix = prefix[:-1]

        # Map prefixes to TOML sections
        section = self.SECTION_MAP.get(prefix, prefix.lower())
        toml_data = TOML_CONFIG.get(section, {})

        # Try different case variations
        field_value = toml_data.get(field_name.lower())
        if field_value is None:
            field_value = toml_data.get(field_name.upper())
        if field_value is None:
            field_value = toml_data.get(field_name)

        return field_value, field_name, False

    def __call__(self) -> dict[str, Any]:
        # Get the env_prefix from the model config
        prefix = self.settings_cls.model_config.get("env_prefix", "")
        if prefix.endswith("_"):
            prefix = prefix[:-1]

        section = self.SECTION_MAP.get(prefix, prefix.lower())
        toml_data = TOML_CONFIG.get(section, {})

        # Convert keys to uppercase to match field names
        return {key.upper(): value for key, value in toml_data.items()}


class HonchoSettings(BaseSettings):
    """Base class for all settings models in Honcho.

    Defines the source precedence for loading settings.
    """

    @classmethod
    def settings_customise_sources(  # pyright: ignore
        cls,
        settings_cls: type[BaseSettings],
        init_settings: PydanticBaseSettingsSource,
        env_settings: EnvSettingsSource,
        dotenv_settings: DotEnvSettingsSource,
        file_secret_settings: PydanticBaseSettingsSource,
    ) -> tuple[PydanticBaseSettingsSource, ...]:
        # Correct precedence: init > env > .env > toml > secrets > defaults
        return (
            init_settings,
            env_settings,
            dotenv_settings,
            TomlConfigSettingsSource(settings_cls),
            file_secret_settings,
        )


class DBSettings(HonchoSettings):
    model_config = SettingsConfigDict(env_prefix="DB_", extra="ignore")  # pyright: ignore

    CONNECTION_URI: str = (
        "postgresql+psycopg://postgres:postgres@localhost:5432/postgres"
    )
    SCHEMA: str = "public"
    POOL_CLASS: str = "default"
    POOL_PRE_PING: bool = True
    POOL_SIZE: Annotated[int, Field(default=10, gt=0, le=1000)] = 10
    MAX_OVERFLOW: Annotated[int, Field(default=20, ge=0, le=1000)] = 20
    POOL_TIMEOUT: Annotated[int, Field(default=30, gt=0, le=300)] = (
        30  # seconds (max 5 minutes)
    )
    POOL_RECYCLE: Annotated[int, Field(default=300, gt=0, le=7200)] = (
        300  # seconds (max 2 hours)
    )
    POOL_USE_LIFO: bool = True
    SQL_DEBUG: bool = False
    TRACING: bool = False


class AuthSettings(HonchoSettings):
    model_config = SettingsConfigDict(env_prefix="AUTH_", extra="ignore")  # pyright: ignore

    USE_AUTH: bool = False
    JWT_SECRET: str | None = None  # Must be set if USE_AUTH is true

    @model_validator(mode="after")  # type: ignore
    def _require_jwt_secret(self) -> "AuthSettings":
        if self.USE_AUTH and not self.JWT_SECRET:
            raise ValueError("JWT_SECRET must be set if USE_AUTH is true")
        return self


class SentrySettings(HonchoSettings):
    model_config = SettingsConfigDict(env_prefix="SENTRY_", extra="ignore")  # pyright: ignore

    ENABLED: bool = False
    DSN: str | None = None
    RELEASE: str | None = None  # TODO maybe centralize this with release number
    ENVIRONMENT: str = "development"
    TRACES_SAMPLE_RATE: Annotated[float, Field(default=0.1, ge=0.0, le=1.0)] = 0.1
    PROFILES_SAMPLE_RATE: Annotated[float, Field(default=0.1, ge=0.0, le=1.0)] = 0.1


class LLMSettings(HonchoSettings):
    model_config = SettingsConfigDict(env_prefix="LLM_", extra="ignore")  # pyright: ignore

    # API Keys for LLM providers
    ANTHROPIC_API_KEY: str | None = None
    OPENAI_API_KEY: str | None = None
    OPENAI_COMPATIBLE_API_KEY: str | None = None
    GEMINI_API_KEY: str | None = None
    GROQ_API_KEY: str | None = None
    OPENAI_COMPATIBLE_BASE_URL: str | None = None

    EMBEDDING_PROVIDER: Literal["openai", "gemini"] = "openai"

    # General LLM settings
    DEFAULT_MAX_TOKENS: Annotated[int, Field(default=1000, gt=0, le=100_000)] = 2500


class DeriverSettings(HonchoSettings):
    model_config = SettingsConfigDict(env_prefix="DERIVER_", extra="ignore")  # pyright: ignore

    WORKERS: Annotated[int, Field(default=1, gt=0, le=100)] = 1
    POLLING_SLEEP_INTERVAL_SECONDS: Annotated[
        float, Field(default=1.0, gt=0.0, le=60.0)
    ] = 1.0
    STALE_SESSION_TIMEOUT_MINUTES: Annotated[int, Field(default=5, gt=0, le=1440)] = 5

    PROVIDER: SupportedProviders = "google"
    MODEL: str = "gemini-2.5-flash-lite"

    MAX_OUTPUT_TOKENS: Annotated[int, Field(default=10_000, gt=0, le=100_000)] = 10_000
    # Thinking budget tokens are only applied when using Anthropic as provider
    THINKING_BUDGET_TOKENS: Annotated[int, Field(default=1024, gt=0, le=5000)] = 1024

    # Maximum number of observations to store in working representation
    # This is applied to both explicit and deductive observations
    WORKING_REPRESENTATION_MAX_OBSERVATIONS: Annotated[
        int, Field(default=50, gt=0, le=500)
    ] = 50

    REPRESENTATION_BATCH_MAX_TOKENS: Annotated[
        int,
        Field(
            default=4096,
            ge=1,
        ),
    ] = 4096

    MAX_INPUT_TOKENS: Annotated[int, Field(default=23000, gt=0, le=23000)] = 23000

    @model_validator(mode="after")
    def validate_batch_tokens_vs_context_limit(self):
        if self.REPRESENTATION_BATCH_MAX_TOKENS > self.MAX_INPUT_TOKENS:
            raise ValueError(
                f"REPRESENTATION_BATCH_MAX_TOKENS ({self.REPRESENTATION_BATCH_MAX_TOKENS}) cannot exceed max deriver input tokens ({self.MAX_INPUT_TOKENS})"
            )
        return self


class PeerCardSettings(HonchoSettings):
    model_config = SettingsConfigDict(env_prefix="PEER_CARD_", extra="ignore")  # pyright: ignore

    ENABLED: bool = True

    PROVIDER: SupportedProviders = "openai"
    MODEL: str = "gpt-5-nano-2025-08-07"
    # Note: peer cards should be very short, but GPT-5 models need output tokens for thinking which cannot be turned off...
    MAX_OUTPUT_TOKENS: Annotated[int, Field(default=4000, gt=1000, le=10_000)] = 4000


class DialecticSettings(HonchoSettings):
    model_config = SettingsConfigDict(env_prefix="DIALECTIC_", extra="ignore")  # pyright: ignore

    PROVIDER: SupportedProviders = "anthropic"
    MODEL: str = "claude-sonnet-4-20250514"

    PERFORM_QUERY_GENERATION: bool = False
    QUERY_GENERATION_PROVIDER: SupportedProviders = "groq"
    QUERY_GENERATION_MODEL: str = "llama-3.1-8b-instant"

    MAX_OUTPUT_TOKENS: Annotated[int, Field(default=2500, gt=0, le=100_000)] = 2500

    SEMANTIC_SEARCH_TOP_K: Annotated[int, Field(default=10, gt=0, le=100)] = 10
    SEMANTIC_SEARCH_MAX_DISTANCE: Annotated[
        float, Field(default=0.85, ge=0.0, le=1.0)
    ] = 0.85  # Max distance for semantic search relevance

    THINKING_BUDGET_TOKENS: Annotated[int, Field(default=1024, gt=0, le=5000)] = 1024

    CONTEXT_WINDOW_SIZE: Annotated[
        int, Field(default=100_000, gt=10_000, le=200_000)
    ] = 100_000


class SummarySettings(HonchoSettings):
    model_config = SettingsConfigDict(env_prefix="SUMMARY_", extra="ignore")  # pyright: ignore

    ENABLED: bool = True

    MESSAGES_PER_SHORT_SUMMARY: Annotated[int, Field(default=20, gt=0, le=100)] = 20
    MESSAGES_PER_LONG_SUMMARY: Annotated[int, Field(default=60, gt=0, le=500)] = 60

    PROVIDER: SupportedProviders = "openai"
    MODEL: str = "gpt-4o-mini-2024-07-18"
    MAX_TOKENS_SHORT: Annotated[int, Field(default=1000, gt=0, le=10_000)] = 1000
    MAX_TOKENS_LONG: Annotated[int, Field(default=4000, gt=0, le=20_000)] = 4000

    THINKING_BUDGET_TOKENS: Annotated[int, Field(default=512, gt=0, le=2000)] = 512


class WebhookSettings(HonchoSettings):
    model_config = SettingsConfigDict(env_prefix="WEBHOOK_", extra="ignore")  # pyright: ignore

    SECRET: str | None = None  # Must be set if configuring webhooks
    MAX_WORKSPACE_LIMIT: int = 10


<<<<<<< HEAD
class MetricsSettings(HonchoSettings):
    model_config = SettingsConfigDict(env_prefix="METRICS_", extra="ignore")  # pyright: ignore

    ENABLED: bool = False
    NAMESPACE: str = "honcho"
=======
class DreamSettings(HonchoSettings):
    model_config = SettingsConfigDict(env_prefix="DREAM_", extra="ignore")  # pyright: ignore

    ENABLED: bool = True
    DOCUMENT_THRESHOLD: Annotated[int, Field(default=50, gt=0, le=1000)] = 50
    IDLE_TIMEOUT_MINUTES: Annotated[int, Field(default=60, gt=0, le=1440)] = 60
    MIN_HOURS_BETWEEN_DREAMS: Annotated[int, Field(default=8, gt=0, le=72)] = 8
    ENABLED_TYPES: list[str] = ["consolidate"]

    # LLM settings for dream processing
    PROVIDER: SupportedProviders = "openai"
    MODEL: str = "gpt-4o-mini-2024-07-18"
    MAX_OUTPUT_TOKENS: Annotated[int, Field(default=2000, gt=0, le=10_000)] = 2000
>>>>>>> f988aae9


class AppSettings(HonchoSettings):
    # No env_prefix for app-level settings
    model_config = SettingsConfigDict(  # pyright: ignore
        env_prefix="", env_nested_delimiter="__", extra="ignore"
    )

    # Application-wide settings
    LOG_LEVEL: str = "INFO"
    SESSION_OBSERVERS_LIMIT: Annotated[int, Field(default=10, gt=0)] = 10
    MAX_FILE_SIZE: Annotated[int, Field(default=5_242_880, gt=0)] = 5_242_880  # 5MB
    GET_CONTEXT_MAX_TOKENS: Annotated[int, Field(default=100_000, gt=0, le=250_000)] = (
        100_000
    )

    MAX_MESSAGE_SIZE: Annotated[int, Field(default=25_000, gt=0)] = 25_000
    EMBED_MESSAGES: bool = True
    MAX_EMBEDDING_TOKENS: Annotated[int, Field(default=8192, gt=0)] = 8192
    MAX_EMBEDDING_TOKENS_PER_REQUEST: Annotated[int, Field(default=300_000, gt=0)] = (
        300_000
    )
    LANGFUSE_HOST: str | None = None
    LANGFUSE_PUBLIC_KEY: str | None = None

    COLLECT_METRICS_LOCAL: bool = False
    LOCAL_METRICS_FILE: str = "metrics.jsonl"

    # Nested settings models
    DB: DBSettings = Field(default_factory=DBSettings)
    AUTH: AuthSettings = Field(default_factory=AuthSettings)
    SENTRY: SentrySettings = Field(default_factory=SentrySettings)
    LLM: LLMSettings = Field(default_factory=LLMSettings)
    DERIVER: DeriverSettings = Field(default_factory=DeriverSettings)
    DIALECTIC: DialecticSettings = Field(default_factory=DialecticSettings)
    PEER_CARD: PeerCardSettings = Field(default_factory=PeerCardSettings)
    SUMMARY: SummarySettings = Field(default_factory=SummarySettings)
    WEBHOOK: WebhookSettings = Field(default_factory=WebhookSettings)
<<<<<<< HEAD
    METRICS: MetricsSettings = Field(default_factory=MetricsSettings)
=======
    DREAM: DreamSettings = Field(default_factory=DreamSettings)
>>>>>>> f988aae9

    @field_validator("LOG_LEVEL")
    def validate_log_level(cls, v: str) -> str:
        log_level = v.upper()
        if log_level not in ["DEBUG", "INFO", "WARNING", "ERROR", "CRITICAL"]:
            raise ValueError(f"Invalid log level: {v}")
        return log_level


# Create a single global instance of the settings
settings: AppSettings = AppSettings()<|MERGE_RESOLUTION|>--- conflicted
+++ resolved
@@ -281,13 +281,13 @@
     MAX_WORKSPACE_LIMIT: int = 10
 
 
-<<<<<<< HEAD
 class MetricsSettings(HonchoSettings):
     model_config = SettingsConfigDict(env_prefix="METRICS_", extra="ignore")  # pyright: ignore
 
     ENABLED: bool = False
     NAMESPACE: str = "honcho"
-=======
+
+
 class DreamSettings(HonchoSettings):
     model_config = SettingsConfigDict(env_prefix="DREAM_", extra="ignore")  # pyright: ignore
 
@@ -301,7 +301,6 @@
     PROVIDER: SupportedProviders = "openai"
     MODEL: str = "gpt-4o-mini-2024-07-18"
     MAX_OUTPUT_TOKENS: Annotated[int, Field(default=2000, gt=0, le=10_000)] = 2000
->>>>>>> f988aae9
 
 
 class AppSettings(HonchoSettings):
@@ -340,11 +339,8 @@
     PEER_CARD: PeerCardSettings = Field(default_factory=PeerCardSettings)
     SUMMARY: SummarySettings = Field(default_factory=SummarySettings)
     WEBHOOK: WebhookSettings = Field(default_factory=WebhookSettings)
-<<<<<<< HEAD
     METRICS: MetricsSettings = Field(default_factory=MetricsSettings)
-=======
     DREAM: DreamSettings = Field(default_factory=DreamSettings)
->>>>>>> f988aae9
 
     @field_validator("LOG_LEVEL")
     def validate_log_level(cls, v: str) -> str:
