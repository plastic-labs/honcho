--- conflicted
+++ resolved
@@ -252,13 +252,8 @@
 
     # Application-wide settings
     LOG_LEVEL: str = "INFO"
-<<<<<<< HEAD
     FASTAPI_HOST: str = "0.0.0.0"  # nosec B104
-    FASTAPI_PORT: Annotated[int, Field(default=8000, gt=0, le=65535)] = 8000
-=======
-    FASTAPI_HOST: str = "0.0.0.0"
     FASTAPI_PORT: Annotated[int, Field(default=8000, gt=0, le=65_535)] = 8000
->>>>>>> 06644108
     SESSION_PEERS_LIMIT: Annotated[int, Field(default=10, gt=0)] = 10
     MAX_FILE_SIZE: Annotated[int, Field(default=5_242_880, gt=0)] = 5_242_880  # 5MB
     GET_CONTEXT_MAX_TOKENS: Annotated[int, Field(default=100_000, gt=0, le=250_000)] = (
