import logging
from pathlib import Path
from typing import Annotated, Any, ClassVar, Literal

import tomllib
from dotenv import load_dotenv
from pydantic import Field, field_validator, model_validator
from pydantic.fields import FieldInfo
from pydantic_settings import (
    BaseSettings,
    DotEnvSettingsSource,
    EnvSettingsSource,
    PydanticBaseSettingsSource,
    SettingsConfigDict,
)

from src.utils.types import SupportedProviders

# Load .env file for local development.
# Make sure this is called before AppSettings is instantiated if you rely on .env for AppSettings construction.
load_dotenv(override=True)

logger = logging.getLogger(__name__)


def load_toml_config(config_path: str = "config.toml") -> dict[str, Any]:
    """Load configuration from TOML file if it exists."""
    config_file = Path(config_path)
    if config_file.exists():
        try:
            with open(config_file, "rb") as f:
                return tomllib.load(f)
        except (tomllib.TOMLDecodeError, OSError) as exc:
            logger.warning("Failed to load %s: %s", config_path, exc)
            return {}
    return {}


# Load TOML config once
TOML_CONFIG = load_toml_config()


class TomlConfigSettingsSource(PydanticBaseSettingsSource):
    """Custom settings source for loading from TOML file."""

    def __init__(self, settings_cls: type[BaseSettings]) -> None:
        super().__init__(settings_cls)

    SECTION_MAP: ClassVar[dict[str, str]] = {
        "DB": "db",
        "AUTH": "auth",
        "SENTRY": "sentry",
        "LLM": "llm",
        "DERIVER": "deriver",
        "PEER_CARD": "peer_card",
        "DIALECTIC": "dialectic",
        "SUMMARY": "summary",
        "WEBHOOK": "webhook",
        "DREAM": "dream",
        "": "app",  # For AppSettings with no prefix
    }

    def get_field_value(
        self, field: FieldInfo, field_name: str
    ) -> tuple[Any, str, bool]:
        # Get the env_prefix from the model config
        prefix = self.settings_cls.model_config.get("env_prefix", "")
        if prefix.endswith("_"):
            prefix = prefix[:-1]

        # Map prefixes to TOML sections
        section = self.SECTION_MAP.get(prefix, prefix.lower())
        toml_data = TOML_CONFIG.get(section, {})

        # Try different case variations
        field_value = toml_data.get(field_name.lower())
        if field_value is None:
            field_value = toml_data.get(field_name.upper())
        if field_value is None:
            field_value = toml_data.get(field_name)

        return field_value, field_name, False

    def __call__(self) -> dict[str, Any]:
        # Get the env_prefix from the model config
        prefix = self.settings_cls.model_config.get("env_prefix", "")
        if prefix.endswith("_"):
            prefix = prefix[:-1]

        section = self.SECTION_MAP.get(prefix, prefix.lower())
        toml_data = TOML_CONFIG.get(section, {})

        # Convert keys to uppercase to match field names
        return {key.upper(): value for key, value in toml_data.items()}


class HonchoSettings(BaseSettings):
    """Base class for all settings models in Honcho.

    Defines the source precedence for loading settings.
    """

    @classmethod
    def settings_customise_sources(  # pyright: ignore
        cls,
        settings_cls: type[BaseSettings],
        init_settings: PydanticBaseSettingsSource,
        env_settings: EnvSettingsSource,
        dotenv_settings: DotEnvSettingsSource,
        file_secret_settings: PydanticBaseSettingsSource,
    ) -> tuple[PydanticBaseSettingsSource, ...]:
        # Correct precedence: init > env > .env > toml > secrets > defaults
        return (
            init_settings,
            env_settings,
            dotenv_settings,
            TomlConfigSettingsSource(settings_cls),
            file_secret_settings,
        )


class DBSettings(HonchoSettings):
    model_config = SettingsConfigDict(env_prefix="DB_", extra="ignore")  # pyright: ignore

    CONNECTION_URI: str = (
        "postgresql+psycopg://postgres:postgres@localhost:5432/postgres"
    )
    SCHEMA: str = "public"
    POOL_CLASS: str = "default"
    POOL_PRE_PING: bool = True
    POOL_SIZE: Annotated[int, Field(default=10, gt=0, le=1000)] = 10
    MAX_OVERFLOW: Annotated[int, Field(default=20, ge=0, le=1000)] = 20
    POOL_TIMEOUT: Annotated[int, Field(default=30, gt=0, le=300)] = (
        30  # seconds (max 5 minutes)
    )
    POOL_RECYCLE: Annotated[int, Field(default=300, gt=0, le=7200)] = (
        300  # seconds (max 2 hours)
    )
    POOL_USE_LIFO: bool = True
    SQL_DEBUG: bool = False
    TRACING: bool = False


class AuthSettings(HonchoSettings):
    model_config = SettingsConfigDict(env_prefix="AUTH_", extra="ignore")  # pyright: ignore

    USE_AUTH: bool = False
    JWT_SECRET: str | None = None  # Must be set if USE_AUTH is true

    @model_validator(mode="after")  # type: ignore
    def _require_jwt_secret(self) -> "AuthSettings":
        if self.USE_AUTH and not self.JWT_SECRET:
            raise ValueError("JWT_SECRET must be set if USE_AUTH is true")
        return self


class SentrySettings(HonchoSettings):
    model_config = SettingsConfigDict(env_prefix="SENTRY_", extra="ignore")  # pyright: ignore

    ENABLED: bool = False
    DSN: str | None = None
    RELEASE: str | None = None  # TODO maybe centralize this with release number
    ENVIRONMENT: str = "development"
    TRACES_SAMPLE_RATE: Annotated[float, Field(default=0.1, ge=0.0, le=1.0)] = 0.1
    PROFILES_SAMPLE_RATE: Annotated[float, Field(default=0.1, ge=0.0, le=1.0)] = 0.1


class LLMSettings(HonchoSettings):
    model_config = SettingsConfigDict(env_prefix="LLM_", extra="ignore")  # pyright: ignore

    # API Keys for LLM providers
    ANTHROPIC_API_KEY: str | None = None
    OPENAI_API_KEY: str | None = None
    OPENAI_COMPATIBLE_API_KEY: str | None = None
    GEMINI_API_KEY: str | None = None
    GROQ_API_KEY: str | None = None
    OPENAI_COMPATIBLE_BASE_URL: str | None = None

    EMBEDDING_PROVIDER: Literal["openai", "gemini"] = "openai"

    # General LLM settings
    DEFAULT_MAX_TOKENS: Annotated[int, Field(default=1000, gt=0, le=100_000)] = 2500


class DeriverSettings(HonchoSettings):
    model_config = SettingsConfigDict(env_prefix="DERIVER_", extra="ignore")  # pyright: ignore

    WORKERS: Annotated[int, Field(default=1, gt=0, le=100)] = 1
    POLLING_SLEEP_INTERVAL_SECONDS: Annotated[
        float, Field(default=1.0, gt=0.0, le=60.0)
    ] = 1.0
    STALE_SESSION_TIMEOUT_MINUTES: Annotated[int, Field(default=5, gt=0, le=1440)] = 5

    PROVIDER: SupportedProviders = "google"
    MODEL: str = "gemini-2.5-flash-lite"

    MAX_OUTPUT_TOKENS: Annotated[int, Field(default=10_000, gt=0, le=100_000)] = 10_000
    # Thinking budget tokens are only applied when using Anthropic as provider
    THINKING_BUDGET_TOKENS: Annotated[int, Field(default=1024, gt=0, le=5000)] = 1024

<<<<<<< HEAD
    USE_PEER_CARD: bool = True
    PEER_CARD_PROVIDER: SupportedProviders = "openai"
    PEER_CARD_MODEL: str = "gpt-5-nano-2025-08-07"
    # Note: peer cards should be very short, but GPT-5 models need output tokens for thinking which cannot be turned off...
    PEER_CARD_MAX_OUTPUT_TOKENS: Annotated[
        int, Field(default=4000, gt=1000, le=10_000)
    ] = 4000

=======
>>>>>>> f988aae9
    # Maximum number of observations to store in working representation
    # This is applied to both explicit and deductive observations
    WORKING_REPRESENTATION_MAX_OBSERVATIONS: Annotated[
        int, Field(default=50, gt=0, le=500)
    ] = 50

    REPRESENTATION_BATCH_MAX_TOKENS: Annotated[
        int,
        Field(
            default=4096,
            ge=1,
        ),
    ] = 4096

    MAX_INPUT_TOKENS: Annotated[int, Field(default=23000, gt=0, le=23000)] = 23000

    @model_validator(mode="after")
    def validate_batch_tokens_vs_context_limit(self):
        if self.REPRESENTATION_BATCH_MAX_TOKENS > self.MAX_INPUT_TOKENS:
            raise ValueError(
                f"REPRESENTATION_BATCH_MAX_TOKENS ({self.REPRESENTATION_BATCH_MAX_TOKENS}) cannot exceed max deriver input tokens ({self.MAX_INPUT_TOKENS})"
            )
        return self


class PeerCardSettings(HonchoSettings):
    model_config = SettingsConfigDict(env_prefix="PEER_CARD_", extra="ignore")  # pyright: ignore

    ENABLED: bool = True

    PROVIDER: SupportedProviders = "openai"
    MODEL: str = "gpt-5-nano-2025-08-07"
    # Note: peer cards should be very short, but GPT-5 models need output tokens for thinking which cannot be turned off...
    MAX_OUTPUT_TOKENS: Annotated[int, Field(default=4000, gt=1000, le=10_000)] = 4000


class DialecticSettings(HonchoSettings):
    model_config = SettingsConfigDict(env_prefix="DIALECTIC_", extra="ignore")  # pyright: ignore

    PROVIDER: SupportedProviders = "anthropic"
    MODEL: str = "claude-sonnet-4-20250514"

    PERFORM_QUERY_GENERATION: bool = False
    QUERY_GENERATION_PROVIDER: SupportedProviders = "groq"
    QUERY_GENERATION_MODEL: str = "llama-3.1-8b-instant"

    MAX_OUTPUT_TOKENS: Annotated[int, Field(default=2500, gt=0, le=100_000)] = 2500

    SEMANTIC_SEARCH_TOP_K: Annotated[int, Field(default=10, gt=0, le=100)] = 10
    SEMANTIC_SEARCH_MAX_DISTANCE: Annotated[
        float, Field(default=0.85, ge=0.0, le=1.0)
    ] = 0.85  # Max distance for semantic search relevance

    THINKING_BUDGET_TOKENS: Annotated[int, Field(default=1024, gt=0, le=5000)] = 1024

    CONTEXT_WINDOW_SIZE: Annotated[
        int, Field(default=100_000, gt=10_000, le=200_000)
    ] = 100_000


class SummarySettings(HonchoSettings):
    model_config = SettingsConfigDict(env_prefix="SUMMARY_", extra="ignore")  # pyright: ignore

    ENABLED: bool = True

    MESSAGES_PER_SHORT_SUMMARY: Annotated[int, Field(default=20, gt=0, le=100)] = 20
    MESSAGES_PER_LONG_SUMMARY: Annotated[int, Field(default=60, gt=0, le=500)] = 60

    PROVIDER: SupportedProviders = "openai"
    MODEL: str = "gpt-4o-mini-2024-07-18"
    MAX_TOKENS_SHORT: Annotated[int, Field(default=1000, gt=0, le=10_000)] = 1000
    MAX_TOKENS_LONG: Annotated[int, Field(default=4000, gt=0, le=20_000)] = 4000

    THINKING_BUDGET_TOKENS: Annotated[int, Field(default=512, gt=0, le=2000)] = 512


class WebhookSettings(HonchoSettings):
    model_config = SettingsConfigDict(env_prefix="WEBHOOK_", extra="ignore")  # pyright: ignore

    SECRET: str | None = None  # Must be set if configuring webhooks
    MAX_WORKSPACE_LIMIT: int = 10


class DreamSettings(HonchoSettings):
    model_config = SettingsConfigDict(env_prefix="DREAM_", extra="ignore")  # pyright: ignore

    ENABLED: bool = True
    DOCUMENT_THRESHOLD: Annotated[int, Field(default=50, gt=0, le=1000)] = 50
    IDLE_TIMEOUT_MINUTES: Annotated[int, Field(default=60, gt=0, le=1440)] = 60
    MIN_HOURS_BETWEEN_DREAMS: Annotated[int, Field(default=8, gt=0, le=72)] = 8
    ENABLED_TYPES: list[str] = ["consolidate"]

    # LLM settings for dream processing
    PROVIDER: SupportedProviders = "openai"
    MODEL: str = "gpt-4o-mini-2024-07-18"
    MAX_OUTPUT_TOKENS: Annotated[int, Field(default=2000, gt=0, le=10_000)] = 2000


class AppSettings(HonchoSettings):
    # No env_prefix for app-level settings
    model_config = SettingsConfigDict(  # pyright: ignore
        env_prefix="", env_nested_delimiter="__", extra="ignore"
    )

    # Application-wide settings
    LOG_LEVEL: str = "INFO"
    SESSION_OBSERVERS_LIMIT: Annotated[int, Field(default=10, gt=0)] = 10
    MAX_FILE_SIZE: Annotated[int, Field(default=5_242_880, gt=0)] = 5_242_880  # 5MB
    GET_CONTEXT_MAX_TOKENS: Annotated[int, Field(default=10_000, gt=0, le=250_000)] = (
        10_000
    )

    MAX_MESSAGE_SIZE: Annotated[int, Field(default=25_000, gt=0)] = 25_000
    EMBED_MESSAGES: bool = True
    MAX_EMBEDDING_TOKENS: Annotated[int, Field(default=8192, gt=0)] = 8192
    MAX_EMBEDDING_TOKENS_PER_REQUEST: Annotated[int, Field(default=300_000, gt=0)] = (
        300_000
    )
    LANGFUSE_HOST: str | None = None
    LANGFUSE_PUBLIC_KEY: str | None = None

    COLLECT_METRICS_LOCAL: bool = False
    LOCAL_METRICS_FILE: str = "metrics.jsonl"

    # Nested settings models
    DB: DBSettings = Field(default_factory=DBSettings)
    AUTH: AuthSettings = Field(default_factory=AuthSettings)
    SENTRY: SentrySettings = Field(default_factory=SentrySettings)
    LLM: LLMSettings = Field(default_factory=LLMSettings)
    DERIVER: DeriverSettings = Field(default_factory=DeriverSettings)
    DIALECTIC: DialecticSettings = Field(default_factory=DialecticSettings)
    PEER_CARD: PeerCardSettings = Field(default_factory=PeerCardSettings)
    SUMMARY: SummarySettings = Field(default_factory=SummarySettings)
    WEBHOOK: WebhookSettings = Field(default_factory=WebhookSettings)
    DREAM: DreamSettings = Field(default_factory=DreamSettings)

    @field_validator("LOG_LEVEL")
    def validate_log_level(cls, v: str) -> str:
        log_level = v.upper()
        if log_level not in ["DEBUG", "INFO", "WARNING", "ERROR", "CRITICAL"]:
            raise ValueError(f"Invalid log level: {v}")
        return log_level


# Create a single global instance of the settings
settings: AppSettings = AppSettings()<|MERGE_RESOLUTION|>--- conflicted
+++ resolved
@@ -198,17 +198,6 @@
     # Thinking budget tokens are only applied when using Anthropic as provider
     THINKING_BUDGET_TOKENS: Annotated[int, Field(default=1024, gt=0, le=5000)] = 1024
 
-<<<<<<< HEAD
-    USE_PEER_CARD: bool = True
-    PEER_CARD_PROVIDER: SupportedProviders = "openai"
-    PEER_CARD_MODEL: str = "gpt-5-nano-2025-08-07"
-    # Note: peer cards should be very short, but GPT-5 models need output tokens for thinking which cannot be turned off...
-    PEER_CARD_MAX_OUTPUT_TOKENS: Annotated[
-        int, Field(default=4000, gt=1000, le=10_000)
-    ] = 4000
-
-=======
->>>>>>> f988aae9
     # Maximum number of observations to store in working representation
     # This is applied to both explicit and deductive observations
     WORKING_REPRESENTATION_MAX_OBSERVATIONS: Annotated[
