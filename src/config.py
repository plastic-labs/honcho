--- conflicted
+++ resolved
@@ -194,18 +194,16 @@
     # Thinking budget tokens are only applied when using Anthropic as provider
     THINKING_BUDGET_TOKENS: Annotated[int, Field(default=1024, gt=0, le=5000)] = 1024
 
-<<<<<<< HEAD
     PEER_CARD_PROVIDER: Providers = "openai"
     PEER_CARD_MODEL: str = "gpt-5-nano-2025-08-07"
     PEER_CARD_MAX_OUTPUT_TOKENS: Annotated[
         int, Field(default=2000, gt=1000, le=10_000)
     ] = 2000
-=======
+      
     # Context token limit for get_context method
     CONTEXT_TOKEN_LIMIT: Annotated[int, Field(default=30_000, gt=1000, le=100_000)] = (
         30_000
     )
->>>>>>> 13645d2e
 
 
 class DialecticSettings(HonchoSettings):
