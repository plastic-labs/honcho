--- conflicted
+++ resolved
@@ -248,11 +248,6 @@
 
     # Application-wide settings
     LOG_LEVEL: str = "INFO"
-<<<<<<< HEAD
-    FASTAPI_HOST: str = "0.0.0.0"  # nosec B104
-    FASTAPI_PORT: Annotated[int, Field(default=8000, gt=0, le=65_535)] = 8000
-=======
->>>>>>> 7b174dd3
     SESSION_PEERS_LIMIT: Annotated[int, Field(default=10, gt=0)] = 10
     MAX_FILE_SIZE: Annotated[int, Field(default=5_242_880, gt=0)] = 5_242_880  # 5MB
     GET_CONTEXT_MAX_TOKENS: Annotated[int, Field(default=100_000, gt=0, le=250_000)] = (
