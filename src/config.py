import logging
from pathlib import Path
from typing import Annotated, Any, ClassVar, Literal

import tomllib
from dotenv import load_dotenv
from pydantic import Field, field_validator, model_validator
from pydantic.fields import FieldInfo
from pydantic_settings import (
    BaseSettings,
    DotEnvSettingsSource,
    EnvSettingsSource,
    PydanticBaseSettingsSource,
    SettingsConfigDict,
)

from src.utils.types import SupportedProviders

# Load .env file for local development.
# Make sure this is called before AppSettings is instantiated if you rely on .env for AppSettings construction.
load_dotenv(override=True)

logger = logging.getLogger(__name__)


def load_toml_config(config_path: str = "config.toml") -> dict[str, Any]:
    """Load configuration from TOML file if it exists."""
    config_file = Path(config_path)
    if config_file.exists():
        try:
            with open(config_file, "rb") as f:
                return tomllib.load(f)
        except (tomllib.TOMLDecodeError, OSError) as exc:
            logger.warning("Failed to load %s: %s", config_path, exc)
            return {}
    return {}


# Load TOML config once
TOML_CONFIG = load_toml_config()


class TomlConfigSettingsSource(PydanticBaseSettingsSource):
    """Custom settings source for loading from TOML file."""

    def __init__(self, settings_cls: type[BaseSettings]) -> None:
        super().__init__(settings_cls)

    SECTION_MAP: ClassVar[dict[str, str]] = {
        "DB": "db",
        "AUTH": "auth",
        "SENTRY": "sentry",
        "LLM": "llm",
        "DERIVER": "deriver",
        "PEER_CARD": "peer_card",
        "DIALECTIC": "dialectic",
        "SUMMARY": "summary",
        "WEBHOOK": "webhook",
        "DREAM": "dream",
        "": "app",  # For AppSettings with no prefix
    }

    def get_field_value(
        self, field: FieldInfo, field_name: str
    ) -> tuple[Any, str, bool]:
        # Get the env_prefix from the model config
        prefix = self.settings_cls.model_config.get("env_prefix", "")
        if prefix.endswith("_"):
            prefix = prefix[:-1]

        # Map prefixes to TOML sections
        section = self.SECTION_MAP.get(prefix, prefix.lower())
        toml_data = TOML_CONFIG.get(section, {})

        # Try different case variations
        field_value = toml_data.get(field_name.lower())
        if field_value is None:
            field_value = toml_data.get(field_name.upper())
        if field_value is None:
            field_value = toml_data.get(field_name)

        return field_value, field_name, False

    def __call__(self) -> dict[str, Any]:
        # Get the env_prefix from the model config
        prefix = self.settings_cls.model_config.get("env_prefix", "")
        if prefix.endswith("_"):
            prefix = prefix[:-1]

        section = self.SECTION_MAP.get(prefix, prefix.lower())
        toml_data = TOML_CONFIG.get(section, {})

        # Convert keys to uppercase to match field names
        return {key.upper(): value for key, value in toml_data.items()}


class HonchoSettings(BaseSettings):
    """Base class for all settings models in Honcho.

    Defines the source precedence for loading settings.
    """

    @classmethod
    def settings_customise_sources(  # pyright: ignore
        cls,
        settings_cls: type[BaseSettings],
        init_settings: PydanticBaseSettingsSource,
        env_settings: EnvSettingsSource,
        dotenv_settings: DotEnvSettingsSource,
        file_secret_settings: PydanticBaseSettingsSource,
    ) -> tuple[PydanticBaseSettingsSource, ...]:
        # Correct precedence: init > env > .env > toml > secrets > defaults
        return (
            init_settings,
            env_settings,
            dotenv_settings,
            TomlConfigSettingsSource(settings_cls),
            file_secret_settings,
        )


class DBSettings(HonchoSettings):
    model_config = SettingsConfigDict(env_prefix="DB_", extra="ignore")  # pyright: ignore

    CONNECTION_URI: str = (
        "postgresql+psycopg://postgres:postgres@localhost:5432/postgres"
    )
    SCHEMA: str = "public"
    POOL_CLASS: str = "default"
    POOL_PRE_PING: bool = True
    POOL_SIZE: Annotated[int, Field(default=10, gt=0, le=1000)] = 10
    MAX_OVERFLOW: Annotated[int, Field(default=20, ge=0, le=1000)] = 20
    POOL_TIMEOUT: Annotated[int, Field(default=30, gt=0, le=300)] = (
        30  # seconds (max 5 minutes)
    )
    POOL_RECYCLE: Annotated[int, Field(default=300, gt=0, le=7200)] = (
        300  # seconds (max 2 hours)
    )
    POOL_USE_LIFO: bool = True
    SQL_DEBUG: bool = False
    TRACING: bool = False


class AuthSettings(HonchoSettings):
    model_config = SettingsConfigDict(env_prefix="AUTH_", extra="ignore")  # pyright: ignore

    USE_AUTH: bool = False
    JWT_SECRET: str | None = None  # Must be set if USE_AUTH is true

    @model_validator(mode="after")  # type: ignore
    def _require_jwt_secret(self) -> "AuthSettings":
        if self.USE_AUTH and not self.JWT_SECRET:
            raise ValueError("JWT_SECRET must be set if USE_AUTH is true")
        return self


class SentrySettings(HonchoSettings):
    model_config = SettingsConfigDict(env_prefix="SENTRY_", extra="ignore")  # pyright: ignore

    ENABLED: bool = False
    DSN: str | None = None
    RELEASE: str | None = None  # TODO maybe centralize this with release number
    ENVIRONMENT: str = "development"
    TRACES_SAMPLE_RATE: Annotated[float, Field(default=0.1, ge=0.0, le=1.0)] = 0.1
    PROFILES_SAMPLE_RATE: Annotated[float, Field(default=0.1, ge=0.0, le=1.0)] = 0.1


class LLMSettings(HonchoSettings):
    model_config = SettingsConfigDict(env_prefix="LLM_", extra="ignore")  # pyright: ignore

    # API Keys for LLM providers
    ANTHROPIC_API_KEY: str | None = None
    OPENAI_API_KEY: str | None = None
    OPENAI_COMPATIBLE_API_KEY: str | None = None
    GEMINI_API_KEY: str | None = None
    GROQ_API_KEY: str | None = None
    OPENAI_COMPATIBLE_BASE_URL: str | None = None

    EMBEDDING_PROVIDER: Literal["openai", "gemini"] = "openai"

    # General LLM settings
    DEFAULT_MAX_TOKENS: Annotated[int, Field(default=1000, gt=0, le=100_000)] = 2500


class DeriverSettings(HonchoSettings):
    model_config = SettingsConfigDict(env_prefix="DERIVER_", extra="ignore")  # pyright: ignore

    WORKERS: Annotated[int, Field(default=1, gt=0, le=100)] = 1
    POLLING_SLEEP_INTERVAL_SECONDS: Annotated[
        float, Field(default=1.0, gt=0.0, le=60.0)
    ] = 1.0
    STALE_SESSION_TIMEOUT_MINUTES: Annotated[int, Field(default=5, gt=0, le=1440)] = 5

    # Retention window (seconds) for keeping errored items in the queue
    QUEUE_ERROR_RETENTION_SECONDS: Annotated[
        int, Field(default=30 * 24 * 3600, gt=0)
    ] = 30 * 24 * 3600  # 30 days default

    PROVIDER: SupportedProviders = "google"
    MODEL: str = "gemini-2.5-flash-lite"

    MAX_OUTPUT_TOKENS: Annotated[int, Field(default=10_000, gt=0, le=100_000)] = 10_000
    # Thinking budget tokens are only applied when using Anthropic as provider
    THINKING_BUDGET_TOKENS: Annotated[int, Field(default=1024, gt=0, le=5000)] = 1024

    # Maximum number of observations to store in working representation
    # This is applied to both explicit and deductive observations
    WORKING_REPRESENTATION_MAX_OBSERVATIONS: Annotated[
        int, Field(default=50, gt=0, le=500)
    ] = 50

    REPRESENTATION_BATCH_MAX_TOKENS: Annotated[
        int,
        Field(
            default=4096,
            ge=1,
        ),
    ] = 4096

    MAX_INPUT_TOKENS: Annotated[int, Field(default=23000, gt=0, le=23000)] = 23000

    @model_validator(mode="after")
    def validate_batch_tokens_vs_context_limit(self):
        if self.REPRESENTATION_BATCH_MAX_TOKENS > self.MAX_INPUT_TOKENS:
            raise ValueError(
                f"REPRESENTATION_BATCH_MAX_TOKENS ({self.REPRESENTATION_BATCH_MAX_TOKENS}) cannot exceed max deriver input tokens ({self.MAX_INPUT_TOKENS})"
            )
        return self


class PeerCardSettings(HonchoSettings):
    model_config = SettingsConfigDict(env_prefix="PEER_CARD_", extra="ignore")  # pyright: ignore

    ENABLED: bool = True

    PROVIDER: SupportedProviders = "openai"
    MODEL: str = "gpt-5-nano-2025-08-07"
    # Note: peer cards should be very short, but GPT-5 models need output tokens for thinking which cannot be turned off...
    MAX_OUTPUT_TOKENS: Annotated[int, Field(default=4000, gt=1000, le=10_000)] = 4000


class DialecticSettings(HonchoSettings):
    model_config = SettingsConfigDict(env_prefix="DIALECTIC_", extra="ignore")  # pyright: ignore

    PROVIDER: SupportedProviders = "anthropic"
    MODEL: str = "claude-sonnet-4-20250514"

    PERFORM_QUERY_GENERATION: bool = False
    QUERY_GENERATION_PROVIDER: SupportedProviders = "groq"
    QUERY_GENERATION_MODEL: str = "llama-3.1-8b-instant"

    MAX_OUTPUT_TOKENS: Annotated[int, Field(default=2500, gt=0, le=100_000)] = 2500

    SEMANTIC_SEARCH_TOP_K: Annotated[int, Field(default=10, gt=0, le=100)] = 10
    SEMANTIC_SEARCH_MAX_DISTANCE: Annotated[
        float, Field(default=0.85, ge=0.0, le=1.0)
    ] = 0.85  # Max distance for semantic search relevance

    THINKING_BUDGET_TOKENS: Annotated[int, Field(default=1024, gt=0, le=5000)] = 1024

    CONTEXT_WINDOW_SIZE: Annotated[
        int, Field(default=100_000, gt=10_000, le=200_000)
    ] = 100_000


class SummarySettings(HonchoSettings):
    model_config = SettingsConfigDict(env_prefix="SUMMARY_", extra="ignore")  # pyright: ignore

    ENABLED: bool = True

    MESSAGES_PER_SHORT_SUMMARY: Annotated[int, Field(default=20, gt=0, le=100)] = 20
    MESSAGES_PER_LONG_SUMMARY: Annotated[int, Field(default=60, gt=0, le=500)] = 60

    PROVIDER: SupportedProviders = "openai"
    MODEL: str = "gpt-4o-mini-2024-07-18"
    MAX_TOKENS_SHORT: Annotated[int, Field(default=1000, gt=0, le=10_000)] = 1000
    MAX_TOKENS_LONG: Annotated[int, Field(default=4000, gt=0, le=20_000)] = 4000

    THINKING_BUDGET_TOKENS: Annotated[int, Field(default=512, gt=0, le=2000)] = 512


class WebhookSettings(HonchoSettings):
    model_config = SettingsConfigDict(env_prefix="WEBHOOK_", extra="ignore")  # pyright: ignore

    SECRET: str | None = None  # Must be set if configuring webhooks
    MAX_WORKSPACE_LIMIT: int = 10


<<<<<<< HEAD
=======
class MetricsSettings(HonchoSettings):
    model_config = SettingsConfigDict(env_prefix="METRICS_", extra="ignore")  # pyright: ignore

    ENABLED: bool = False
    NAMESPACE: str = "honcho"


>>>>>>> f38230fd
class DreamSettings(HonchoSettings):
    model_config = SettingsConfigDict(env_prefix="DREAM_", extra="ignore")  # pyright: ignore

    ENABLED: bool = True
    DOCUMENT_THRESHOLD: Annotated[int, Field(default=50, gt=0, le=1000)] = 50
    IDLE_TIMEOUT_MINUTES: Annotated[int, Field(default=60, gt=0, le=1440)] = 60
    MIN_HOURS_BETWEEN_DREAMS: Annotated[int, Field(default=8, gt=0, le=72)] = 8
    ENABLED_TYPES: list[str] = ["consolidate"]

    # LLM settings for dream processing
    PROVIDER: SupportedProviders = "openai"
    MODEL: str = "gpt-4o-mini-2024-07-18"
    MAX_OUTPUT_TOKENS: Annotated[int, Field(default=2000, gt=0, le=10_000)] = 2000


class AppSettings(HonchoSettings):
    # No env_prefix for app-level settings
    model_config = SettingsConfigDict(  # pyright: ignore
        env_prefix="", env_nested_delimiter="__", extra="ignore"
    )

    # Application-wide settings
    LOG_LEVEL: str = "INFO"
    SESSION_OBSERVERS_LIMIT: Annotated[int, Field(default=10, gt=0)] = 10
    MAX_FILE_SIZE: Annotated[int, Field(default=5_242_880, gt=0)] = 5_242_880  # 5MB
    GET_CONTEXT_MAX_TOKENS: Annotated[int, Field(default=100_000, gt=0, le=250_000)] = (
        100_000
    )

    MAX_MESSAGE_SIZE: Annotated[int, Field(default=25_000, gt=0)] = 25_000
    EMBED_MESSAGES: bool = True
    MAX_EMBEDDING_TOKENS: Annotated[int, Field(default=8192, gt=0)] = 8192
    MAX_EMBEDDING_TOKENS_PER_REQUEST: Annotated[int, Field(default=300_000, gt=0)] = (
        300_000
    )
    LANGFUSE_HOST: str | None = None
    LANGFUSE_PUBLIC_KEY: str | None = None

    COLLECT_METRICS_LOCAL: bool = False
    LOCAL_METRICS_FILE: str = "metrics.jsonl"

    # Nested settings models
    DB: DBSettings = Field(default_factory=DBSettings)
    AUTH: AuthSettings = Field(default_factory=AuthSettings)
    SENTRY: SentrySettings = Field(default_factory=SentrySettings)
    LLM: LLMSettings = Field(default_factory=LLMSettings)
    DERIVER: DeriverSettings = Field(default_factory=DeriverSettings)
    DIALECTIC: DialecticSettings = Field(default_factory=DialecticSettings)
    PEER_CARD: PeerCardSettings = Field(default_factory=PeerCardSettings)
    SUMMARY: SummarySettings = Field(default_factory=SummarySettings)
    WEBHOOK: WebhookSettings = Field(default_factory=WebhookSettings)
<<<<<<< HEAD
=======
    METRICS: MetricsSettings = Field(default_factory=MetricsSettings)
>>>>>>> f38230fd
    DREAM: DreamSettings = Field(default_factory=DreamSettings)

    @field_validator("LOG_LEVEL")
    def validate_log_level(cls, v: str) -> str:
        log_level = v.upper()
        if log_level not in ["DEBUG", "INFO", "WARNING", "ERROR", "CRITICAL"]:
            raise ValueError(f"Invalid log level: {v}")
        return log_level


# Create a single global instance of the settings
settings: AppSettings = AppSettings()<|MERGE_RESOLUTION|>--- conflicted
+++ resolved
@@ -286,8 +286,6 @@
     MAX_WORKSPACE_LIMIT: int = 10
 
 
-<<<<<<< HEAD
-=======
 class MetricsSettings(HonchoSettings):
     model_config = SettingsConfigDict(env_prefix="METRICS_", extra="ignore")  # pyright: ignore
 
@@ -295,7 +293,6 @@
     NAMESPACE: str = "honcho"
 
 
->>>>>>> f38230fd
 class DreamSettings(HonchoSettings):
     model_config = SettingsConfigDict(env_prefix="DREAM_", extra="ignore")  # pyright: ignore
 
@@ -347,10 +344,7 @@
     PEER_CARD: PeerCardSettings = Field(default_factory=PeerCardSettings)
     SUMMARY: SummarySettings = Field(default_factory=SummarySettings)
     WEBHOOK: WebhookSettings = Field(default_factory=WebhookSettings)
-<<<<<<< HEAD
-=======
     METRICS: MetricsSettings = Field(default_factory=MetricsSettings)
->>>>>>> f38230fd
     DREAM: DreamSettings = Field(default_factory=DreamSettings)
 
     @field_validator("LOG_LEVEL")
