--- conflicted
+++ resolved
@@ -2,35 +2,26 @@
 from collections.abc import Sequence
 from logging import getLogger
 from typing import Optional
-
-<<<<<<< HEAD
-from sqlalchemy import Select, cast, insert, select
-from sqlalchemy.exc import IntegrityError
-=======
 from dotenv import load_dotenv
 from nanoid import generate as generate_nanoid
 from openai import AsyncOpenAI
 from sqlalchemy import Select, cast, func, insert, select, update
 from sqlalchemy.dialects.postgresql import insert as pg_insert
->>>>>>> 657feacc
+from sqlalchemy.exc import IntegrityError
 from sqlalchemy.ext.asyncio import AsyncSession
 from sqlalchemy.types import BigInteger
 
 from . import models, schemas
-<<<<<<< HEAD
 from .exceptions import (
     ConflictException,
     ResourceNotFoundException,
     ValidationException,
 )
 from .utils.model_client import ModelClient, ModelProvider
-=======
-from .exceptions import ResourceNotFoundException
 
 load_dotenv(override=True)
 
 openai_client = AsyncOpenAI()
->>>>>>> 657feacc
 
 logger = getLogger(__name__)
 
@@ -1622,24 +1613,43 @@
     return honcho_document
 
 
-<<<<<<< HEAD
+async def get_document(
+    db: AsyncSession,
+    workspace_name: str,
+    peer_name: str,
+    collection_name: str,
+    document_id: str,
+) -> models.Document:
+    """Get a document by ID."""
+    stmt = (
+        select(models.Document)
+        .where(models.Document.workspace_name == workspace_name)
+        .where(models.Document.peer_name == peer_name)
+        .where(models.Document.collection_name == collection_name)
+        .where(models.Document.public_id == document_id)
+    )
+    result = await db.execute(stmt)
+    document = result.scalar_one_or_none()
+    if document is None:
+        raise ResourceNotFoundException("Document not found")
+    return document
+
+
 async def update_document(
     db: AsyncSession,
     document: schemas.DocumentUpdate,
-    app_id: str,
-    user_id: str,
-    collection_id: str,
+    workspace_name: str,
+    peer_name: str,
+    collection_name: str,
     document_id: str,
-) -> bool:
+) -> models.Document:
     honcho_document = await get_document(
         db,
-        app_id=app_id,
-        collection_id=collection_id,
-        user_id=user_id,
+        workspace_name=workspace_name,
+        peer_name=peer_name,
+        collection_name=collection_name,
         document_id=document_id,
     )
-    if honcho_document is None:
-        raise ValueError("Session not found or does not belong to user")
     if document.content is not None:
         honcho_document.content = document.content
         # Using ModelClient for embeddings
@@ -1655,41 +1665,26 @@
 
 async def delete_document(
     db: AsyncSession,
-    app_id: str,
-    user_id: str,
-    collection_id: str,
+    workspace_name: str,
+    peer_name: str,
+    collection_name: str,
     document_id: str,
 ) -> bool:
-    honcho_collection = await get_collection_by_id(
-        db, app_id=app_id, collection_id=collection_id, user_id=user_id
-    )
-    if honcho_collection is None:
-        raise ResourceNotFoundException("Collection or Document not found")
-    if honcho_collection.name == "honcho":
-        logger.warning(
-            f"Attempted to delete collection with reserved name 'honcho' for user {user_id}"
-        )
-        raise ValidationException(
-            "Cannot delete collection with reserved name 'honcho'"
-        )
-    stmt = (
-        select(models.Document)
-        .where(models.Document.app_id == app_id)
-        .where(models.Document.user_id == user_id)
-        .where(models.Document.collection_id == collection_id)
-        .where(models.Document.public_id == document_id)
-    )
-    result = await db.execute(stmt)
-    document = result.scalar_one_or_none()
-    if document is None:
+    try:
+        document = await get_document(
+            db,
+            workspace_name=workspace_name,
+            peer_name=peer_name,
+            collection_name=collection_name,
+            document_id=document_id,
+        )
+        await db.delete(document)
+        await db.commit()
+        return True
+    except ResourceNotFoundException:
         return False
-    await db.delete(document)
-    await db.commit()
-    return True
-
-
-=======
->>>>>>> 657feacc
+
+
 async def get_duplicate_documents(
     db: AsyncSession,
     workspace_name: str,
