--- conflicted
+++ resolved
@@ -1,11 +1,7 @@
 import logging
 from collections.abc import Sequence
-<<<<<<< HEAD
-from typing import Optional
-=======
 from logging import getLogger
 from typing import List, Optional
->>>>>>> 1d3b5ccc
 
 from dotenv import load_dotenv
 from openai import AsyncOpenAI
@@ -418,11 +414,7 @@
     """
     try:
         # This will raise ResourceNotFoundException if user not found
-<<<<<<< HEAD
         _honcho_user = await get_user(db, app_id=app_id, user_id=user_id)
-=======
-        honcho_user = await get_user(db, app_id=app_id, user_id=user_id)
->>>>>>> 1d3b5ccc
 
         honcho_session = models.Session(
             user_id=user_id,
@@ -1144,8 +1136,6 @@
         raise ConflictException(
             f"Collection with name '{collection.name}' already exists"
         ) from e
-<<<<<<< HEAD
-=======
 
 
 async def create_user_protected_collection(
@@ -1179,7 +1169,6 @@
     except ResourceNotFoundException:
         honcho_collection = await create_user_protected_collection(db, app_id, user_id)
         return honcho_collection
->>>>>>> 1d3b5ccc
 
 
 async def update_collection(
@@ -1430,20 +1419,6 @@
         ResourceNotFoundException: If the collection does not exist
         ValidationException: If the document data is invalid
     """
-<<<<<<< HEAD
-    try:
-        # This will raise ResourceNotFoundException if collection not found
-        await get_collection_by_id(
-            db, app_id=app_id, collection_id=collection_id, user_id=user_id
-        )
-
-        if not document.content:
-            logger.warning(
-                f"Attempted to create document with empty content in collection {collection_id}"
-            )
-            raise ValidationException("Document content cannot be empty")
-=======
->>>>>>> 1d3b5ccc
 
     # This will raise ResourceNotFoundException if collection not found
     collection = await get_collection_by_id(
@@ -1469,21 +1444,6 @@
             .order_by(models.Document.embedding.cosine_distance(embedding))
             .limit(1)
         )
-<<<<<<< HEAD
-        db.add(honcho_document)
-        await db.commit()
-        logger.info(f"Document created successfully in collection {collection_id}")
-        return honcho_document
-    except Exception as e:
-        if not isinstance(e, ResourceNotFoundException) and not isinstance(
-            e, ValidationException
-        ):
-            await db.rollback()
-            logger.error(
-                f"Error creating document in collection {collection_id}: {str(e)}"
-            )
-        raise
-=======
         result = await db.execute(stmt)
         duplicate = result.scalar_one_or_none()  # Get the closest match if any exist
         if duplicate is not None:
@@ -1499,7 +1459,6 @@
     db.add(honcho_document)
     await db.commit()
     return honcho_document
->>>>>>> 1d3b5ccc
 
 
 async def update_document(
