--- conflicted
+++ resolved
@@ -1532,12 +1532,7 @@
         stmt = stmt.where(
             models.Document.embedding.cosine_distance(embedding_query) < max_distance
         )
-<<<<<<< HEAD
     stmt = apply_filter(stmt, models.Document, filter)
-=======
-    if filter is not None:
-        stmt = stmt.where(models.Document.internal_metadata.contains(filter))
->>>>>>> e1804b3e
     stmt = stmt.limit(top_k).order_by(
         models.Document.embedding.cosine_distance(embedding_query)
     )
