--- conflicted
+++ resolved
@@ -99,7 +99,6 @@
     return stmt
 
 
-# TODO: Why do we get or create a workspace here?
 async def update_workspace(
     db: AsyncSession, workspace_name: str, workspace: schemas.WorkspaceUpdate
 ) -> models.Workspace:
@@ -118,7 +117,6 @@
         ResourceNotFoundException: If the workspace does not exist
     """
     try:
-<<<<<<< HEAD
         honcho_workspace = await get_or_create_workspace(
             db,
             schemas.WorkspaceCreate(
@@ -127,32 +125,6 @@
                 or {},  # Provide empty dict if metadata is None
             ),
         )
-=======
-        honcho_app = models.App(name=app.name, h_metadata=app.metadata)
-        db.add(honcho_app)
-        await db.commit()
-        logger.info(f"App created successfully: {app.name}")
-        return honcho_app
-    except IntegrityError as e:
-        await db.rollback()
-        logger.warning(f"IntegrityError creating app with name '{app.name}': {str(e)}")
-        raise ConflictException(f"App with name '{app.name}' already exists") from e
-
-
-async def update_app(
-    db: AsyncSession, app_id: str, app: schemas.AppUpdate
-) -> models.App:
-    """
-    Update an app.
-
-    Args:
-        db: Database session
-        app_id: Public ID of the app
-        app: App update schema
-
-    Returns:
-        The updated app
->>>>>>> 4fab671e
 
         if workspace.metadata is not None:
             honcho_workspace.h_metadata = workspace.metadata
@@ -165,13 +137,9 @@
         return honcho_workspace
     except IntegrityError as e:
         await db.rollback()
-<<<<<<< HEAD
         logger.error(
             f"IntegrityError updating workspace {honcho_workspace.id}: {str(e)}"
         )
-=======
-        logger.warning(f"IntegrityError updating app {app_id}: {str(e)}")
->>>>>>> 4fab671e
         raise ConflictException(
             "Workspace update failed - unique constraint violation"
         ) from e
