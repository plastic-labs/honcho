from collections.abc import Sequence
from logging import getLogger
from typing import Optional

from dotenv import load_dotenv
from nanoid import generate as generate_nanoid
from openai import AsyncOpenAI
from sqlalchemy import Select, cast, delete, func, insert, select, update
from sqlalchemy.dialects.postgresql import insert as pg_insert
from sqlalchemy.exc import IntegrityError
from sqlalchemy.ext.asyncio import AsyncSession
from sqlalchemy.types import BigInteger

from . import models, schemas
from .exceptions import (
    ConflictException,
    ResourceNotFoundException,
)

load_dotenv(override=True)

openai_client = AsyncOpenAI()

logger = getLogger(__name__)

DEF_PROTECTED_COLLECTION_NAME = "honcho"

########################################################
# workspace methods
########################################################


async def get_or_create_workspace(
    db: AsyncSession, workspace: schemas.WorkspaceCreate
) -> models.Workspace:
    """
    Get an existing workspace or create a new one if it doesn't exist.

    Args:
        db: Database session
        workspace: Workspace creation schema

    Returns:
        The workspace if found or created

    Raises:
        ConflictException: If there's an integrity error when creating the workspace
    """
    # Try to get the existing workspace
    stmt = select(models.Workspace).where(models.Workspace.name == workspace.name)
    result = await db.execute(stmt)
    existing_workspace = result.scalar_one_or_none()

    if existing_workspace is not None:
        # Workspace already exists
        logger.debug(f"Found existing workspace: {workspace.name}")
        return existing_workspace

    # Workspace doesn't exist, create a new one
    try:
        honcho_workspace = models.Workspace(
            name=workspace.name,
            h_metadata=workspace.metadata,
            feature_flags=workspace.feature_flags,
        )
        db.add(honcho_workspace)
        await db.commit()
        logger.info(f"Workspace created successfully: {workspace.name}")
        return honcho_workspace
    except IntegrityError as e:
        await db.rollback()
        logger.error(
            f"IntegrityError creating workspace with name '{workspace.name}': {str(e)}"
        )
        raise ConflictException(
            f"Workspace with name '{workspace.name}' already exists"
        ) from e


async def get_all_workspaces(
    reverse: Optional[bool] = False,
    filter: Optional[dict] = None,
) -> Select:
    """
    Get all workspaces.

    Args:
        db: Database session
        reverse: Whether to reverse the order of the workspaces
        filter: Filter the workspaces by a dictionary of metadata
    """
    stmt = select(models.Workspace)
    if reverse:
        stmt = stmt.order_by(models.Workspace.id.desc())
    else:
        stmt = stmt.order_by(models.Workspace.id)
    if filter is not None:
        stmt = stmt.where(models.Workspace.h_metadata.contains(filter))
    return stmt


# TODO: Why do we get or create a workspace here?
async def update_workspace(
    db: AsyncSession, workspace_name: str, workspace: schemas.WorkspaceUpdate
) -> models.Workspace:
    """
    Update a workspace.

    Args:
        db: Database session
        workspace_name: Name of the workspace
        workspace: Workspace update schema

    Returns:
        The updated workspace

    Raises:
        ResourceNotFoundException: If the workspace does not exist
    """
    try:
        honcho_workspace = await get_or_create_workspace(
            db,
            schemas.WorkspaceCreate(
                name=workspace_name,
                metadata=workspace.metadata
                or {},  # Provide empty dict if metadata is None
            ),
        )

        if workspace.metadata is not None:
            honcho_workspace.h_metadata = workspace.metadata

        if workspace.feature_flags is not None:
            honcho_workspace.feature_flags = workspace.feature_flags

        await db.commit()
        logger.info(f"Workspace with id {honcho_workspace.id} updated successfully")
        return honcho_workspace
    except IntegrityError as e:
        await db.rollback()
        logger.error(
            f"IntegrityError updating workspace {honcho_workspace.id}: {str(e)}"
        )
        raise ConflictException(
            "Workspace update failed - unique constraint violation"
        ) from e


########################################################
# peer methods
########################################################


async def get_or_create_peers(
    db: AsyncSession,
    workspace_name: str,
    peers: list[schemas.PeerCreate],
) -> list[models.Peer]:
    """
    Get an existing list of peers or create new peers if they don't exist.

    Args:
        db: Database session
        workspace_name: Name of the workspace
        peers: List of peer creation schemas

    Returns:
        List of peers if found or created
    """
    peer_names = [p.name for p in peers]
    stmt = (
        select(models.Peer)
        .where(models.Peer.workspace_name == workspace_name)
        .where(models.Peer.name.in_(peer_names))
    )
    result = await db.execute(stmt)
    existing_peers = list(result.scalars().all())

    # If all peers exist, return them
    if len(existing_peers) == len(peers):
        return existing_peers

    # Find which peers need to be created
    existing_names = {p.name for p in existing_peers}
    peers_to_create = [p for p in peers if p.name not in existing_names]

    # Create new peers
    new_peers = [
        models.Peer(
            workspace_name=workspace_name,
            name=p.name,
            h_metadata=p.metadata,
            feature_flags=p.feature_flags,
        )
        for p in peers_to_create
    ]
    db.add_all(new_peers)
    await db.commit()

    # Return combined list of existing and new peers
    return existing_peers + new_peers


async def get_or_create_peer(
    db: AsyncSession, workspace_name: str, peer: schemas.PeerCreate
) -> models.Peer:
    """
    Get an existing peer or create a new one if it doesn't exist.

    Args:
        db: Database session
        workspace_name: Name of the workspace
        peer: Peer creation schema

    Returns:
        The peer if found or created

    Raises:
        ConflictException: If there's an integrity error when creating the peer
    """
    # Try to get the existing peer
    stmt = (
        select(models.Peer)
        .where(models.Peer.workspace_name == workspace_name)
        .where(models.Peer.name == peer.name)
    )
    result = await db.execute(stmt)
    existing_peer = result.scalar_one_or_none()

    if existing_peer is not None:
        # Peer already exists
        logger.debug(f"Found existing peer: {peer.name} for workspace {workspace_name}")
        return existing_peer

    # Peer doesn't exist, create a new one
    try:
        honcho_peer = models.Peer(
            workspace_name=workspace_name,
            name=peer.name,
            h_metadata=peer.metadata,
            feature_flags=peer.feature_flags,
        )
        db.add(honcho_peer)
        await db.commit()
        logger.debug(
            f"Peer created successfully: {peer.name} for workspace {workspace_name}"
        )
        return honcho_peer
    except IntegrityError as e:
        await db.rollback()
        logger.warning(f"Failed to create peer - integrity error: {str(e)}")
        raise ConflictException("Peer with this name already exists") from e


async def get_peers(
    workspace_name: str,
    reverse: bool = False,
    filter: Optional[dict] = None,
) -> Select:
    stmt = select(models.Peer).where(models.Peer.workspace_name == workspace_name)

    if filter is not None:
        stmt = stmt.where(models.Peer.h_metadata.contains(filter))

    if reverse:
        stmt = stmt.order_by(models.Peer.id.desc())
    else:
        stmt = stmt.order_by(models.Peer.id)

    return stmt


async def update_peer(
    db: AsyncSession, workspace_name: str, peer_name: str, peer: schemas.PeerUpdate
) -> models.Peer:
    """
    Update a peer.

    Args:
        db: Database session
        workspace_name: Name of the workspace
        peer_name: Name of the peer
        peer: Peer update schema

    Returns:
        The updated peer

    Raises:
        ResourceNotFoundException: If the peer does not exist
        ValidationException: If the update data is invalid
        ConflictException: If the update violates a unique constraint
    """
    try:
        # get_peer will raise ResourceNotFoundException if not found
        honcho_peer = await get_or_create_peer(
            db, workspace_name, schemas.PeerCreate(name=peer_name)
        )

        if peer.metadata is not None:
            honcho_peer.h_metadata = peer.metadata

        if peer.feature_flags is not None:
            honcho_peer.feature_flags = peer.feature_flags

        await db.commit()
        logger.info(f"Peer {peer_name} updated successfully")
        return honcho_peer
    except IntegrityError as e:
        await db.rollback()
        logger.warning(f"Peer update failed due to integrity error: {str(e)}")
        raise ConflictException(
            "Peer update failed - unique constraint violation"
        ) from e


async def get_sessions_for_peer(
    workspace_name: str,
    peer_name: str,
    reverse: bool = False,
    is_active: Optional[bool] = None,
    filter: Optional[dict] = None,
) -> Select:
    """
    Get all sessions for a peer through the session_peers relationship.

    Args:
        workspace_name: Name of the workspace
        peer_name: Name of the peer
        reverse: Whether to reverse the order of the sessions
        is_active: Filter by active status (True/False/None for all)
        filter: Filter sessions by metadata

    Returns:
        SQLAlchemy Select statement
    """
    stmt = (
        select(models.Session)
        .join(
            models.SessionPeer,
            (models.Session.name == models.SessionPeer.session_name)
            & (models.Session.workspace_name == models.SessionPeer.workspace_name),
        )
        .where(models.SessionPeer.peer_name == peer_name)
        .where(models.Session.workspace_name == workspace_name)
    )

    if is_active is not None:
        stmt = stmt.where(models.Session.is_active == is_active)

    if filter is not None:
        stmt = stmt.where(models.Session.h_metadata.contains(filter))

    if reverse:
        stmt = stmt.order_by(models.Session.id.desc())
    else:
        stmt = stmt.order_by(models.Session.id)

    return stmt


########################################################
# session methods
########################################################


async def get_sessions(
    workspace_name: str,
    reverse: Optional[bool] = False,
    is_active: Optional[bool] = False,
    filter: Optional[dict] = None,
) -> Select:
    """
    Get all sessions in a workspace.
    """
    stmt = select(models.Session).where(models.Session.workspace_name == workspace_name)

    if is_active:
        stmt = stmt.where(models.Session.is_active.is_(True))

    if filter is not None:
        stmt = stmt.where(models.Session.h_metadata.contains(filter))

    if reverse:
        stmt = stmt.order_by(models.Session.id.desc())
    else:
        stmt = stmt.order_by(models.Session.id)

    return stmt


async def get_or_create_session(
    db: AsyncSession,
    session: schemas.SessionCreate,
    workspace_name: str,
) -> models.Session:
    """
    Get or create a session in a workspace with specified peers.
    If the session already exists, the peers are added to the session.

    Args:
        db: Database session
        session: Session creation schema
        workspace_name: Name of the workspace
        peer_names: List of peer names to add to the session

    Returns:
        The created session

    Raises:
        ResourceNotFoundException: If any peer does not exist
    """
    try:
        stmt = (
            select(models.Session)
            .where(models.Session.workspace_name == workspace_name)
            .where(models.Session.name == session.name)
        )

        result = await db.execute(stmt)

        honcho_session = result.scalar_one_or_none()

        # Check if session already exists
        if honcho_session is None:
            # Create honcho session

            honcho_session = models.Session(
                workspace_name=workspace_name,
                name=session.name,
                h_metadata=session.metadata,
                feature_flags=session.feature_flags,
            )
            db.add(honcho_session)
            # Flush to ensure session exists in DB before adding peers
            await db.flush()

        # Add all peers to session
        if session.peer_names:
            await get_or_create_peers(
                db,
                workspace_name=workspace_name,
                peers=[
                    schemas.PeerCreate(name=peer_name)
                    for peer_name in session.peer_names
                ],
            )
            await _add_peers_to_session(
                db,
                workspace_name=workspace_name,
                session_name=session.name,
                peer_names=session.peer_names,
            )

        await db.commit()
        logger.info(
            f"Session {session.name} updated successfully in workspace {workspace_name} with {len(session.peer_names or [])} peers"
        )
        return honcho_session
    except Exception as e:
        await db.rollback()
        logger.error(f"Error creating session in workspace {workspace_name}: {str(e)}")
        raise


async def update_session(
    db: AsyncSession,
    session: schemas.SessionUpdate,
    workspace_name: str,
    session_name: str,
) -> models.Session:
    """
    Update a session.

    Args:
        db: Database session
        session: Session update schema
        workspace_name: Name of the workspace
        session_name: Name of the session

    Returns:
        The updated session

    Raises:
        ResourceNotFoundException: If the session does not exist or peer is not in session
    """
    honcho_session = await get_or_create_session(
        db, schemas.SessionCreate(name=session_name), workspace_name=workspace_name
    )

    if session.metadata is not None:
        honcho_session.h_metadata = session.metadata

    if session.feature_flags is not None:
        honcho_session.feature_flags = session.feature_flags

    await db.commit()
    logger.info(f"Session {session_name} updated successfully")
    return honcho_session


async def delete_session(
    db: AsyncSession, workspace_name: str, session_name: str
) -> bool:
    """
    Mark a session as inactive (soft delete).

    Args:
        db: Database session
        workspace_name: Name of the workspace
        session_name: Name of the session

    Returns:
        True if the session was deleted successfully

    Raises:
        ResourceNotFoundException: If the session does not exist
    """
    stmt = (
        select(models.Session)
        .where(models.Session.workspace_name == workspace_name)
        .where(models.Session.name == session_name)
    )
    result = await db.execute(stmt)
    honcho_session = result.scalar_one_or_none()

    if honcho_session is None:
        logger.warning(
            f"Session {session_name} not found in workspace {workspace_name}"
        )
        raise ResourceNotFoundException("Session not found")

    honcho_session.is_active = False
    await db.commit()
    logger.info(f"Session {session_name} marked as inactive")
    return True


async def clone_session(
    db: AsyncSession,
    workspace_name: str,
    original_session_name: str,
    cutoff_message_id: Optional[str] = None,
) -> models.Session:
    """
    Clone a session and its messages. If cutoff_message_id is provided,
    only clone messages up to and including that message.

    Args:
        db: SQLAlchemy session
        workspace_name: Name of the workspace the target session is in
        original_session_name: Name of the session to clone
        cutoff_message_id: Optional ID of the last message to include in the clone

    Returns:
        The newly created session
    """
    # Get the original session
    stmt = (
        select(models.Session)
        .where(models.Session.workspace_name == workspace_name)
        .where(models.Session.name == original_session_name)
    )
    result = await db.execute(stmt)
    original_session = result.scalar_one_or_none()
    if original_session is None:
        raise ResourceNotFoundException("Original session not found")

    # If cutoff_message_id is provided, verify it belongs to the session
    cutoff_message = None
    if cutoff_message_id is not None:
        stmt = select(models.Message).where(
            models.Message.public_id == cutoff_message_id,
            models.Message.session_name == original_session_name,
        )
        cutoff_message = await db.scalar(stmt)
        if not cutoff_message:
            raise ValueError(
                "Message not found or doesn't belong to the specified session"
            )

    # Create new session
    new_session = models.Session(
        workspace_name=workspace_name,
        name=generate_nanoid(),
        h_metadata=original_session.h_metadata,
    )
    db.add(new_session)
    await db.flush()  # Flush to get the new session ID

    # Build query for messages to clone
    stmt = select(models.Message).where(
        models.Message.session_name == original_session_name
    )
    if cutoff_message_id is not None and cutoff_message is not None:
        stmt = stmt.where(models.Message.id <= cast(cutoff_message.id, BigInteger))
    stmt = stmt.order_by(models.Message.id)

    # Fetch messages to clone
    messages_to_clone_scalars = await db.scalars(stmt)
    messages_to_clone = messages_to_clone_scalars.all()

    if not messages_to_clone:
        return new_session

    # Prepare bulk insert data
    new_messages = [
        {
            "session_name": new_session.name,
            "content": message.content,
            "h_metadata": message.h_metadata,
            "workspace_name": workspace_name,
            "peer_name": message.peer_name,
        }
        for message in messages_to_clone
    ]

    insert_stmt = insert(models.Message).returning(models.Message)
    result = await db.execute(insert_stmt, new_messages)

    # Clone peers from original session to new session
    stmt = select(models.SessionPeer).where(
        models.SessionPeer.session_name == original_session_name
    )
    result = await db.execute(stmt)
    session_peers = result.scalars().all()
    for session_peer in session_peers:
        new_session_peer = models.SessionPeer(
            session_name=new_session.name,
            peer_name=session_peer.peer_name,
            workspace_name=workspace_name,
        )
        db.add(new_session_peer)

    await db.commit()
    logger.info(f"Session {original_session_name} cloned successfully")
    return new_session


async def remove_peers_from_session(
    db: AsyncSession,
    workspace_name: str,
    session_name: str,
    peer_names: set[str],
) -> bool:
    """
    Remove specified peers from a session.

    Args:
        db: Database session
        workspace_name: Name of the workspace
        session_name: Name of the session
        peer_names: Set of peer names to remove from the session

    Returns:
        True if peers were removed successfully

    Raises:
        ResourceNotFoundException: If the session does not exist
    """
    # Verify session exists
    stmt = (
        select(models.Session)
        .where(models.Session.workspace_name == workspace_name)
        .where(models.Session.name == session_name)
    )
    result = await db.execute(stmt)
    session = result.scalar_one_or_none()

    if session is None:
        raise ResourceNotFoundException(
            f"Session {session_name} not found in workspace {workspace_name}"
        )

    # Soft delete specified session peers by setting left_at timestamp
    update_stmt = (
        update(models.SessionPeer)
        .where(
            models.SessionPeer.session_name == session_name,
            models.SessionPeer.peer_name.in_(peer_names),
            models.SessionPeer.left_at.is_(None),  # Only update active peers
        )
        .values(left_at=func.now())
    )
    result = await db.execute(update_stmt)

    await db.commit()
    return True


async def get_peers_from_session(
    workspace_name: str,
    session_name: str,
) -> Select:
    """
    Get all peers from a session.

    Args:
        db: Database session
        workspace_name: Name of the workspace
        session_name: Name of the session

    Returns:
        Paginated list of Peer objects in the session
    """
    # Get all active peers in the session (where left_at is NULL)
    stmt = (
        select(models.Peer)
        .join(models.SessionPeer, models.Peer.name == models.SessionPeer.peer_name)
        .where(models.SessionPeer.session_name == session_name)
        .where(models.Peer.workspace_name == workspace_name)
        .where(models.SessionPeer.left_at.is_(None))  # Only active peers
    )

    return stmt


async def get_session_peer_feature_flags(
    workspace_name: str,
    session_name: str,
) -> Select:
    """
    Get feature flags from both SessionPeer and Peer tables for active peers in a session.

    Args:
        workspace_name: Name of the workspace
        session_name: Name of the session

    Returns:
        Select statement returning peer_name, peer_feature_flags, and session_peer_feature_flags
    """
    stmt = (
        select(
            models.Peer.name.label("peer_name"),
            models.Peer.feature_flags.label("peer_feature_flags"),
            models.SessionPeer.feature_flags.label("session_peer_feature_flags")
        )
        .join(models.SessionPeer, models.Peer.name == models.SessionPeer.peer_name)
        .where(models.SessionPeer.session_name == session_name)
        .where(models.Peer.workspace_name == workspace_name)
        .where(models.SessionPeer.workspace_name == workspace_name)
        .where(models.SessionPeer.left_at.is_(None))  # Only active peers
    )

    return stmt


async def set_peers_for_session(
    db: AsyncSession,
    workspace_name: str,
    session_name: str,
    peer_names: dict[str, schemas.SessionPeerConfig],
) -> list[models.SessionPeer]:
    """
    Set peers for a session, overwriting any existing peers.
    If peers don't exist, they will be created.

    Args:
        db: Database session
        workspace_name: Name of the workspace
        session_name: Name of the session
        peer_names: Set of peer names to set for the session

    Returns:
        List of SessionPeer objects for all peers in the session

    Raises:
        ResourceNotFoundException: If the session does not exist
    """
    # Verify session exists
    stmt = (
        select(models.Session)
        .where(models.Session.workspace_name == workspace_name)
        .where(models.Session.name == session_name)
    )
    result = await db.execute(stmt)
    session = result.scalar_one_or_none()

    if session is None:
        raise ResourceNotFoundException(
            f"Session {session_name} not found in workspace {workspace_name}"
        )

    # Delete all existing session peers
    delete_stmt = delete(models.SessionPeer).where(
        models.SessionPeer.session_name == session_name
    )
    result = await db.execute(delete_stmt)

    # Get or create peers
    await get_or_create_peers(
        db,
        workspace_name=workspace_name,
        peers=[schemas.PeerCreate(name=peer_name) for peer_name in peer_names],
    )

    # Add new peers to session
    return await _add_peers_to_session(
        db,
        workspace_name=workspace_name,
        session_name=session_name,
        peer_names=peer_names,
    )


async def _add_peers_to_session(
    db: AsyncSession,
    workspace_name: str,
    session_name: str,
    peer_names: dict[str, schemas.SessionPeerConfig],
) -> list[models.SessionPeer]:
    """
    Add multiple peers to an existing session. If a peer already exists in the session,
    it will be skipped gracefully.

    Args:
        db: Database session
        session_name: Name of the session
        peer_names: Set of peer names to add to the session

    Returns:
        List of all SessionPeer objects (both existing and newly created)
    """
    # If no peers to add, skip the insert and just return existing active session peers
    if not peer_names:
        select_stmt = select(models.SessionPeer).where(
            models.SessionPeer.session_name == session_name,
            models.SessionPeer.workspace_name == workspace_name,
            models.SessionPeer.left_at.is_(None),  # Only active peers
        )
        result = await db.execute(select_stmt)
        return list(result.scalars().all())

    # Use upsert to handle both new peers and rejoining peers
    stmt = pg_insert(models.SessionPeer).values(
        [
            {
                "session_name": session_name,
                "peer_name": peer_name,
                "workspace_name": workspace_name,
<<<<<<< HEAD
                "joined_at": func.now(),
                "left_at": None,
=======
                "feature_flags": feature_flags.model_dump(),
>>>>>>> a65d51a8
            }
            for peer_name, feature_flags in peer_names.items()
        ]
    )

    # On conflict, update joined_at and clear left_at (rejoin scenario)
    stmt = stmt.on_conflict_do_update(
        index_elements=["session_name", "peer_name", "workspace_name"],
        set_={
            "joined_at": func.now(),
            "left_at": None,
        },
    )
    await db.execute(stmt)
    await db.commit()

    select_stmt = select(models.SessionPeer).where(
        models.SessionPeer.session_name == session_name,
        models.SessionPeer.workspace_name == workspace_name,
        models.SessionPeer.left_at.is_(None),  # Only active peers
    )
    result = await db.execute(select_stmt)
    return list(result.scalars().all())


async def get_peer_config(
    db: AsyncSession,
    workspace_name: str,
    session_name: str,
    peer_id: str,
) -> schemas.SessionPeerConfig:
    """
    Get the configuration for a peer in a session.

    Args:
        db: Database session
        workspace_name: Name of the workspace
        session_name: Name of the session
        peer_id: Name of the peer

    Returns:
        Configuration for the peer

    Raises:
        ResourceNotFoundException: If the session or peer does not exist
    """
    # Get row from session_peer table
    stmt = select(models.SessionPeer).where(
        models.SessionPeer.workspace_name == workspace_name,
        models.SessionPeer.session_name == session_name,
        models.SessionPeer.peer_name == peer_id,
    )
    result = await db.execute(stmt)
    session_peer = result.scalar_one_or_none()

    if session_peer is None:
        raise ResourceNotFoundException(
            f"Session peer {peer_id} not found in session {session_name} in workspace {workspace_name}"
        )

    return schemas.SessionPeerConfig(**session_peer.feature_flags)


async def set_peer_config(
    db: AsyncSession,
    workspace_name: str,
    session_name: str,
    peer_id: str,
    config: schemas.SessionPeerConfig,
) -> None:
    """
    Set the configuration for a peer in a session.

    Args:
        db: Database session
        workspace_name: Name of the workspace
        session_name: Name of the session
        peer_id: Name of the peer
        config: Configuration for the peer

    Returns:
        True if the peer config was set successfully

    Raises:
        ResourceNotFoundException: If the session or peer does not exist
    """
    # Get row from session_peer table
    stmt = select(models.SessionPeer).where(
        models.SessionPeer.workspace_name == workspace_name,
        models.SessionPeer.session_name == session_name,
        models.SessionPeer.peer_name == peer_id,
    )
    result = await db.execute(stmt)
    session_peer = result.scalar_one_or_none()

    if session_peer is None:
        raise ResourceNotFoundException(
            f"Session peer {peer_id} not found in session {session_name} in workspace {workspace_name}"
        )

    # Update peer config
    session_peer.feature_flags["observe_others"] = config.observe_others
    session_peer.feature_flags["observe_me"] = config.observe_me

    await db.commit()
    return


async def search(
    query: str,
    *,
    workspace_id: str,
    session_id: Optional[str] = None,
    peer_id: Optional[str] = None,
) -> Select:
    """
    Search across message content. If a session or peer is provided,
    the search will be scoped to that session or peer. Otherwise, it will
    search across all messages in the workspace.

    Args:
        query: Search query to match against message content
        workspace_id: ID of the workspace
        session_id: Optional ID of the session
        peer_id: Optional ID of the peer

    Returns:
        List of messages that match the search query
    """
    if session_id is not None:
        stmt = select(models.Message).where(
            models.Message.session_name == session_id,
            models.Message.workspace_name == workspace_id,
            models.Message.content.ilike(f"%{query}%"),
        )
    elif peer_id is not None:
        stmt = select(models.Message).where(
            models.Message.peer_name == peer_id,
            models.Message.workspace_name == workspace_id,
            models.Message.content.ilike(f"%{query}%"),
        )
    else:
        stmt = select(models.Message).where(
            models.Message.workspace_name == workspace_id,
            models.Message.content.ilike(f"%{query}%"),
        )

    return stmt


########################################################
# Message Methods
########################################################


async def create_messages(
    db: AsyncSession,
    messages: list[schemas.MessageCreate],
    workspace_name: str,
    session_name: str,
) -> list[models.Message]:
    """
    Bulk create messages for a session while maintaining order.

    Args:
        db: Database session
        messages: List of messages to create
        workspace_name: Name of the workspace
        session_name: Name of the session to create messages in

    Returns:
        List of created message objects
    """
    try:
        # Get or create session with peers in messages list
        peers = {message.peer_name: schemas.SessionPeerConfig() for message in messages}
        await get_or_create_session(
            db,
            session=schemas.SessionCreate(
                name=session_name,
                peer_names=peers,
            ),
            workspace_name=workspace_name,
        )

        # Create list of message objects (this will trigger the before_insert event)
        message_objects = [
            models.Message(
                session_name=session_name,
                peer_name=message.peer_name,
                content=message.content,
                h_metadata=message.metadata or {},
                workspace_name=workspace_name,
            )
            for message in messages
        ]

        # Add all messages and commit
        db.add_all(message_objects)
        await db.commit()

        return message_objects
    except IntegrityError as e:
        await db.rollback()
        if "fk_messages_peer_name_peers" in str(e):
            raise ResourceNotFoundException(
                f"One or more peers not found in workspace '{workspace_name}'"
            ) from e
        if "fk_messages_session_name_sessions" in str(e):
            raise ResourceNotFoundException(
                f"Session '{session_name}' not found in workspace '{workspace_name}'"
            ) from e
        raise


async def create_messages_for_peer(
    db: AsyncSession,
    messages: list[schemas.MessageCreate],
    workspace_name: str,
    peer_name: str,
) -> list[models.Message]:
    """
    Bulk create messages for a peer while maintaining order.
    Note that session_name for messages created this way will be None
    and peer_name will be the provided peer_name for each message,
    regardless of the peer_name in the individual message(s).

    Args:
        db: Database session
        messages: List of messages to create
        workspace_name: Name of the workspace
        peer_name: Name of the peer to create messages for

    Returns:
        List of created message objects

    Raises:
        ResourceNotFoundException: If the peer does not exist in the workspace
    """
    try:
        await get_or_create_peer(db, workspace_name=workspace_name, peer=schemas.PeerCreate(name=peer_name))
        # Create list of message objects (this will trigger the before_insert event)
        message_objects = [
            models.Message(
                session_name=None,
                peer_name=peer_name,
                content=message.content,
                h_metadata=message.metadata or {},
                workspace_name=workspace_name,
            )
            for message in messages
        ]

        # Add all messages and commit
        db.add_all(message_objects)
        await db.commit()

        return message_objects
    except IntegrityError as e:
        await db.rollback()
        if "fk_messages_peer_name_peers" in str(e):
            raise ResourceNotFoundException(
                f"Peer '{peer_name}' not found in workspace '{workspace_name}'"
            ) from e
        raise


async def get_messages(
    workspace_name: str,
    session_name: str,
    reverse: Optional[bool] = False,
    filter: Optional[dict] = None,
    token_limit: Optional[int] = None,
    message_count_limit: Optional[int] = None,
) -> Select:
    """
    Get messages from a session. If token_limit is provided, the n most recent messages
    with token count adding up to the limit will be returned. If message_count_limit is provided,
    the n most recent messages will be returned. If both are provided, message_count_limit will be
    used.

    Args:
        workspace_name: Name of the workspace
        session_name: Name of the session
        reverse: Whether to reverse the order of messages
        filter: Filter to apply to the messages
        token_limit: Maximum number of tokens to include in the messages
        message_count_limit: Maximum number of messages to include

    Returns:
        Select statement for the messages
    """
    # Base query with workspace and session filters
    base_conditions = [
        models.Message.workspace_name == workspace_name,
        models.Message.session_name == session_name,
    ]

    # Add metadata filter if provided
    if filter is not None:
        base_conditions.append(models.Message.h_metadata.contains(filter))

    # Apply message count limit first (takes precedence over token limit)
    if message_count_limit is not None:
        stmt = select(models.Message).where(*base_conditions)
        # For message count limit, we want the most recent N messages
        # So we order by id desc to get most recent, then apply limit
        stmt = stmt.order_by(models.Message.id.desc()).limit(message_count_limit)

        # Apply final ordering based on reverse parameter
        if reverse:
            stmt = stmt.order_by(models.Message.id.desc())
        else:
            stmt = stmt.order_by(models.Message.id.asc())

    elif token_limit is not None:
        # Apply token limit logic
        # Create a subquery that calculates running sum of tokens for most recent messages
        token_subquery = select(
            models.Message.id,
            models.Message.workspace_name,
            models.Message.session_name,
            models.Message.public_id,
            models.Message.content,
            models.Message.h_metadata,
            models.Message.token_count,
            models.Message.created_at,
            models.Message.peer_name,
            func.sum(models.Message.token_count)
            .over(order_by=models.Message.id.desc())
            .label("running_token_sum"),
        ).where(*base_conditions)

        token_subquery = token_subquery.subquery()

        # Now select messages where running sum doesn't exceed token_limit
        stmt = select(models.Message).where(
            models.Message.id.in_(
                select(token_subquery.c.id).where(
                    token_subquery.c.running_token_sum <= token_limit
                )
            )
        )

        # Apply final ordering based on reverse parameter
        if reverse:
            stmt = stmt.order_by(models.Message.id.desc())
        else:
            stmt = stmt.order_by(models.Message.id.asc())

    else:
        # Default case - no limits applied
        stmt = select(models.Message).where(*base_conditions)
        if reverse:
            stmt = stmt.order_by(models.Message.id.desc())
        else:
            stmt = stmt.order_by(models.Message.id.asc())

    return stmt


async def get_messages_for_peer(
    workspace_name: str,
    peer_name: str,
    reverse: Optional[bool] = False,
    filter: Optional[dict] = None,
) -> Select:
    stmt = (
        select(models.Message)
        .where(models.Message.workspace_name == workspace_name)
        .where(models.Message.peer_name == peer_name)
        .where(models.Message.session_name.is_(None))
    )

    if filter is not None:
        stmt = stmt.where(models.Message.h_metadata.contains(filter))

    if reverse:
        stmt = stmt.order_by(models.Message.id.desc())
    else:
        stmt = stmt.order_by(models.Message.id)

    return stmt


async def get_message(
    db: AsyncSession,
    workspace_name: str,
    session_name: str,
    message_id: str,
) -> Optional[models.Message]:
    stmt = (
        select(models.Message)
        .where(models.Message.workspace_name == workspace_name)
        .where(models.Message.session_name == session_name)
        .where(models.Message.public_id == message_id)
    )
    result = await db.execute(stmt)
    return result.scalar_one_or_none()


async def update_message(
    db: AsyncSession,
    message: schemas.MessageUpdate,
    workspace_name: str,
    session_name: str,
    message_id: str,
) -> bool:
    honcho_message = await get_message(
        db,
        workspace_name=workspace_name,
        session_name=session_name,
        message_id=message_id,
    )
    if honcho_message is None:
        raise ValueError("Message not found or does not belong to user")
    if (
        message.metadata is not None
    ):  # Need to explicitly be there won't make it empty by default
        honcho_message.h_metadata = message.metadata
    await db.commit()
    # await db.refresh(honcho_message)
    return honcho_message


########################################################
# collection methods
########################################################

# Should be very similar to the session methods


async def get_collection(
    db: AsyncSession, workspace_name: str, peer_name: str, collection_name: str
) -> models.Collection:
    """
    Get a collection by name for a specific peer and workspace.

    Args:
        db: Database session
        workspace_name: Name of the workspace
        peer_name: Name of the peer
        collection_name: Name of the collection

    Returns:
        The collection if found

    Raises:
        ResourceNotFoundException: If the collection does not exist
    """
    stmt = (
        select(models.Collection)
        .where(models.Collection.workspace_name == workspace_name)
        .where(models.Collection.peer_name == peer_name)
        .where(models.Collection.name == collection_name)
    )
    result = await db.execute(stmt)
    collection = result.scalar_one_or_none()
    if collection is None:
        logger.warning(
            f"Collection with name '{collection_name}' not found for peer {peer_name}"
        )
        raise ResourceNotFoundException(
            "Collection not found or does not belong to peer"
        )
    return collection


async def get_or_create_peer_protected_collection(
    db: AsyncSession,
    workspace_name: str,
    peer_name: str,
) -> models.Collection:
    try:
        honcho_collection = await get_collection(
            db, workspace_name, peer_name, DEF_PROTECTED_COLLECTION_NAME
        )
        return honcho_collection
    except ResourceNotFoundException:
        honcho_collection = models.Collection(
            workspace_name=workspace_name,
            peer_name=peer_name,
            name=DEF_PROTECTED_COLLECTION_NAME,
        )
        db.add(honcho_collection)
        await db.commit()
        return honcho_collection


########################################################
# document methods
########################################################


async def query_documents(
    db: AsyncSession,
    workspace_name: str,
    peer_name: str,
    collection_name: str,
    query: str,
    filter: Optional[dict] = None,
    max_distance: Optional[float] = None,
    top_k: int = 5,
) -> Sequence[models.Document]:
    # Using async client with await
    response = await openai_client.embeddings.create(
        model="text-embedding-3-small", input=query
    )
    embedding_query = response.data[0].embedding
    stmt = (
        select(models.Document)
        .where(models.Document.workspace_name == workspace_name)
        .where(models.Document.peer_name == peer_name)
        .where(models.Document.collection_name == collection_name)
        # .limit(top_k)
    )
    if max_distance is not None:
        stmt = stmt.where(
            models.Document.embedding.cosine_distance(embedding_query) < max_distance
        )
    if filter is not None:
        stmt = stmt.where(models.Document.h_metadata.contains(filter))
    stmt = stmt.limit(top_k).order_by(
        models.Document.embedding.cosine_distance(embedding_query)
    )
    result = await db.execute(stmt)
    return result.scalars().all()


async def create_document(
    db: AsyncSession,
    document: schemas.DocumentCreate,
    workspace_name: str,
    peer_name: str,
    collection_name: str,
    duplicate_threshold: Optional[float] = None,
) -> models.Document:
    """
    Embed text as a vector and create a document.

    Args:
        db: Database session
        document: Document creation schema
        workspace_name: Name of the workspace
        peer_name: Name of the peer
        collection_name: Name of the collection

    Returns:
        The created document

    Raises:
        ResourceNotFoundException: If the collection does not exist
        ValidationException: If the document data is invalid
    """

    # This will raise ResourceNotFoundException if collection not found
    await get_collection(
        db,
        workspace_name=workspace_name,
        peer_name=peer_name,
        collection_name=collection_name,
    )

    # Using async client with await
    response = await openai_client.embeddings.create(
        input=document.content, model="text-embedding-3-small"
    )

    embedding = response.data[0].embedding

    if duplicate_threshold is not None:
        # Check if there are duplicates within the threshold
        stmt = (
            select(models.Document)
            .where(models.Document.collection_name == collection_name)
            .where(
                models.Document.embedding.cosine_distance(embedding)
                < duplicate_threshold
            )
            .order_by(models.Document.embedding.cosine_distance(embedding))
            .limit(1)
        )
        result = await db.execute(stmt)
        duplicate = result.scalar_one_or_none()  # Get the closest match if any exist
        if duplicate is not None:
            logger.info(f"Duplicate found: {duplicate.content}. Ignoring new document.")
            return duplicate

    honcho_document = models.Document(
        workspace_name=workspace_name,
        peer_name=peer_name,
        collection_name=collection_name,
        content=document.content,
        h_metadata=document.metadata,
        embedding=embedding,
    )
    db.add(honcho_document)
    await db.commit()
    await db.refresh(honcho_document)
    return honcho_document


async def get_duplicate_documents(
    db: AsyncSession,
    workspace_name: str,
    peer_name: str,
    collection_name: str,
    content: str,
    similarity_threshold: float = 0.85,
) -> list[models.Document]:
    """Check if a document with similar content already exists in the collection.

    Args:
        db: Database session
        workspace_name: Name of the workspace
        peer_name: Name of the peer
        collection_name: Name of the collection
        content: Document content to check for duplicates
        similarity_threshold: Similarity threshold (0-1) for considering documents as duplicates

    Returns:
        List of documents that are similar to the provided content
    """
    # Get embedding for the content
    # Using async client with await
    response = await openai_client.embeddings.create(
        input=content, model="text-embedding-3-small"
    )
    embedding = response.data[0].embedding

    # Find documents with similar embeddings
    stmt = (
        select(models.Document)
        .where(models.Document.workspace_name == workspace_name)
        .where(models.Document.peer_name == peer_name)
        .where(models.Document.collection_name == collection_name)
        .where(
            models.Document.embedding.cosine_distance(embedding)
            < (1 - similarity_threshold)
        )  # Convert similarity to distance
        .order_by(models.Document.embedding.cosine_distance(embedding))
    )

    result = await db.execute(stmt)
    return list(result.scalars().all())  # Convert to list to match the return type<|MERGE_RESOLUTION|>--- conflicted
+++ resolved
@@ -837,12 +837,9 @@
                 "session_name": session_name,
                 "peer_name": peer_name,
                 "workspace_name": workspace_name,
-<<<<<<< HEAD
                 "joined_at": func.now(),
                 "left_at": None,
-=======
                 "feature_flags": feature_flags.model_dump(),
->>>>>>> a65d51a8
             }
             for peer_name, feature_flags in peer_names.items()
         ]
