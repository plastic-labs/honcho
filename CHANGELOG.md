# Changelog

All notable changes to this project will be documented in this file.

The format is based on [Keep a Changelog](http://keepachangelog.com/)
and this project adheres to [Semantic Versioning](http://semver.org/).

## [2.2.0] - 2025-08-07

### Added

- Arbitrary filters now available on all search endpoints
- Search combines full-text and semantic using reciprocal rank fusion
<<<<<<< HEAD
=======
- Webhook support (currently only supports queue_empty and test events, more to come)
- Small test harness and custom test format for evaluating Honcho output quality
- Added MCP server and documentation for it
>>>>>>> 04b1f64d

### Changed

- Search has 10 results by default, max 100 results
<<<<<<< HEAD
=======
- Queue structure generalized to handle more event types
- Summarizer now exhaustive by default and tuned for performance

### Fixed

- Resolve race condition for peers that leave a session while sending messages
- Added explicit rollback to solve integrity error in queue
- Re-introduced Sentry tracing to deriver
- Better integrity logic in get_or_create API methods
>>>>>>> 04b1f64d

## [2.1.2] - 2025-07-30

### Fixed

- Summarizer module to ignore empty summaries and pass appropriate one to get_context
- Structured Outputs calls with OpenAI provider to pass strict=True to Pydantic Schema

## [2.1.1] - 2025-07-23

### Added

- Test harness for custom Honcho evaluations
- Better support for session and peer aware dialectic queries
- Langfuse settings
- Added recent history to dialectic prompt, dynamic based on new context window size setting

### Fixed

- Summary queue logic
- Formatting of logs
- Filtering by session
- Peer targeting in queries

### Changed

- Made query expansion in dialectic off by default
- Overhauled logging
- Refactor summarization for performance and code clarity
- Refactor queue payloads for clarity

## [2.1.0] - 2025-07-17

### Added

- File uploads
- Brand new "ROTE" deriver system
- Updated dialectic system
- Local working representations
- Better logging for deriver/dialectic
- Endpoint for deriver queue status

### Fixed

- Document insertion
- Session-scoped and peer-targeted dialectic queries work now

### Removed

- Peer-level messages

### Changed

- Dialectic chat endpoint takes a single query
- Rearranged configuration values (LLM, Deriver, Dialectic, History->Summary)

## [2.0.5] - 2025-07-11

### Fixed

- Groq API client to use the Async library

## [2.0.4] - 2025-07-02

### Fixed

- Migration/provision scripts did not have correct database connection arguments, causing timeouts

## [2.0.3] - 2025-07-01

### Fixed

- Bug that causes runtime error when Sentry flags are enabled

## [2.0.2] - 2025-06-27

### Fixed

- Database initialization was misconfigured and led to provision_db script failing: switch to consistent working configuration with transaction pooler

## [2.0.1] - 2025-06-26

### Added

- Ergonomic SDKs for Python and TypeScript (uses Stainless underneath)
- Deriver Queue Status endpoint
- Complex arbitrary filters on workspace/session/peer/message
- Message embedding table for full semantic search

### Changed

- Overhauled documentation
- BasedPyright typing for entire project
- Resource filtering expanded to include logical operators

### Fixed

- Various bugs
- Use new config arrangement everywhere
- Remove hardcoded responses

## [2.0.0] - 2025-06-24

### Added

- Ability to get a peer's working representation
- Metadata to all data primitives (Workspaces, Peers, Sessions, Messages)
- Internal metadata to store Honcho's state no longer exposed in API
- Batch message operations and enhanced message querying with token and message count limits
- Search and summary functionalities scoped by workspace, peer, and session
- Session context retrieval with summaries and token allocation
- HNSW Index for Documents Table
- Centralized Configuration via Environment Variables or `config.toml` file

### Changed

- API route is now /v2/
- New architecture centered around the concept of a "peer" replaces the former
  "app"/"user"/"session" paradigm
- Workspaces replace "apps" as top-level namespace
- Peers replace "users"
- Sessions no longer nested beneath peers and no longer limited to a single
  user-assistant model. A session exists independently of any one peer and
  peers can be added to and removed from sessions.
- Dialectic API is now part of the Peer, not the Session
- Dialectic API now allows queries to be scoped to a session or "targeted"
  to a fellow peer
- Database schema migrated to adopt workspace/peer/session naming and structure
- Authentication and JWT scopes updated to workspace/peer/session hierarchy
- Queue processing now works on 'work units' instead of sessions
- Message token counting updated with tiktoken integration and fallback heuristic
- Queue and message processing updated to handle sender/target and task types for multi-peer scenarios

### Fixed

- Improved error handling and validation for batch message operations and metadata
- Database Sessions to be more atomic to reduce idle in transaction time

### Removed

- Metamessages removed in favor of metadata
- Collections and Documents no longer exposed in the API, solely internal
- Obsolete tests for apps, users, collections, documents, and metamessages

## [1.1.0] - 2025-05-15

### Added

- Normalize resources to remove joins and increase query performance
- Query tracing for debugging

### Changed

- `/list` endpoints to not require a request body
- `metamessage_type` to `label` with backwards compatability
- Database Provisioning to rely on alembic
- Database Session Manager to explicitly rollback transactions before closing
  the connection

### Fixed

- Alembic Migrations to include initial database migrations
- Sentry Middleware to not report Honcho Exceptions

## [1.0.0] - 2025-04-10

### Added

- JWT based API authentication
- Configurable logging
- Consolidated LLM Inference via `ModelClient` class
- Dynamic logging configurable via environment variables

### Changed

- Deriver & Dialectic API to use Hybrid Memory Architecture
- Metamessages are not strictly tied to a message
- Database provisioning is a separate script instead of happening on startup
- Consolidated `session/chat` and `session/chat/stream` endpoints

## [0.0.16] - 2025-03-05

### Added

- Detailed custom exceptions for better error handling
- CLAUDE.md for claude code

### Changed

- Deriver to use a new cognitive architecture that only updates on user messages
  and updates user representation to apply more confidence scores to its known
  facts
- Dialectic API token cutoff from 150 tokens to 300
- Dialectic API uses Claude 3.7 Sonnet
- SQLAlchemy echo changed to false by default, can be enabled with SQL_DEBUG
  environment flag

### Fixed

- Self-hosting documentation and README to mention `uv` instead of `poetry`

## [0.0.15] - 2025-01-06

### Added

- Alembic for handling database migrations
- Additional indexes for reading Messages and Metamessages
- Langfuse for prompt tracing

### Changed

- API validation using Pydantic

### Fixed

- Dialectic Streaming Endpoint properly sends text in `StreamingResponse`
- Deriver Queue handles graceful shutdown

## [0.0.14] — 2024-11-14

### Changed

- Query Documents endpoint is a POST request for better DX
- `String` columns are now `TEXT` columns to match postgres best practices
- Docstrings to have better stainless generations

### Fixed

- Dialectic API to use most recent user representation
- Prepared Statements Transient Error with `psycopg`
- Queue parallel worker scheduling

## [0.0.13] — 2024-11-07

### Added

- Ability to clone session for a user to achieve more [loom-like](https://github.com/socketteer/loom/) behavior

## [0.0.12] — 2024-10-21

### Added

- GitHub Actions Testing
- Ability to disable derivations on a session using the `deriver_disabled` flag
  in a session's metadata
- `/v1/` prefix to all routes
- Environment variable to control deriver workers

### Changed

- public_ids to use [NanoID](https://github.com/ai/nanoid) and internal ID to
  use `BigInt`
- Dialectic Endpoint can take a list of queries
- Using `uv` for project management
- User Representations stored in a metamessage rather than using reserved
  collection
- Base model for Dialectic API and Deriver is now Claude 3.5 Sonnet
- Paginated GET requests now POST requests for better developer UX

### Removed

- Mirascope Dependency
- Slowapi Dependency
- Opentelemetry Dependencies and Setup

## [0.0.11] — 2024-08-01

### Added

- `session_id` column to `QueueItem` Table
- `ActiveQueueSession` Table to track, which sessions are being actively
  processed
- Queue can process multiple sessions at once

### Changed

- Sessions do not require a `location_id`
- Detailed printing using `rich`

## [0.0.10] — 2024-07-23

### Added

- Test cases for Storage API
- Sentry tracing and profiling
- Additional Error handling

### Changed

- Document API uses same embedding endpoint as deriver
- CRUD operations use one less database call by removing extra refresh
- Use database for timestampz rather than API
- Pydantic schemas to use modern syntax

### Fixed

- Deriver queue resolution

## [0.0.9] — 2024-05-16

### Added

- Deriver to docker compose
- Postgres based Queue for background jobs

### Changed

- Deriver to use a queue instead of supabase realtime
- Using mirascope instead of langchain

### Removed

- Legacy SDKs in preference for stainless SDKs

## [0.0.8] — 2024-05-09

### Added

- Documentation to OpenAPI
- Bearer token auth to OpenAPI routes
- Get by ID routes for users and collections
- [NodeJS](https://github.com/plastic-labs/honcho-node) SDK support

### Changed

- Authentication Middleware now implemented using built-in FastAPI Security
  module
- Get by name routes for users and collections now include "name" in slug
- Python SDK moved to separate [respository](https://github.com/plastic-labs/honcho-python)

### Fixed

- Error reporting for methods with integrity errors due to unique key
  constraints

## [0.0.7] — 2024-04-01

### Added

- Authentication Middleware Interface

## [0.0.6] — 2024-03-21

### Added

- Full docker-compose for API and Database

### Fixed

- API Response schema removed unnecessary fields
- OTEL logging to properly work with async database engine
- `fly.toml` default settings for deriver set `auto_stop=false`

### Changed

- Refactored API server into multiple route files

## [0.0.5] — 2024-03-14

### Added

- Metadata to all data primitives (Users, Sessions, Messages, etc.)
- Ability to filter paginated GET requests by JSON filter based on metadata
- Optional Sentry error monitoring
- Optional Opentelemetry logging
- Dialectic API to interact with honcho agent and get insights about users
- Automatic Fact Derivation Script for automatically generating simple memory

### Changed

- API Server now uses async methods to make use of benefits of FastAPI

## [0.0.4] — 2024-02-22

### Added

- apps table with a relationship to the users table
- users table with a relationship to the collections and sessions tables
- Reverse Pagination support to get recent messages, sessions, etc. more easily
- Linting Rules

### Changed

- Get sessions method returns all sessions including inactive
- using timestampz instead of timestamp

## [0.0.3] — 2024-02-15

### Added

- Collections table to reference a collection of embedding documents
- Documents table to hold vector embeddings for RAG workflows
- Local scripts for running a postgres database with pgvector installed
- OpenAI Dependency for embedding models
- PGvector dependency for vector db support

### Changed

- session_data is now metadata
- session_data is a JSON field used python `dict` for compatability

## [0.0.2] — 2024-02-01

### Added

- Pagination for requests via `fastapi_pagination`
- Metamessages
- `get_message` routes
- `created_at` field added to each Table
- Message size limits

### Changed

- IDs are now UUIDs
- default rate limit now 100 requests per minute

### Removed

- Removed messages from session response model

## [0.0.1] — 2024-02-01

### Added

- Rate limiting of 10 requests for minute
- Application level scoping<|MERGE_RESOLUTION|>--- conflicted
+++ resolved
@@ -11,18 +11,13 @@
 
 - Arbitrary filters now available on all search endpoints
 - Search combines full-text and semantic using reciprocal rank fusion
-<<<<<<< HEAD
-=======
 - Webhook support (currently only supports queue_empty and test events, more to come)
 - Small test harness and custom test format for evaluating Honcho output quality
 - Added MCP server and documentation for it
->>>>>>> 04b1f64d
 
 ### Changed
 
 - Search has 10 results by default, max 100 results
-<<<<<<< HEAD
-=======
 - Queue structure generalized to handle more event types
 - Summarizer now exhaustive by default and tuned for performance
 
@@ -32,7 +27,6 @@
 - Added explicit rollback to solve integrity error in queue
 - Re-introduced Sentry tracing to deriver
 - Better integrity logic in get_or_create API methods
->>>>>>> 04b1f64d
 
 ## [2.1.2] - 2025-07-30
 
