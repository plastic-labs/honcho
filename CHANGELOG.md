--- conflicted
+++ resolved
@@ -5,8 +5,7 @@
 The format is based on [Keep a Changelog](http://keepachangelog.com/)
 and this project adheres to [Semantic Versioning](http://semver.org/).
 
-<<<<<<< HEAD
-## [1.1.1]
+## [2.0.1]
 
 ### Added
 
@@ -16,7 +15,7 @@
 ### Fixed
 
 - Database Sessions to be more atomic to reduce idle in transaction time
-=======
+
 ## [2.0.0]
 
 ### Added
@@ -55,7 +54,6 @@
 - Metamessages removed in favor of metadata
 - Collections and Documents no longer exposed in the API, solely internal
 - Obsolete tests for apps, users, collections, documents, and metamessages
->>>>>>> 657feacc
 
 ## [1.1.0]
 
