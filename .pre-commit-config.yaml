# .pre-commit-config.yaml
repos:
  # Basic file checks (run on all files)
  - repo: https://github.com/pre-commit/pre-commit-hooks
    rev: v4.5.0
    hooks:
      - id: trailing-whitespace
      - id: end-of-file-fixer
      - id: check-yaml
      - id: check-json
      - id: check-toml
      - id: check-added-large-files
        args: ['--maxkb=1000']
      - id: check-merge-conflict
      - id: debug-statements
        files: \.(py|js|ts)$
      - id: mixed-line-ending
        args: ['--fix=lf']
      # Additional checks from suggestions
      - id: check-docstring-first
        files: \.py$
      - id: check-executables-have-shebangs
      - id: check-case-conflict

  # Python code formatting and linting with ruff
  - repo: https://github.com/astral-sh/ruff-pre-commit
    rev: v0.8.4
    hooks:
      # Linter - only on Python directories
      - id: ruff
        args: [--fix]
        files: ^(src/|tests/|scripts/|migrations/|sdks/python/).*\.py$
      # Formatter - only on Python directories
      - id: ruff-format
        files: ^(src/|tests/|scripts/|migrations/|sdks/python/).*\.py$

  # Security checks - only on main src code (not tests/scripts)
  - repo: https://github.com/PyCQA/bandit
    rev: 1.7.10
    hooks:
      - id: bandit
        args: ['-r']
        files: ^(src/|sdks/python/src/).*\.py$

  # Local hooks using your uv environment
  - repo: local
    hooks:
      # TypeScript linting with biome
      - id: biome-check
        name: biome check and format
        entry: bash -c 'cd sdks/typescript && bun run lint:fix'
        language: system
        files: ^sdks/typescript/.*\.(js|ts|jsx|tsx|json|jsonc)$
        pass_filenames: false

      # Type checking with basedpyright - only on main Python code
      - id: basedpyright
        name: basedpyright
        entry: uv run basedpyright
        language: system
        files: ^(src/|tests/|sdks/python/|scripts/).*\.py$
        require_serial: true
        pass_filenames: false

      # Run main application tests
      - id: pytest-main
        name: pytest (main app)
        entry: uv run pytest tests/
        language: system
        files: ^(src/|tests/).*\.py$
        stages: [pre-push]
        pass_filenames: false

      # Run Python SDK tests (if they exist)
      - id: pytest-python-sdk
        name: pytest (Python SDK)
        entry: bash -c 'if [ -d "sdks/python/tests" ]; then cd sdks/python && uv run pytest; fi'
        language: system
        files: ^sdks/python/.*\.py$
        stages: [pre-push]
        pass_filenames: false

      # TypeScript build/test with bun
      - id: typescript-check
        name: TypeScript build and test
        entry: bash -c 'if [ -f "sdks/typescript/package.json" ]; then cd sdks/typescript && bun run build && bun run test; fi'
        language: system
        files: ^sdks/typescript/.*\.(js|ts|jsx|tsx|json)$
        stages: [pre-push]
        pass_filenames: false

      # TypeScript type checking with bun
      - id: typescript-typecheck
        name: TypeScript type check
        entry: bash -c 'if [ -f "sdks/typescript/package.json" ]; then cd sdks/typescript && bun run typecheck; fi'
        language: system
        files: ^sdks/typescript/.*\.(ts|tsx)$
        pass_filenames: false

<<<<<<< HEAD

=======
>>>>>>> bcb3b610
  # Documentation linting
  - repo: https://github.com/igorshubovych/markdownlint-cli
    rev: v0.37.0
    hooks:
      - id: markdownlint
        args: ['--fix']
        files: \.(md|mdx)$

  # Commit message linting
  - repo: https://github.com/commitizen-tools/commitizen
    rev: v3.13.0
    hooks:
      - id: commitizen
        stages: [commit-msg]<|MERGE_RESOLUTION|>--- conflicted
+++ resolved
@@ -97,10 +97,6 @@
         files: ^sdks/typescript/.*\.(ts|tsx)$
         pass_filenames: false
 
-<<<<<<< HEAD
-
-=======
->>>>>>> bcb3b610
   # Documentation linting
   - repo: https://github.com/igorshubovych/markdownlint-cli
     rev: v0.37.0
