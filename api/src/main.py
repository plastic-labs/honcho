import json
import logging
import os
<<<<<<< HEAD
from contextlib import asynccontextmanager
=======
import uuid
from contextlib import asynccontextmanager
from typing import Optional, Sequence
>>>>>>> 663d0652

import sentry_sdk
from fastapi import (
    APIRouter,
<<<<<<< HEAD
    FastAPI,
)
from fastapi.responses import PlainTextResponse
from fastapi_pagination import add_pagination
from opentelemetry import trace
from opentelemetry._logs import (
    set_logger_provider,
)
=======
    Depends,
    FastAPI,
    HTTPException,
    Request,
)
from fastapi.responses import PlainTextResponse
from fastapi_pagination import Page, add_pagination
from fastapi_pagination.ext.sqlalchemy import paginate
from opentelemetry import trace
from opentelemetry._logs import (
    SeverityNumber,
    get_logger,
    get_logger_provider,
    set_logger_provider,
    std_to_otel,
)

# from opentelemetry.exporter.otlp.proto.grpc._log_exporter import OTLPLogExporter
# from opentelemetry.exporter.otlp.proto.grpc.trace_exporter import OTLPSpanExporter
>>>>>>> 663d0652
from opentelemetry.exporter.otlp.proto.http._log_exporter import (
    OTLPLogExporter,
)
from opentelemetry.exporter.otlp.proto.http.trace_exporter import (
    OTLPSpanExporter,
)
from opentelemetry.instrumentation.fastapi import FastAPIInstrumentor
from opentelemetry.instrumentation.logging import LoggingInstrumentor
from opentelemetry.instrumentation.sqlalchemy import SQLAlchemyInstrumentor
from opentelemetry.sdk._logs import LoggerProvider, LoggingHandler
from opentelemetry.sdk._logs.export import (
    BatchLogRecordProcessor,
    ConsoleLogExporter,
    SimpleLogRecordProcessor,
)
from opentelemetry.sdk.resources import Resource
from opentelemetry.sdk.trace import TracerProvider
from opentelemetry.sdk.trace.export import (
    BatchSpanProcessor,
    ConsoleSpanExporter,
    SimpleSpanProcessor,
)
from slowapi import Limiter, _rate_limit_exceeded_handler
from slowapi.errors import RateLimitExceeded
from slowapi.middleware import SlowAPIMiddleware
from slowapi.util import get_remote_address
<<<<<<< HEAD
from starlette.exceptions import HTTPException as StarletteHTTPException

from src.routers import (
    apps,
    collections,
    documents,
    messages,
    metamessages,
    sessions,
    users,
)

from .db import engine, scaffold_db
=======
from sqlalchemy.ext.asyncio import AsyncSession
from sqlalchemy.orm import Session
from starlette.exceptions import HTTPException as StarletteHTTPException

from . import agent, crud, schemas
from .db import SessionLocal, engine, scaffold_db

# Otel Setup

DEBUG_LOG_OTEL_TO_PROVIDER = (
    os.getenv("DEBUG_LOG_OTEL_TO_PROVIDER", "False").lower() == "true"
)
DEBUG_LOG_OTEL_TO_CONSOLE = (
    os.getenv("DEBUG_LOG_OTEL_TO_CONSOLE", "False").lower() == "true"
)


def otel_get_env_vars():
    otel_http_headers = {}
    try:
        decoded_http_headers = os.getenv("OTEL_EXPORTER_OTLP_HEADERS", "")
        key_values = decoded_http_headers.split(",")
        for key_value in key_values:
            key, value = key_value.split("=")
            otel_http_headers[key] = value

    except Exception as e:
        print(f"Error parsing OTEL_ENDPOINT_HTTP_HEADERS: {str(e)}")
    otel_endpoint_url = os.getenv("OTEL_EXPORTER_OTLP_ENDPOINT", None)

    return otel_endpoint_url, otel_http_headers


def otel_trace_init():
    trace.set_tracer_provider(
        TracerProvider(
            resource=Resource.create({}),
        ),
    )
    if DEBUG_LOG_OTEL_TO_PROVIDER:
        otel_endpoint_url, otel_http_headers = otel_get_env_vars()
        if otel_endpoint_url is not None:
            otel_endpoint_url = otel_endpoint_url + "/v1/traces"
        otlp_span_exporter = OTLPSpanExporter(
            endpoint=otel_endpoint_url, headers=otel_http_headers
        )
        trace.get_tracer_provider().add_span_processor(
            BatchSpanProcessor(otlp_span_exporter)
        )
    if DEBUG_LOG_OTEL_TO_CONSOLE:
        trace.get_tracer_provider().add_span_processor(
            SimpleSpanProcessor(ConsoleSpanExporter())
        )


def otel_logging_init():
    # ------------Logging
    # Set logging level
    # CRITICAL = 50
    # ERROR = 40
    # WARNING = 30
    # INFO = 20
    # DEBUG = 10
    # NOTSET = 0
    # default = WARNING
    log_level = str(os.getenv("OTEL_PYTHON_LOG_LEVEL", "INFO")).upper()
    if log_level == "CRITICAL":
        log_level = logging.CRITICAL
        print(f"Using log level: CRITICAL / {log_level}")
    elif log_level == "ERROR":
        log_level = logging.ERROR
        print(f"Using log level: ERROR / {log_level}")
    elif log_level == "WARNING":
        log_level = logging.WARNING
        print(f"Using log level: WARNING / {log_level}")
    elif log_level == "INFO":
        log_level = logging.INFO
        print(f"Using log level: INFO / {log_level}")
    elif log_level == "DEBUG":
        log_level = logging.DEBUG
        print(f"Using log level: DEBUG / {log_level}")
    elif log_level == "NOTSET":
        log_level = logging.INFO
        print(f"Using log level: NOTSET / {log_level}")
    # ------------ Opentelemetry logging initialization

    logger_provider = LoggerProvider(resource=Resource.create({}))
    set_logger_provider(logger_provider)
    if DEBUG_LOG_OTEL_TO_CONSOLE:
        console_log_exporter = ConsoleLogExporter()
        logger_provider.add_log_record_processor(
            SimpleLogRecordProcessor(console_log_exporter)
        )
    if DEBUG_LOG_OTEL_TO_PROVIDER:
        otel_endpoint_url, otel_http_headers = otel_get_env_vars()
        if otel_endpoint_url is not None:
            otel_endpoint_url = otel_endpoint_url + "/v1/logs"
        otlp_log_exporter = OTLPLogExporter(
            endpoint=otel_endpoint_url, headers=otel_http_headers
        )
        logger_provider.add_log_record_processor(
            BatchLogRecordProcessor(otlp_log_exporter)
        )

    # otel_log_handler = FormattedLoggingHandler(logger_provider=logger_provider)
    otel_log_handler = LoggingHandler(
        level=logging.NOTSET, logger_provider=logger_provider
    )

    otel_log_handler.setLevel(log_level)
    # This has to be called first before logger.getLogger().addHandler() so that it can call logging.basicConfig first to set the logging format
    # based on the environment variable OTEL_PYTHON_LOG_FORMAT
    LoggingInstrumentor(log_level=log_level).instrument(log_level=log_level)
    # logFormatter = logging.Formatter(os.getenv("OTEL_PYTHON_LOG_FORMAT", None))
    # otel_log_handler.setFormatter(logFormatter)
    logging.getLogger().addHandler(otel_log_handler)


OPENTELEMTRY_ENABLED = os.getenv("OPENTELEMETRY_ENABLED", "False").lower() == "true"

# Instrument SQLAlchemy
if OPENTELEMTRY_ENABLED:
    otel_trace_init()
    otel_logging_init()

    SQLAlchemyInstrumentor().instrument(engine=engine)

# Sentry Setup

SENTRY_ENABLED = os.getenv("SENTRY_ENABLED", "False").lower() == "true"
if SENTRY_ENABLED:
    sentry_sdk.init(
        dsn=os.getenv("SENTRY_DSN"),
        enable_tracing=True,
    )


@asynccontextmanager
async def lifespan(app: FastAPI):
    scaffold_db()  # Scaffold Database on Startup
    yield
    await engine.dispose()


app = FastAPI(lifespan=lifespan)

if OPENTELEMTRY_ENABLED:
    FastAPIInstrumentor().instrument_app(app)


router = APIRouter(prefix="/apps/{app_id}/users/{user_id}")

# Create a Limiter instance
limiter = Limiter(key_func=get_remote_address, default_limits=["100/minute"])

# Add SlowAPI middleware to the application
app.state.limiter = limiter
app.add_exception_handler(
    exc_class_or_status_code=RateLimitExceeded,
    handler=_rate_limit_exceeded_handler,  # type: ignore
)
app.add_middleware(SlowAPIMiddleware)
>>>>>>> 663d0652

# Otel Setup

DEBUG_LOG_OTEL_TO_PROVIDER = (
    os.getenv("DEBUG_LOG_OTEL_TO_PROVIDER", "False").lower() == "true"
)
DEBUG_LOG_OTEL_TO_CONSOLE = (
    os.getenv("DEBUG_LOG_OTEL_TO_CONSOLE", "False").lower() == "true"
)


<<<<<<< HEAD
def otel_get_env_vars():
    otel_http_headers = {}
    try:
        decoded_http_headers = os.getenv("OTEL_EXPORTER_OTLP_HEADERS", "")
        key_values = decoded_http_headers.split(",")
        for key_value in key_values:
            key, value = key_value.split("=")
            otel_http_headers[key] = value

    except Exception as e:
        print(f"Error parsing OTEL_ENDPOINT_HTTP_HEADERS: {str(e)}")
    otel_endpoint_url = os.getenv("OTEL_EXPORTER_OTLP_ENDPOINT", None)
=======
async def get_db():
    """FastAPI Dependency Generator for Database"""
    db: AsyncSession = SessionLocal()
    try:
        yield db
    finally:
        await db.close()


@app.exception_handler(StarletteHTTPException)
async def http_exception_handler(request, exc):
    current_span = trace.get_current_span()
    if (current_span is not None) and (current_span.is_recording()):
        current_span.set_attributes(
            {
                "http.status_text": str(exc.detail),
                "otel.status_description": f"{exc.status_code} / {str(exc.detail)}",
                "otel.status_code": "ERROR",
            }
        )
    return PlainTextResponse(
        json.dumps({"detail": str(exc.detail)}), status_code=exc.status_code
    )


########################################################
# App Routes
########################################################
@app.get("/apps/{app_id}", response_model=schemas.App)
async def get_app(
    request: Request,
    app_id: uuid.UUID,
    db: AsyncSession = Depends(get_db),
):
    """Get an App by ID

    Args:
        app_id (uuid.UUID): The ID of the app

    Returns:
        schemas.App: App object

    """
    app = await crud.get_app(db, app_id=app_id)
    if app is None:
        raise HTTPException(status_code=404, detail="App not found")
    return app


@app.get("/apps/name/{name}", response_model=schemas.App)
async def get_app_by_name(
    request: Request,
    name: str,
    db: AsyncSession = Depends(get_db),
):
    """Get an App by Name

    Args:
        app_name (str): The name of the app

    Returns:
        schemas.App: App object

    """
    app = await crud.get_app_by_name(db, name=name)
    if app is None:
        raise HTTPException(status_code=404, detail="App not found")
    return app


@app.post("/apps", response_model=schemas.App)
async def create_app(
    request: Request,
    app: schemas.AppCreate,
    db: AsyncSession = Depends(get_db),
):
    """Create an App

    Args:
        app (schemas.AppCreate): The App object containing any metadata

    Returns:
        schemas.App: Created App object

    """

    return await crud.create_app(db, app=app)


@app.get("/apps/get_or_create/{name}", response_model=schemas.App)
async def get_or_create_app(
    request: Request,
    name: str,
    db: AsyncSession = Depends(get_db),
):
    """Get or Create an App

    Args:
        app_name (str): The name of the app

    Returns:
        schemas.App: App object

    """
    app = await crud.get_app_by_name(db, name=name)
    if app is None:
        app = await crud.create_app(db, app=schemas.AppCreate(name=name))
    return app


@app.put("/apps/{app_id}", response_model=schemas.App)
async def update_app(
    request: Request,
    app_id: uuid.UUID,
    app: schemas.AppUpdate,
    db: AsyncSession = Depends(get_db),
):
    """Update an App

    Args:
        app_id (uuid.UUID): The ID of the app to update
        app (schemas.AppUpdate): The App object containing any new metadata

    Returns:
        schemas.App: The App object of the updated App

    """
    honcho_app = await crud.update_app(db, app_id=app_id, app=app)
    if honcho_app is None:
        raise HTTPException(status_code=404, detail="App not found")
    return honcho_app


########################################################
# User Routes
########################################################
>>>>>>> 663d0652

    return otel_endpoint_url, otel_http_headers

<<<<<<< HEAD

def otel_trace_init():
    trace.set_tracer_provider(
        TracerProvider(
            resource=Resource.create({}),
        ),
    )
    if DEBUG_LOG_OTEL_TO_PROVIDER:
        otel_endpoint_url, otel_http_headers = otel_get_env_vars()
        if otel_endpoint_url is not None:
            otel_endpoint_url = otel_endpoint_url + "/v1/traces"
        otlp_span_exporter = OTLPSpanExporter(
            endpoint=otel_endpoint_url, headers=otel_http_headers
        )
        trace.get_tracer_provider().add_span_processor(  # type: ignore
            BatchSpanProcessor(otlp_span_exporter)
        )
    if DEBUG_LOG_OTEL_TO_CONSOLE:
        trace.get_tracer_provider().add_span_processor(  # type: ignore
            SimpleSpanProcessor(ConsoleSpanExporter())
        )


def otel_logging_init():
    # ------------Logging
    # Set logging level
    # CRITICAL = 50
    # ERROR = 40
    # WARNING = 30
    # INFO = 20
    # DEBUG = 10
    # NOTSET = 0
    # default = WARNING
    log_level = str(os.getenv("OTEL_PYTHON_LOG_LEVEL", "INFO")).upper()
    if log_level == "CRITICAL":
        log_level = logging.CRITICAL
        print(f"Using log level: CRITICAL / {log_level}")
    elif log_level == "ERROR":
        log_level = logging.ERROR
        print(f"Using log level: ERROR / {log_level}")
    elif log_level == "WARNING":
        log_level = logging.WARNING
        print(f"Using log level: WARNING / {log_level}")
    elif log_level == "INFO":
        log_level = logging.INFO
        print(f"Using log level: INFO / {log_level}")
    elif log_level == "DEBUG":
        log_level = logging.DEBUG
        print(f"Using log level: DEBUG / {log_level}")
    elif log_level == "NOTSET":
        log_level = logging.INFO
        print(f"Using log level: NOTSET / {log_level}")
    # ------------ Opentelemetry logging initialization

    logger_provider = LoggerProvider(resource=Resource.create({}))
    set_logger_provider(logger_provider)
    if DEBUG_LOG_OTEL_TO_CONSOLE:
        console_log_exporter = ConsoleLogExporter()
        logger_provider.add_log_record_processor(
            SimpleLogRecordProcessor(console_log_exporter)
        )
    if DEBUG_LOG_OTEL_TO_PROVIDER:
        otel_endpoint_url, otel_http_headers = otel_get_env_vars()
        if otel_endpoint_url is not None:
            otel_endpoint_url = otel_endpoint_url + "/v1/logs"
        otlp_log_exporter = OTLPLogExporter(
            endpoint=otel_endpoint_url, headers=otel_http_headers
        )
        logger_provider.add_log_record_processor(
            BatchLogRecordProcessor(otlp_log_exporter)
        )

    # otel_log_handler = FormattedLoggingHandler(logger_provider=logger_provider)
    otel_log_handler = LoggingHandler(
        level=logging.NOTSET, logger_provider=logger_provider
=======
@app.post("/apps/{app_id}/users", response_model=schemas.User)
async def create_user(
    request: Request,
    app_id: uuid.UUID,
    user: schemas.UserCreate,
    db: AsyncSession = Depends(get_db),
):
    """Create a User

    Args:
        app_id (uuid.UUID): The ID of the app representing the client application using
        honcho
        user (schemas.UserCreate): The User object containing any metadata

    Returns:
        schemas.User: Created User object

    """
    return await crud.create_user(db, app_id=app_id, user=user)


@app.get("/apps/{app_id}/users", response_model=Page[schemas.User])
async def get_users(
    request: Request,
    app_id: uuid.UUID,
    reverse: bool = False,
    filter: Optional[str] = None,
    db: AsyncSession = Depends(get_db),
):
    """Get All Users for an App

    Args:
        app_id (uuid.UUID): The ID of the app representing the client
        application using honcho

    Returns:
        list[schemas.User]: List of User objects

    """
    data = None
    if filter is not None:
        data = json.loads(filter)

    return await paginate(
        db, await crud.get_users(db, app_id=app_id, reverse=reverse, filter=data)
    )


@app.get("/apps/{app_id}/users/{name}", response_model=schemas.User)
async def get_user_by_name(
    request: Request,
    app_id: uuid.UUID,
    name: str,
    db: AsyncSession = Depends(get_db),
):
    """Get a User

    Args:
        app_id (uuid.UUID): The ID of the app representing the client application using
        honcho
        user_id (str): The User ID representing the user, managed by the user

    Returns:
        schemas.User: User object

    """
    return await crud.get_user_by_name(db, app_id=app_id, name=name)


@app.get("/apps/{app_id}/users/get_or_create/{name}", response_model=schemas.User)
async def get_or_create_user(
    request: Request, app_id: uuid.UUID, name: str, db: AsyncSession = Depends(get_db)
):
    """Get or Create a User

    Args:
        app_id (uuid.UUID): The ID of the app representing the client application using
        honcho
        user_id (str): The User ID representing the user, managed by the user

    Returns:
        schemas.User: User object

    """
    user = await crud.get_user_by_name(db, app_id=app_id, name=name)
    if user is None:
        user = await crud.create_user(
            db, app_id=app_id, user=schemas.UserCreate(name=name)
        )
    return user


@app.put("/apps/{app_id}/users/{user_id}", response_model=schemas.User)
async def update_user(
    request: Request,
    app_id: uuid.UUID,
    user_id: uuid.UUID,
    user: schemas.UserUpdate,
    db: AsyncSession = Depends(get_db),
):
    """Update a User

    Args:
        app_id (uuid.UUID): The ID of the app representing the client application using
        honcho
        user_id (str): The User ID representing the user, managed by the user
        user (schemas.UserCreate): The User object containing any metadata

    Returns:
        schemas.User: Updated User object

    """
    return await crud.update_user(db, app_id=app_id, user_id=user_id, user=user)


########################################################
# Session Routes
########################################################


@router.get("/sessions", response_model=Page[schemas.Session])
async def get_sessions(
    request: Request,
    app_id: uuid.UUID,
    user_id: uuid.UUID,
    location_id: Optional[str] = None,
    is_active: Optional[bool] = False,
    reverse: Optional[bool] = False,
    filter: Optional[str] = None,
    db: AsyncSession = Depends(get_db),
):
    """Get All Sessions for a User

    Args:
        app_id (uuid.UUID): The ID of the app representing the client application using
        honcho
        user_id (uuid.UUID): The User ID representing the user, managed by the user
        location_id (str, optional): Optional Location ID representing the location of a
        session

    Returns:
        list[schemas.Session]: List of Session objects

    """

    data = None
    if filter is not None:
        data = json.loads(filter)

    return await paginate(
        db,
        await crud.get_sessions(
            db,
            app_id=app_id,
            user_id=user_id,
            location_id=location_id,
            reverse=reverse,
            is_active=is_active,
            filter=data,
        ),
    )


@router.post("/sessions", response_model=schemas.Session)
async def create_session(
    request: Request,
    app_id: uuid.UUID,
    user_id: uuid.UUID,
    session: schemas.SessionCreate,
    db: AsyncSession = Depends(get_db),
):
    """Create a Session for a User

    Args:
        app_id (uuid.UUID): The ID of the app representing the client
        application using honcho
        user_id (uuid.UUID): The User ID representing the user, managed by the user
        session (schemas.SessionCreate): The Session object containing any
        metadata and a location ID

    Returns:
        schemas.Session: The Session object of the new Session

    """
    value = await crud.create_session(
        db, app_id=app_id, user_id=user_id, session=session
    )
    return value


@router.put("/sessions/{session_id}", response_model=schemas.Session)
async def update_session(
    request: Request,
    app_id: uuid.UUID,
    user_id: uuid.UUID,
    session_id: uuid.UUID,
    session: schemas.SessionUpdate,
    db: AsyncSession = Depends(get_db),
):
    """Update the metadata of a Session

    Args:
        app_id (uuid.UUID): The ID of the app representing the client application using
        honcho
        user_id (uuid.UUID): The User ID representing the user, managed by the user
        session_id (uuid.UUID): The ID of the Session to update
        session (schemas.SessionUpdate): The Session object containing any new metadata

    Returns:
        schemas.Session: The Session object of the updated Session

    """
    if session.metadata is None:
        raise HTTPException(status_code=400, detail="Session metadata cannot be empty")
    try:
        return await crud.update_session(
            db, app_id=app_id, user_id=user_id, session_id=session_id, session=session
        )
    except ValueError:
        raise HTTPException(status_code=404, detail="Session not found") from None


@router.delete("/sessions/{session_id}")
async def delete_session(
    request: Request,
    app_id: uuid.UUID,
    user_id: uuid.UUID,
    session_id: uuid.UUID,
    db: AsyncSession = Depends(get_db),
):
    """Delete a session by marking it as inactive

    Args:
        app_id (uuid.UUID): The ID of the app representing the client application using
        honcho
        user_id (uuid.UUID): The User ID representing the user, managed by the user
        session_id (uuid.UUID): The ID of the Session to delete

    Returns:
        dict: A message indicating that the session was deleted

    Raises:
        HTTPException: If the session is not found

    """
    response = await crud.delete_session(
        db, app_id=app_id, user_id=user_id, session_id=session_id
    )
    if response:
        return {"message": "Session deleted successfully"}
    else:
        raise HTTPException(status_code=404, detail="Session not found")


@router.get("/sessions/{session_id}", response_model=schemas.Session)
async def get_session(
    request: Request,
    app_id: uuid.UUID,
    user_id: uuid.UUID,
    session_id: uuid.UUID,
    db: AsyncSession = Depends(get_db),
):
    """Get a specific session for a user by ID

    Args:
        app_id (uuid.UUID): The ID of the app representing the client application using
        honcho
        user_id (uuid.UUID): The User ID representing the user, managed by the user
        session_id (uuid.UUID): The ID of the Session to retrieve

    Returns:
        schemas.Session: The Session object of the requested Session

    Raises:
        HTTPException: If the session is not found
    """
    honcho_session = await crud.get_session(
        db, app_id=app_id, session_id=session_id, user_id=user_id
>>>>>>> 663d0652
    )

    otel_log_handler.setLevel(log_level)
    # This has to be called first before logger.getLogger().addHandler() so that it can call logging.basicConfig first to set the logging format
    # based on the environment variable OTEL_PYTHON_LOG_FORMAT
    LoggingInstrumentor(log_level=log_level).instrument(log_level=log_level)
    # logFormatter = logging.Formatter(os.getenv("OTEL_PYTHON_LOG_FORMAT", None))
    # otel_log_handler.setFormatter(logFormatter)
    logging.getLogger().addHandler(otel_log_handler)


<<<<<<< HEAD
OPENTELEMTRY_ENABLED = os.getenv("OPENTELEMETRY_ENABLED", "False").lower() == "true"

# Instrument SQLAlchemy
if OPENTELEMTRY_ENABLED:
    otel_trace_init()
    otel_logging_init()

    SQLAlchemyInstrumentor().instrument(engine=engine.sync_engine)
=======
@router.post("/sessions/{session_id}/messages", response_model=schemas.Message)
async def create_message_for_session(
    request: Request,
    app_id: uuid.UUID,
    user_id: uuid.UUID,
    session_id: uuid.UUID,
    message: schemas.MessageCreate,
    db: AsyncSession = Depends(get_db),
):
    """Adds a message to a session

    Args:
        app_id (uuid.UUID): The ID of the app representing the client application using
        honcho
        user_id (str): The User ID representing the user, managed by the user
        session_id (int): The ID of the Session to add the message to
        message (schemas.MessageCreate): The Message object to add containing the
        message content and type

    Returns:
        schemas.Message: The Message object of the added message

    Raises:
        HTTPException: If the session is not found

    """
    try:
        return await crud.create_message(
            db, message=message, app_id=app_id, user_id=user_id, session_id=session_id
        )
    except ValueError:
        raise HTTPException(status_code=404, detail="Session not found") from None


@router.get("/sessions/{session_id}/messages", response_model=Page[schemas.Message])
async def get_messages(
    request: Request,
    app_id: uuid.UUID,
    user_id: uuid.UUID,
    session_id: uuid.UUID,
    reverse: Optional[bool] = False,
    filter: Optional[str] = None,
    db: AsyncSession = Depends(get_db),
):
    """Get all messages for a session

    Args:
        app_id (uuid.UUID): The ID of the app representing the client application using
        honcho
        user_id (str): The User ID representing the user, managed by the user
        session_id (int): The ID of the Session to retrieve
        reverse (bool): Whether to reverse the order of the messages

    Returns:
        list[schemas.Message]: List of Message objects

    Raises:
        HTTPException: If the session is not found

    """
    try:
        data = None
        if filter is not None:
            data = json.loads(filter)
        return await paginate(
            db,
            await crud.get_messages(
                db,
                app_id=app_id,
                user_id=user_id,
                session_id=session_id,
                filter=data,
                reverse=reverse,
            ),
        )
    except ValueError:
        raise HTTPException(status_code=404, detail="Session not found") from None
>>>>>>> 663d0652

# Sentry Setup

<<<<<<< HEAD
SENTRY_ENABLED = os.getenv("SENTRY_ENABLED", "False").lower() == "true"
if SENTRY_ENABLED:
    sentry_sdk.init(
        dsn=os.getenv("SENTRY_DSN"),
        enable_tracing=True,
    )
=======
@router.get(
    "sessions/{session_id}/messages/{message_id}", response_model=schemas.Message
)
async def get_message(
    request: Request,
    app_id: uuid.UUID,
    user_id: uuid.UUID,
    session_id: uuid.UUID,
    message_id: uuid.UUID,
    db: AsyncSession = Depends(get_db),
):
    """ """
    honcho_message = await crud.get_message(
        db, app_id=app_id, session_id=session_id, user_id=user_id, message_id=message_id
    )
    if honcho_message is None:
        raise HTTPException(status_code=404, detail="Session not found")
    return honcho_message


@router.put(
    "sessions/{session_id}/messages/{message_id}", response_model=schemas.Message
)
async def update_message(
    request: Request,
    app_id: uuid.UUID,
    user_id: uuid.UUID,
    session_id: uuid.UUID,
    message_id: uuid.UUID,
    message: schemas.MessageUpdate,
    db: AsyncSession = Depends(get_db),
):
    """Update's the metadata of a message"""
    if message.metadata is None:
        raise HTTPException(status_code=400, detail="Message metadata cannot be empty")
    try:
        return await crud.update_message(
            db,
            message=message,
            app_id=app_id,
            user_id=user_id,
            session_id=session_id,
            message_id=message_id,
        )
    except ValueError:
        raise HTTPException(status_code=404, detail="Session not found") from None


########################################################
# metamessage routes
########################################################


@router.post("/sessions/{session_id}/metamessages", response_model=schemas.Metamessage)
async def create_metamessage(
    request: Request,
    app_id: uuid.UUID,
    user_id: uuid.UUID,
    session_id: uuid.UUID,
    metamessage: schemas.MetamessageCreate,
    db: AsyncSession = Depends(get_db),
):
    """Adds a message to a session

    Args:
        app_id (uuid.UUID): The ID of the app representing the client application using
        honcho
        user_id (str): The User ID representing the user, managed by the user
        session_id (int): The ID of the Session to add the message to
        message (schemas.MessageCreate): The Message object to add containing the
        message content and type
>>>>>>> 663d0652


@asynccontextmanager
async def lifespan(app: FastAPI):
    scaffold_db()  # Scaffold Database on Startup
    yield
    await engine.dispose()

<<<<<<< HEAD
=======
    """
    try:
        return await crud.create_metamessage(
            db,
            metamessage=metamessage,
            app_id=app_id,
            user_id=user_id,
            session_id=session_id,
        )
    except ValueError:
        raise HTTPException(status_code=404, detail="Session not found") from None
>>>>>>> 663d0652

app = FastAPI(lifespan=lifespan)

<<<<<<< HEAD
if OPENTELEMTRY_ENABLED:
    FastAPIInstrumentor().instrument_app(app)


router = APIRouter(prefix="/apps/{app_id}/users/{user_id}")
=======
@router.get(
    "/sessions/{session_id}/metamessages", response_model=Page[schemas.Metamessage]
)
async def get_metamessages(
    request: Request,
    app_id: uuid.UUID,
    user_id: uuid.UUID,
    session_id: uuid.UUID,
    message_id: Optional[uuid.UUID] = None,
    metamessage_type: Optional[str] = None,
    reverse: Optional[bool] = False,
    filter: Optional[str] = None,
    db: AsyncSession = Depends(get_db),
):
    """Get all messages for a session

    Args:
        app_id (uuid.UUID): The ID of the app representing the client application using
        honcho
        user_id (str): The User ID representing the user, managed by the user
        session_id (int): The ID of the Session to retrieve
        reverse (bool): Whether to reverse the order of the metamessages

    Returns:
        list[schemas.Message]: List of Message objects

    Raises:
        HTTPException: If the session is not found

    """
    try:
        data = None
        if filter is not None:
            data = json.loads(filter)
        return await paginate(
            db,
            await crud.get_metamessages(
                db,
                app_id=app_id,
                user_id=user_id,
                session_id=session_id,
                message_id=message_id,
                metamessage_type=metamessage_type,
                filter=data,
                reverse=reverse,
            ),
        )
    except ValueError:
        raise HTTPException(status_code=404, detail="Session not found") from None


@router.get(
    "/sessions/{session_id}/metamessages/{metamessage_id}",
    response_model=schemas.Metamessage,
)
async def get_metamessage(
    request: Request,
    app_id: uuid.UUID,
    user_id: uuid.UUID,
    session_id: uuid.UUID,
    message_id: uuid.UUID,
    metamessage_id: uuid.UUID,
    db: AsyncSession = Depends(get_db),
):
    """Get a specific Metamessage by ID

    Args:
        app_id (uuid.UUID): The ID of the app representing the client application using
        honcho
        user_id (str): The User ID representing the user, managed by the user
        session_id (int): The ID of the Session to retrieve

    Returns:
        schemas.Session: The Session object of the requested Session

    Raises:
        HTTPException: If the session is not found
    """
    honcho_metamessage = await crud.get_metamessage(
        db,
        app_id=app_id,
        session_id=session_id,
        user_id=user_id,
        message_id=message_id,
        metamessage_id=metamessage_id,
    )
    if honcho_metamessage is None:
        raise HTTPException(status_code=404, detail="Session not found")
    return honcho_metamessage


@router.put(
    "sessions/{session_id}/metamessages/{metamessage_id}",
    response_model=schemas.Metamessage,
)
async def update_metamessage(
    request: Request,
    app_id: uuid.UUID,
    user_id: uuid.UUID,
    session_id: uuid.UUID,
    metamessage_id: uuid.UUID,
    metamessage: schemas.MetamessageUpdate,
    db: AsyncSession = Depends(get_db),
):
    """Update's the metadata of a metamessage"""
    if metamessage.metadata is None:
        raise HTTPException(
            status_code=400, detail="Metamessage metadata cannot be empty"
        )
    try:
        return await crud.update_metamessage(
            db,
            metamessage=metamessage,
            app_id=app_id,
            user_id=user_id,
            session_id=session_id,
            metamessage_id=metamessage_id,
        )
    except ValueError:
        raise HTTPException(status_code=404, detail="Session not found") from None


########################################################
# collection routes
########################################################


@router.get("/collections", response_model=Page[schemas.Collection])
async def get_collections(
    request: Request,
    app_id: uuid.UUID,
    user_id: uuid.UUID,
    reverse: Optional[bool] = False,
    filter: Optional[str] = None,
    db: AsyncSession = Depends(get_db),
):
    """Get All Collections for a User

    Args:
        app_id (uuid.UUID): The ID of the app representing the client
        application using honcho
        user_id (uuid.UUID): The User ID representing the user, managed by the user

    Returns:
        list[schemas.Collection]: List of Collection objects

    """
    data = None
    if filter is not None:
        data = json.loads(filter)
    return await paginate(
        db,
        await crud.get_collections(
            db, app_id=app_id, user_id=user_id, filter=data, reverse=reverse
        ),
    )


# @router.get("/collections/id/{collection_id}", response_model=schemas.Collection)
# def get_collection_by_id(
#     request: Request,
#     app_id: uuid.UUID,
#     user_id: uuid.UUID,
#     collection_id: uuid.UUID,
#     db: AsyncSession = Depends(get_db),
# ) -> schemas.Collection:
#     honcho_collection = crud.get_collection_by_id(
#         db, app_id=app_id, user_id=user_id, collection_id=collection_id
#     )
#     if honcho_collection is None:
#         raise HTTPException(
#             status_code=404, detail="collection not found or does not belong to user"
#         )
#     return honcho_collection


@router.get("/collections/{name}", response_model=schemas.Collection)
async def get_collection_by_name(
    request: Request,
    app_id: uuid.UUID,
    user_id: uuid.UUID,
    name: str,
    db: AsyncSession = Depends(get_db),
) -> schemas.Collection:
    honcho_collection = await crud.get_collection_by_name(
        db, app_id=app_id, user_id=user_id, name=name
    )
    if honcho_collection is None:
        raise HTTPException(
            status_code=404, detail="collection not found or does not belong to user"
        )
    return honcho_collection


@router.post("/collections", response_model=schemas.Collection)
async def create_collection(
    request: Request,
    app_id: uuid.UUID,
    user_id: uuid.UUID,
    collection: schemas.CollectionCreate,
    db: AsyncSession = Depends(get_db),
):
    if collection.name == "honcho":
        raise HTTPException(
            status_code=406,
            detail="error invalid collection configuration - honcho is a reserved name",
        )
    try:
        return await crud.create_collection(
            db, collection=collection, app_id=app_id, user_id=user_id
        )
    except ValueError:
        raise HTTPException(
            status_code=406,
            detail="Error invalid collection configuration - name may already exist",
        ) from None


@router.put("/collections/{collection_id}", response_model=schemas.Collection)
async def update_collection(
    request: Request,
    app_id: uuid.UUID,
    user_id: uuid.UUID,
    collection_id: uuid.UUID,
    collection: schemas.CollectionUpdate,
    db: AsyncSession = Depends(get_db),
):
    if collection.name is None:
        raise HTTPException(
            status_code=400, detail="invalid request - name cannot be None"
        )
    if collection.name == "honcho":
        raise HTTPException(
            status_code=406,
            detail="error invalid collection configuration - honcho is a reserved name",
        )

    try:
        honcho_collection = await crud.update_collection(
            db,
            collection=collection,
            app_id=app_id,
            user_id=user_id,
            collection_id=collection_id,
        )
    except ValueError:
        raise HTTPException(
            status_code=406,
            detail="Error invalid collection configuration - name may already exist",
        ) from None
    return honcho_collection


@router.delete("/collections/{collection_id}")
async def delete_collection(
    request: Request,
    app_id: uuid.UUID,
    user_id: uuid.UUID,
    collection_id: uuid.UUID,
    db: AsyncSession = Depends(get_db),
):
    response = await crud.delete_collection(
        db, app_id=app_id, user_id=user_id, collection_id=collection_id
    )
    if response:
        return {"message": "Collection deleted successfully"}
    else:
        raise HTTPException(
            status_code=404, detail="collection not found or does not belong to user"
        )


########################################################
# Document routes
########################################################


@router.get(
    "/collections/{collection_id}/documents", response_model=Page[schemas.Document]
)
async def get_documents(
    request: Request,
    app_id: uuid.UUID,
    user_id: uuid.UUID,
    collection_id: uuid.UUID,
    reverse: Optional[bool] = False,
    filter: Optional[str] = None,
    db: AsyncSession = Depends(get_db),
):
    try:
        data = None
        if filter is not None:
            data = json.loads(filter)
        return await paginate(
            db,
            await crud.get_documents(
                db,
                app_id=app_id,
                user_id=user_id,
                collection_id=collection_id,
                filter=data,
                reverse=reverse,
            ),
        )
    except (
        ValueError
    ):  # TODO can probably remove this exception ok to return empty here
        raise HTTPException(
            status_code=404, detail="collection not found or does not belong to user"
        ) from None


router.get(
    "/collections/{collection_id}/documents/{document_id}",
    response_model=schemas.Document,
)


async def get_document(
    request: Request,
    app_id: uuid.UUID,
    user_id: uuid.UUID,
    collection_id: uuid.UUID,
    document_id: uuid.UUID,
    db: AsyncSession = Depends(get_db),
):
    honcho_document = await crud.get_document(
        db,
        app_id=app_id,
        user_id=user_id,
        collection_id=collection_id,
        document_id=document_id,
    )
    if honcho_document is None:
        raise HTTPException(
            status_code=404, detail="document not found or does not belong to user"
        )
    return honcho_document
>>>>>>> 663d0652

# Create a Limiter instance
limiter = Limiter(key_func=get_remote_address, default_limits=["100/minute"])

# Add SlowAPI middleware to the application
app.state.limiter = limiter
app.add_exception_handler(
    exc_class_or_status_code=RateLimitExceeded,
    handler=_rate_limit_exceeded_handler,  # type: ignore
)
<<<<<<< HEAD
app.add_middleware(SlowAPIMiddleware)


add_pagination(app)


@app.exception_handler(StarletteHTTPException)
async def http_exception_handler(request, exc):
    current_span = trace.get_current_span()
    if (current_span is not None) and (current_span.is_recording()):
        current_span.set_attributes(
            {
                "http.status_text": str(exc.detail),
                "otel.status_description": f"{exc.status_code} / {str(exc.detail)}",
                "otel.status_code": "ERROR",
            }
        )
    return PlainTextResponse(
        json.dumps({"detail": str(exc.detail)}), status_code=exc.status_code
=======
async def query_documents(
    request: Request,
    app_id: uuid.UUID,
    user_id: uuid.UUID,
    collection_id: uuid.UUID,
    query: str,
    top_k: int = 5,
    filter: Optional[str] = None,
    db: AsyncSession = Depends(get_db),
):
    if top_k is not None and top_k > 50:
        top_k = 50  # TODO see if we need to paginate this
    data = None
    if filter is not None:
        data = json.loads(filter)
    return await crud.query_documents(
        db=db,
        app_id=app_id,
        user_id=user_id,
        collection_id=collection_id,
        query=query,
        filter=data,
        top_k=top_k,
    )


@router.post("/collections/{collection_id}/documents", response_model=schemas.Document)
async def create_document(
    request: Request,
    app_id: uuid.UUID,
    user_id: uuid.UUID,
    collection_id: uuid.UUID,
    document: schemas.DocumentCreate,
    db: AsyncSession = Depends(get_db),
):
    try:
        return await crud.create_document(
            db,
            document=document,
            app_id=app_id,
            user_id=user_id,
            collection_id=collection_id,
        )
    except ValueError:
        raise HTTPException(
            status_code=404, detail="collection not found or does not belong to user"
        ) from None


@router.put(
    "/collections/{collection_id}/documents/{document_id}",
    response_model=schemas.Document,
)
async def update_document(
    request: Request,
    app_id: uuid.UUID,
    user_id: uuid.UUID,
    collection_id: uuid.UUID,
    document_id: uuid.UUID,
    document: schemas.DocumentUpdate,
    db: AsyncSession = Depends(get_db),
):
    if document.content is None and document.metadata is None:
        raise HTTPException(
            status_code=400, detail="content and metadata cannot both be None"
        )
    return await crud.update_document(
        db,
        document=document,
        app_id=app_id,
        user_id=user_id,
        collection_id=collection_id,
        document_id=document_id,
    )


@router.delete("/collections/{collection_id}/documents/{document_id}")
async def delete_document(
    request: Request,
    app_id: uuid.UUID,
    user_id: uuid.UUID,
    collection_id: uuid.UUID,
    document_id: uuid.UUID,
    db: AsyncSession = Depends(get_db),
):
    response = await crud.delete_document(
        db,
        app_id=app_id,
        user_id=user_id,
        collection_id=collection_id,
        document_id=document_id,
>>>>>>> 663d0652
    )


<<<<<<< HEAD
app.include_router(apps.router)
app.include_router(users.router)
app.include_router(sessions.router)
app.include_router(messages.router)
app.include_router(metamessages.router)
app.include_router(collections.router)
app.include_router(documents.router)
=======
@router.get("/sessions/{session_id}/chat", response_model=schemas.AgentChat)
async def get_chat(
    request: Request,
    app_id: uuid.UUID,
    user_id: uuid.UUID,
    session_id: uuid.UUID,
    query: str,
    db: AsyncSession = Depends(get_db),
):
    return await agent.chat(
        app_id=app_id, user_id=user_id, session_id=session_id, query=query, db=db
    )


app.include_router(router)
>>>>>>> 663d0652
<|MERGE_RESOLUTION|>--- conflicted
+++ resolved
@@ -1,18 +1,13 @@
 import json
 import logging
 import os
-<<<<<<< HEAD
-from contextlib import asynccontextmanager
-=======
 import uuid
 from contextlib import asynccontextmanager
 from typing import Optional, Sequence
->>>>>>> 663d0652
 
 import sentry_sdk
 from fastapi import (
     APIRouter,
-<<<<<<< HEAD
     FastAPI,
 )
 from fastapi.responses import PlainTextResponse
@@ -21,27 +16,6 @@
 from opentelemetry._logs import (
     set_logger_provider,
 )
-=======
-    Depends,
-    FastAPI,
-    HTTPException,
-    Request,
-)
-from fastapi.responses import PlainTextResponse
-from fastapi_pagination import Page, add_pagination
-from fastapi_pagination.ext.sqlalchemy import paginate
-from opentelemetry import trace
-from opentelemetry._logs import (
-    SeverityNumber,
-    get_logger,
-    get_logger_provider,
-    set_logger_provider,
-    std_to_otel,
-)
-
-# from opentelemetry.exporter.otlp.proto.grpc._log_exporter import OTLPLogExporter
-# from opentelemetry.exporter.otlp.proto.grpc.trace_exporter import OTLPSpanExporter
->>>>>>> 663d0652
 from opentelemetry.exporter.otlp.proto.http._log_exporter import (
     OTLPLogExporter,
 )
@@ -68,7 +42,6 @@
 from slowapi.errors import RateLimitExceeded
 from slowapi.middleware import SlowAPIMiddleware
 from slowapi.util import get_remote_address
-<<<<<<< HEAD
 from starlette.exceptions import HTTPException as StarletteHTTPException
 
 from src.routers import (
@@ -82,13 +55,6 @@
 )
 
 from .db import engine, scaffold_db
-=======
-from sqlalchemy.ext.asyncio import AsyncSession
-from sqlalchemy.orm import Session
-from starlette.exceptions import HTTPException as StarletteHTTPException
-
-from . import agent, crud, schemas
-from .db import SessionLocal, engine, scaffold_db
 
 # Otel Setup
 
@@ -129,11 +95,11 @@
         otlp_span_exporter = OTLPSpanExporter(
             endpoint=otel_endpoint_url, headers=otel_http_headers
         )
-        trace.get_tracer_provider().add_span_processor(
+        trace.get_tracer_provider().add_span_processor(  # type: ignore
             BatchSpanProcessor(otlp_span_exporter)
         )
     if DEBUG_LOG_OTEL_TO_CONSOLE:
-        trace.get_tracer_provider().add_span_processor(
+        trace.get_tracer_provider().add_span_processor(  # type: ignore
             SimpleSpanProcessor(ConsoleSpanExporter())
         )
 
@@ -208,7 +174,8 @@
     otel_trace_init()
     otel_logging_init()
 
-    SQLAlchemyInstrumentor().instrument(engine=engine)
+    SQLAlchemyInstrumentor().instrument(engine=engine.sync_engine)
+
 
 # Sentry Setup
 
@@ -245,39 +212,9 @@
     handler=_rate_limit_exceeded_handler,  # type: ignore
 )
 app.add_middleware(SlowAPIMiddleware)
->>>>>>> 663d0652
-
-# Otel Setup
-
-DEBUG_LOG_OTEL_TO_PROVIDER = (
-    os.getenv("DEBUG_LOG_OTEL_TO_PROVIDER", "False").lower() == "true"
-)
-DEBUG_LOG_OTEL_TO_CONSOLE = (
-    os.getenv("DEBUG_LOG_OTEL_TO_CONSOLE", "False").lower() == "true"
-)
-
-
-<<<<<<< HEAD
-def otel_get_env_vars():
-    otel_http_headers = {}
-    try:
-        decoded_http_headers = os.getenv("OTEL_EXPORTER_OTLP_HEADERS", "")
-        key_values = decoded_http_headers.split(",")
-        for key_value in key_values:
-            key, value = key_value.split("=")
-            otel_http_headers[key] = value
-
-    except Exception as e:
-        print(f"Error parsing OTEL_ENDPOINT_HTTP_HEADERS: {str(e)}")
-    otel_endpoint_url = os.getenv("OTEL_EXPORTER_OTLP_ENDPOINT", None)
-=======
-async def get_db():
-    """FastAPI Dependency Generator for Database"""
-    db: AsyncSession = SessionLocal()
-    try:
-        yield db
-    finally:
-        await db.close()
+
+
+add_pagination(app)
 
 
 @app.exception_handler(StarletteHTTPException)
@@ -296,1178 +233,10 @@
     )
 
 
-########################################################
-# App Routes
-########################################################
-@app.get("/apps/{app_id}", response_model=schemas.App)
-async def get_app(
-    request: Request,
-    app_id: uuid.UUID,
-    db: AsyncSession = Depends(get_db),
-):
-    """Get an App by ID
-
-    Args:
-        app_id (uuid.UUID): The ID of the app
-
-    Returns:
-        schemas.App: App object
-
-    """
-    app = await crud.get_app(db, app_id=app_id)
-    if app is None:
-        raise HTTPException(status_code=404, detail="App not found")
-    return app
-
-
-@app.get("/apps/name/{name}", response_model=schemas.App)
-async def get_app_by_name(
-    request: Request,
-    name: str,
-    db: AsyncSession = Depends(get_db),
-):
-    """Get an App by Name
-
-    Args:
-        app_name (str): The name of the app
-
-    Returns:
-        schemas.App: App object
-
-    """
-    app = await crud.get_app_by_name(db, name=name)
-    if app is None:
-        raise HTTPException(status_code=404, detail="App not found")
-    return app
-
-
-@app.post("/apps", response_model=schemas.App)
-async def create_app(
-    request: Request,
-    app: schemas.AppCreate,
-    db: AsyncSession = Depends(get_db),
-):
-    """Create an App
-
-    Args:
-        app (schemas.AppCreate): The App object containing any metadata
-
-    Returns:
-        schemas.App: Created App object
-
-    """
-
-    return await crud.create_app(db, app=app)
-
-
-@app.get("/apps/get_or_create/{name}", response_model=schemas.App)
-async def get_or_create_app(
-    request: Request,
-    name: str,
-    db: AsyncSession = Depends(get_db),
-):
-    """Get or Create an App
-
-    Args:
-        app_name (str): The name of the app
-
-    Returns:
-        schemas.App: App object
-
-    """
-    app = await crud.get_app_by_name(db, name=name)
-    if app is None:
-        app = await crud.create_app(db, app=schemas.AppCreate(name=name))
-    return app
-
-
-@app.put("/apps/{app_id}", response_model=schemas.App)
-async def update_app(
-    request: Request,
-    app_id: uuid.UUID,
-    app: schemas.AppUpdate,
-    db: AsyncSession = Depends(get_db),
-):
-    """Update an App
-
-    Args:
-        app_id (uuid.UUID): The ID of the app to update
-        app (schemas.AppUpdate): The App object containing any new metadata
-
-    Returns:
-        schemas.App: The App object of the updated App
-
-    """
-    honcho_app = await crud.update_app(db, app_id=app_id, app=app)
-    if honcho_app is None:
-        raise HTTPException(status_code=404, detail="App not found")
-    return honcho_app
-
-
-########################################################
-# User Routes
-########################################################
->>>>>>> 663d0652
-
-    return otel_endpoint_url, otel_http_headers
-
-<<<<<<< HEAD
-
-def otel_trace_init():
-    trace.set_tracer_provider(
-        TracerProvider(
-            resource=Resource.create({}),
-        ),
-    )
-    if DEBUG_LOG_OTEL_TO_PROVIDER:
-        otel_endpoint_url, otel_http_headers = otel_get_env_vars()
-        if otel_endpoint_url is not None:
-            otel_endpoint_url = otel_endpoint_url + "/v1/traces"
-        otlp_span_exporter = OTLPSpanExporter(
-            endpoint=otel_endpoint_url, headers=otel_http_headers
-        )
-        trace.get_tracer_provider().add_span_processor(  # type: ignore
-            BatchSpanProcessor(otlp_span_exporter)
-        )
-    if DEBUG_LOG_OTEL_TO_CONSOLE:
-        trace.get_tracer_provider().add_span_processor(  # type: ignore
-            SimpleSpanProcessor(ConsoleSpanExporter())
-        )
-
-
-def otel_logging_init():
-    # ------------Logging
-    # Set logging level
-    # CRITICAL = 50
-    # ERROR = 40
-    # WARNING = 30
-    # INFO = 20
-    # DEBUG = 10
-    # NOTSET = 0
-    # default = WARNING
-    log_level = str(os.getenv("OTEL_PYTHON_LOG_LEVEL", "INFO")).upper()
-    if log_level == "CRITICAL":
-        log_level = logging.CRITICAL
-        print(f"Using log level: CRITICAL / {log_level}")
-    elif log_level == "ERROR":
-        log_level = logging.ERROR
-        print(f"Using log level: ERROR / {log_level}")
-    elif log_level == "WARNING":
-        log_level = logging.WARNING
-        print(f"Using log level: WARNING / {log_level}")
-    elif log_level == "INFO":
-        log_level = logging.INFO
-        print(f"Using log level: INFO / {log_level}")
-    elif log_level == "DEBUG":
-        log_level = logging.DEBUG
-        print(f"Using log level: DEBUG / {log_level}")
-    elif log_level == "NOTSET":
-        log_level = logging.INFO
-        print(f"Using log level: NOTSET / {log_level}")
-    # ------------ Opentelemetry logging initialization
-
-    logger_provider = LoggerProvider(resource=Resource.create({}))
-    set_logger_provider(logger_provider)
-    if DEBUG_LOG_OTEL_TO_CONSOLE:
-        console_log_exporter = ConsoleLogExporter()
-        logger_provider.add_log_record_processor(
-            SimpleLogRecordProcessor(console_log_exporter)
-        )
-    if DEBUG_LOG_OTEL_TO_PROVIDER:
-        otel_endpoint_url, otel_http_headers = otel_get_env_vars()
-        if otel_endpoint_url is not None:
-            otel_endpoint_url = otel_endpoint_url + "/v1/logs"
-        otlp_log_exporter = OTLPLogExporter(
-            endpoint=otel_endpoint_url, headers=otel_http_headers
-        )
-        logger_provider.add_log_record_processor(
-            BatchLogRecordProcessor(otlp_log_exporter)
-        )
-
-    # otel_log_handler = FormattedLoggingHandler(logger_provider=logger_provider)
-    otel_log_handler = LoggingHandler(
-        level=logging.NOTSET, logger_provider=logger_provider
-=======
-@app.post("/apps/{app_id}/users", response_model=schemas.User)
-async def create_user(
-    request: Request,
-    app_id: uuid.UUID,
-    user: schemas.UserCreate,
-    db: AsyncSession = Depends(get_db),
-):
-    """Create a User
-
-    Args:
-        app_id (uuid.UUID): The ID of the app representing the client application using
-        honcho
-        user (schemas.UserCreate): The User object containing any metadata
-
-    Returns:
-        schemas.User: Created User object
-
-    """
-    return await crud.create_user(db, app_id=app_id, user=user)
-
-
-@app.get("/apps/{app_id}/users", response_model=Page[schemas.User])
-async def get_users(
-    request: Request,
-    app_id: uuid.UUID,
-    reverse: bool = False,
-    filter: Optional[str] = None,
-    db: AsyncSession = Depends(get_db),
-):
-    """Get All Users for an App
-
-    Args:
-        app_id (uuid.UUID): The ID of the app representing the client
-        application using honcho
-
-    Returns:
-        list[schemas.User]: List of User objects
-
-    """
-    data = None
-    if filter is not None:
-        data = json.loads(filter)
-
-    return await paginate(
-        db, await crud.get_users(db, app_id=app_id, reverse=reverse, filter=data)
-    )
-
-
-@app.get("/apps/{app_id}/users/{name}", response_model=schemas.User)
-async def get_user_by_name(
-    request: Request,
-    app_id: uuid.UUID,
-    name: str,
-    db: AsyncSession = Depends(get_db),
-):
-    """Get a User
-
-    Args:
-        app_id (uuid.UUID): The ID of the app representing the client application using
-        honcho
-        user_id (str): The User ID representing the user, managed by the user
-
-    Returns:
-        schemas.User: User object
-
-    """
-    return await crud.get_user_by_name(db, app_id=app_id, name=name)
-
-
-@app.get("/apps/{app_id}/users/get_or_create/{name}", response_model=schemas.User)
-async def get_or_create_user(
-    request: Request, app_id: uuid.UUID, name: str, db: AsyncSession = Depends(get_db)
-):
-    """Get or Create a User
-
-    Args:
-        app_id (uuid.UUID): The ID of the app representing the client application using
-        honcho
-        user_id (str): The User ID representing the user, managed by the user
-
-    Returns:
-        schemas.User: User object
-
-    """
-    user = await crud.get_user_by_name(db, app_id=app_id, name=name)
-    if user is None:
-        user = await crud.create_user(
-            db, app_id=app_id, user=schemas.UserCreate(name=name)
-        )
-    return user
-
-
-@app.put("/apps/{app_id}/users/{user_id}", response_model=schemas.User)
-async def update_user(
-    request: Request,
-    app_id: uuid.UUID,
-    user_id: uuid.UUID,
-    user: schemas.UserUpdate,
-    db: AsyncSession = Depends(get_db),
-):
-    """Update a User
-
-    Args:
-        app_id (uuid.UUID): The ID of the app representing the client application using
-        honcho
-        user_id (str): The User ID representing the user, managed by the user
-        user (schemas.UserCreate): The User object containing any metadata
-
-    Returns:
-        schemas.User: Updated User object
-
-    """
-    return await crud.update_user(db, app_id=app_id, user_id=user_id, user=user)
-
-
-########################################################
-# Session Routes
-########################################################
-
-
-@router.get("/sessions", response_model=Page[schemas.Session])
-async def get_sessions(
-    request: Request,
-    app_id: uuid.UUID,
-    user_id: uuid.UUID,
-    location_id: Optional[str] = None,
-    is_active: Optional[bool] = False,
-    reverse: Optional[bool] = False,
-    filter: Optional[str] = None,
-    db: AsyncSession = Depends(get_db),
-):
-    """Get All Sessions for a User
-
-    Args:
-        app_id (uuid.UUID): The ID of the app representing the client application using
-        honcho
-        user_id (uuid.UUID): The User ID representing the user, managed by the user
-        location_id (str, optional): Optional Location ID representing the location of a
-        session
-
-    Returns:
-        list[schemas.Session]: List of Session objects
-
-    """
-
-    data = None
-    if filter is not None:
-        data = json.loads(filter)
-
-    return await paginate(
-        db,
-        await crud.get_sessions(
-            db,
-            app_id=app_id,
-            user_id=user_id,
-            location_id=location_id,
-            reverse=reverse,
-            is_active=is_active,
-            filter=data,
-        ),
-    )
-
-
-@router.post("/sessions", response_model=schemas.Session)
-async def create_session(
-    request: Request,
-    app_id: uuid.UUID,
-    user_id: uuid.UUID,
-    session: schemas.SessionCreate,
-    db: AsyncSession = Depends(get_db),
-):
-    """Create a Session for a User
-
-    Args:
-        app_id (uuid.UUID): The ID of the app representing the client
-        application using honcho
-        user_id (uuid.UUID): The User ID representing the user, managed by the user
-        session (schemas.SessionCreate): The Session object containing any
-        metadata and a location ID
-
-    Returns:
-        schemas.Session: The Session object of the new Session
-
-    """
-    value = await crud.create_session(
-        db, app_id=app_id, user_id=user_id, session=session
-    )
-    return value
-
-
-@router.put("/sessions/{session_id}", response_model=schemas.Session)
-async def update_session(
-    request: Request,
-    app_id: uuid.UUID,
-    user_id: uuid.UUID,
-    session_id: uuid.UUID,
-    session: schemas.SessionUpdate,
-    db: AsyncSession = Depends(get_db),
-):
-    """Update the metadata of a Session
-
-    Args:
-        app_id (uuid.UUID): The ID of the app representing the client application using
-        honcho
-        user_id (uuid.UUID): The User ID representing the user, managed by the user
-        session_id (uuid.UUID): The ID of the Session to update
-        session (schemas.SessionUpdate): The Session object containing any new metadata
-
-    Returns:
-        schemas.Session: The Session object of the updated Session
-
-    """
-    if session.metadata is None:
-        raise HTTPException(status_code=400, detail="Session metadata cannot be empty")
-    try:
-        return await crud.update_session(
-            db, app_id=app_id, user_id=user_id, session_id=session_id, session=session
-        )
-    except ValueError:
-        raise HTTPException(status_code=404, detail="Session not found") from None
-
-
-@router.delete("/sessions/{session_id}")
-async def delete_session(
-    request: Request,
-    app_id: uuid.UUID,
-    user_id: uuid.UUID,
-    session_id: uuid.UUID,
-    db: AsyncSession = Depends(get_db),
-):
-    """Delete a session by marking it as inactive
-
-    Args:
-        app_id (uuid.UUID): The ID of the app representing the client application using
-        honcho
-        user_id (uuid.UUID): The User ID representing the user, managed by the user
-        session_id (uuid.UUID): The ID of the Session to delete
-
-    Returns:
-        dict: A message indicating that the session was deleted
-
-    Raises:
-        HTTPException: If the session is not found
-
-    """
-    response = await crud.delete_session(
-        db, app_id=app_id, user_id=user_id, session_id=session_id
-    )
-    if response:
-        return {"message": "Session deleted successfully"}
-    else:
-        raise HTTPException(status_code=404, detail="Session not found")
-
-
-@router.get("/sessions/{session_id}", response_model=schemas.Session)
-async def get_session(
-    request: Request,
-    app_id: uuid.UUID,
-    user_id: uuid.UUID,
-    session_id: uuid.UUID,
-    db: AsyncSession = Depends(get_db),
-):
-    """Get a specific session for a user by ID
-
-    Args:
-        app_id (uuid.UUID): The ID of the app representing the client application using
-        honcho
-        user_id (uuid.UUID): The User ID representing the user, managed by the user
-        session_id (uuid.UUID): The ID of the Session to retrieve
-
-    Returns:
-        schemas.Session: The Session object of the requested Session
-
-    Raises:
-        HTTPException: If the session is not found
-    """
-    honcho_session = await crud.get_session(
-        db, app_id=app_id, session_id=session_id, user_id=user_id
->>>>>>> 663d0652
-    )
-
-    otel_log_handler.setLevel(log_level)
-    # This has to be called first before logger.getLogger().addHandler() so that it can call logging.basicConfig first to set the logging format
-    # based on the environment variable OTEL_PYTHON_LOG_FORMAT
-    LoggingInstrumentor(log_level=log_level).instrument(log_level=log_level)
-    # logFormatter = logging.Formatter(os.getenv("OTEL_PYTHON_LOG_FORMAT", None))
-    # otel_log_handler.setFormatter(logFormatter)
-    logging.getLogger().addHandler(otel_log_handler)
-
-
-<<<<<<< HEAD
-OPENTELEMTRY_ENABLED = os.getenv("OPENTELEMETRY_ENABLED", "False").lower() == "true"
-
-# Instrument SQLAlchemy
-if OPENTELEMTRY_ENABLED:
-    otel_trace_init()
-    otel_logging_init()
-
-    SQLAlchemyInstrumentor().instrument(engine=engine.sync_engine)
-=======
-@router.post("/sessions/{session_id}/messages", response_model=schemas.Message)
-async def create_message_for_session(
-    request: Request,
-    app_id: uuid.UUID,
-    user_id: uuid.UUID,
-    session_id: uuid.UUID,
-    message: schemas.MessageCreate,
-    db: AsyncSession = Depends(get_db),
-):
-    """Adds a message to a session
-
-    Args:
-        app_id (uuid.UUID): The ID of the app representing the client application using
-        honcho
-        user_id (str): The User ID representing the user, managed by the user
-        session_id (int): The ID of the Session to add the message to
-        message (schemas.MessageCreate): The Message object to add containing the
-        message content and type
-
-    Returns:
-        schemas.Message: The Message object of the added message
-
-    Raises:
-        HTTPException: If the session is not found
-
-    """
-    try:
-        return await crud.create_message(
-            db, message=message, app_id=app_id, user_id=user_id, session_id=session_id
-        )
-    except ValueError:
-        raise HTTPException(status_code=404, detail="Session not found") from None
-
-
-@router.get("/sessions/{session_id}/messages", response_model=Page[schemas.Message])
-async def get_messages(
-    request: Request,
-    app_id: uuid.UUID,
-    user_id: uuid.UUID,
-    session_id: uuid.UUID,
-    reverse: Optional[bool] = False,
-    filter: Optional[str] = None,
-    db: AsyncSession = Depends(get_db),
-):
-    """Get all messages for a session
-
-    Args:
-        app_id (uuid.UUID): The ID of the app representing the client application using
-        honcho
-        user_id (str): The User ID representing the user, managed by the user
-        session_id (int): The ID of the Session to retrieve
-        reverse (bool): Whether to reverse the order of the messages
-
-    Returns:
-        list[schemas.Message]: List of Message objects
-
-    Raises:
-        HTTPException: If the session is not found
-
-    """
-    try:
-        data = None
-        if filter is not None:
-            data = json.loads(filter)
-        return await paginate(
-            db,
-            await crud.get_messages(
-                db,
-                app_id=app_id,
-                user_id=user_id,
-                session_id=session_id,
-                filter=data,
-                reverse=reverse,
-            ),
-        )
-    except ValueError:
-        raise HTTPException(status_code=404, detail="Session not found") from None
->>>>>>> 663d0652
-
-# Sentry Setup
-
-<<<<<<< HEAD
-SENTRY_ENABLED = os.getenv("SENTRY_ENABLED", "False").lower() == "true"
-if SENTRY_ENABLED:
-    sentry_sdk.init(
-        dsn=os.getenv("SENTRY_DSN"),
-        enable_tracing=True,
-    )
-=======
-@router.get(
-    "sessions/{session_id}/messages/{message_id}", response_model=schemas.Message
-)
-async def get_message(
-    request: Request,
-    app_id: uuid.UUID,
-    user_id: uuid.UUID,
-    session_id: uuid.UUID,
-    message_id: uuid.UUID,
-    db: AsyncSession = Depends(get_db),
-):
-    """ """
-    honcho_message = await crud.get_message(
-        db, app_id=app_id, session_id=session_id, user_id=user_id, message_id=message_id
-    )
-    if honcho_message is None:
-        raise HTTPException(status_code=404, detail="Session not found")
-    return honcho_message
-
-
-@router.put(
-    "sessions/{session_id}/messages/{message_id}", response_model=schemas.Message
-)
-async def update_message(
-    request: Request,
-    app_id: uuid.UUID,
-    user_id: uuid.UUID,
-    session_id: uuid.UUID,
-    message_id: uuid.UUID,
-    message: schemas.MessageUpdate,
-    db: AsyncSession = Depends(get_db),
-):
-    """Update's the metadata of a message"""
-    if message.metadata is None:
-        raise HTTPException(status_code=400, detail="Message metadata cannot be empty")
-    try:
-        return await crud.update_message(
-            db,
-            message=message,
-            app_id=app_id,
-            user_id=user_id,
-            session_id=session_id,
-            message_id=message_id,
-        )
-    except ValueError:
-        raise HTTPException(status_code=404, detail="Session not found") from None
-
-
-########################################################
-# metamessage routes
-########################################################
-
-
-@router.post("/sessions/{session_id}/metamessages", response_model=schemas.Metamessage)
-async def create_metamessage(
-    request: Request,
-    app_id: uuid.UUID,
-    user_id: uuid.UUID,
-    session_id: uuid.UUID,
-    metamessage: schemas.MetamessageCreate,
-    db: AsyncSession = Depends(get_db),
-):
-    """Adds a message to a session
-
-    Args:
-        app_id (uuid.UUID): The ID of the app representing the client application using
-        honcho
-        user_id (str): The User ID representing the user, managed by the user
-        session_id (int): The ID of the Session to add the message to
-        message (schemas.MessageCreate): The Message object to add containing the
-        message content and type
->>>>>>> 663d0652
-
-
-@asynccontextmanager
-async def lifespan(app: FastAPI):
-    scaffold_db()  # Scaffold Database on Startup
-    yield
-    await engine.dispose()
-
-<<<<<<< HEAD
-=======
-    """
-    try:
-        return await crud.create_metamessage(
-            db,
-            metamessage=metamessage,
-            app_id=app_id,
-            user_id=user_id,
-            session_id=session_id,
-        )
-    except ValueError:
-        raise HTTPException(status_code=404, detail="Session not found") from None
->>>>>>> 663d0652
-
-app = FastAPI(lifespan=lifespan)
-
-<<<<<<< HEAD
-if OPENTELEMTRY_ENABLED:
-    FastAPIInstrumentor().instrument_app(app)
-
-
-router = APIRouter(prefix="/apps/{app_id}/users/{user_id}")
-=======
-@router.get(
-    "/sessions/{session_id}/metamessages", response_model=Page[schemas.Metamessage]
-)
-async def get_metamessages(
-    request: Request,
-    app_id: uuid.UUID,
-    user_id: uuid.UUID,
-    session_id: uuid.UUID,
-    message_id: Optional[uuid.UUID] = None,
-    metamessage_type: Optional[str] = None,
-    reverse: Optional[bool] = False,
-    filter: Optional[str] = None,
-    db: AsyncSession = Depends(get_db),
-):
-    """Get all messages for a session
-
-    Args:
-        app_id (uuid.UUID): The ID of the app representing the client application using
-        honcho
-        user_id (str): The User ID representing the user, managed by the user
-        session_id (int): The ID of the Session to retrieve
-        reverse (bool): Whether to reverse the order of the metamessages
-
-    Returns:
-        list[schemas.Message]: List of Message objects
-
-    Raises:
-        HTTPException: If the session is not found
-
-    """
-    try:
-        data = None
-        if filter is not None:
-            data = json.loads(filter)
-        return await paginate(
-            db,
-            await crud.get_metamessages(
-                db,
-                app_id=app_id,
-                user_id=user_id,
-                session_id=session_id,
-                message_id=message_id,
-                metamessage_type=metamessage_type,
-                filter=data,
-                reverse=reverse,
-            ),
-        )
-    except ValueError:
-        raise HTTPException(status_code=404, detail="Session not found") from None
-
-
-@router.get(
-    "/sessions/{session_id}/metamessages/{metamessage_id}",
-    response_model=schemas.Metamessage,
-)
-async def get_metamessage(
-    request: Request,
-    app_id: uuid.UUID,
-    user_id: uuid.UUID,
-    session_id: uuid.UUID,
-    message_id: uuid.UUID,
-    metamessage_id: uuid.UUID,
-    db: AsyncSession = Depends(get_db),
-):
-    """Get a specific Metamessage by ID
-
-    Args:
-        app_id (uuid.UUID): The ID of the app representing the client application using
-        honcho
-        user_id (str): The User ID representing the user, managed by the user
-        session_id (int): The ID of the Session to retrieve
-
-    Returns:
-        schemas.Session: The Session object of the requested Session
-
-    Raises:
-        HTTPException: If the session is not found
-    """
-    honcho_metamessage = await crud.get_metamessage(
-        db,
-        app_id=app_id,
-        session_id=session_id,
-        user_id=user_id,
-        message_id=message_id,
-        metamessage_id=metamessage_id,
-    )
-    if honcho_metamessage is None:
-        raise HTTPException(status_code=404, detail="Session not found")
-    return honcho_metamessage
-
-
-@router.put(
-    "sessions/{session_id}/metamessages/{metamessage_id}",
-    response_model=schemas.Metamessage,
-)
-async def update_metamessage(
-    request: Request,
-    app_id: uuid.UUID,
-    user_id: uuid.UUID,
-    session_id: uuid.UUID,
-    metamessage_id: uuid.UUID,
-    metamessage: schemas.MetamessageUpdate,
-    db: AsyncSession = Depends(get_db),
-):
-    """Update's the metadata of a metamessage"""
-    if metamessage.metadata is None:
-        raise HTTPException(
-            status_code=400, detail="Metamessage metadata cannot be empty"
-        )
-    try:
-        return await crud.update_metamessage(
-            db,
-            metamessage=metamessage,
-            app_id=app_id,
-            user_id=user_id,
-            session_id=session_id,
-            metamessage_id=metamessage_id,
-        )
-    except ValueError:
-        raise HTTPException(status_code=404, detail="Session not found") from None
-
-
-########################################################
-# collection routes
-########################################################
-
-
-@router.get("/collections", response_model=Page[schemas.Collection])
-async def get_collections(
-    request: Request,
-    app_id: uuid.UUID,
-    user_id: uuid.UUID,
-    reverse: Optional[bool] = False,
-    filter: Optional[str] = None,
-    db: AsyncSession = Depends(get_db),
-):
-    """Get All Collections for a User
-
-    Args:
-        app_id (uuid.UUID): The ID of the app representing the client
-        application using honcho
-        user_id (uuid.UUID): The User ID representing the user, managed by the user
-
-    Returns:
-        list[schemas.Collection]: List of Collection objects
-
-    """
-    data = None
-    if filter is not None:
-        data = json.loads(filter)
-    return await paginate(
-        db,
-        await crud.get_collections(
-            db, app_id=app_id, user_id=user_id, filter=data, reverse=reverse
-        ),
-    )
-
-
-# @router.get("/collections/id/{collection_id}", response_model=schemas.Collection)
-# def get_collection_by_id(
-#     request: Request,
-#     app_id: uuid.UUID,
-#     user_id: uuid.UUID,
-#     collection_id: uuid.UUID,
-#     db: AsyncSession = Depends(get_db),
-# ) -> schemas.Collection:
-#     honcho_collection = crud.get_collection_by_id(
-#         db, app_id=app_id, user_id=user_id, collection_id=collection_id
-#     )
-#     if honcho_collection is None:
-#         raise HTTPException(
-#             status_code=404, detail="collection not found or does not belong to user"
-#         )
-#     return honcho_collection
-
-
-@router.get("/collections/{name}", response_model=schemas.Collection)
-async def get_collection_by_name(
-    request: Request,
-    app_id: uuid.UUID,
-    user_id: uuid.UUID,
-    name: str,
-    db: AsyncSession = Depends(get_db),
-) -> schemas.Collection:
-    honcho_collection = await crud.get_collection_by_name(
-        db, app_id=app_id, user_id=user_id, name=name
-    )
-    if honcho_collection is None:
-        raise HTTPException(
-            status_code=404, detail="collection not found or does not belong to user"
-        )
-    return honcho_collection
-
-
-@router.post("/collections", response_model=schemas.Collection)
-async def create_collection(
-    request: Request,
-    app_id: uuid.UUID,
-    user_id: uuid.UUID,
-    collection: schemas.CollectionCreate,
-    db: AsyncSession = Depends(get_db),
-):
-    if collection.name == "honcho":
-        raise HTTPException(
-            status_code=406,
-            detail="error invalid collection configuration - honcho is a reserved name",
-        )
-    try:
-        return await crud.create_collection(
-            db, collection=collection, app_id=app_id, user_id=user_id
-        )
-    except ValueError:
-        raise HTTPException(
-            status_code=406,
-            detail="Error invalid collection configuration - name may already exist",
-        ) from None
-
-
-@router.put("/collections/{collection_id}", response_model=schemas.Collection)
-async def update_collection(
-    request: Request,
-    app_id: uuid.UUID,
-    user_id: uuid.UUID,
-    collection_id: uuid.UUID,
-    collection: schemas.CollectionUpdate,
-    db: AsyncSession = Depends(get_db),
-):
-    if collection.name is None:
-        raise HTTPException(
-            status_code=400, detail="invalid request - name cannot be None"
-        )
-    if collection.name == "honcho":
-        raise HTTPException(
-            status_code=406,
-            detail="error invalid collection configuration - honcho is a reserved name",
-        )
-
-    try:
-        honcho_collection = await crud.update_collection(
-            db,
-            collection=collection,
-            app_id=app_id,
-            user_id=user_id,
-            collection_id=collection_id,
-        )
-    except ValueError:
-        raise HTTPException(
-            status_code=406,
-            detail="Error invalid collection configuration - name may already exist",
-        ) from None
-    return honcho_collection
-
-
-@router.delete("/collections/{collection_id}")
-async def delete_collection(
-    request: Request,
-    app_id: uuid.UUID,
-    user_id: uuid.UUID,
-    collection_id: uuid.UUID,
-    db: AsyncSession = Depends(get_db),
-):
-    response = await crud.delete_collection(
-        db, app_id=app_id, user_id=user_id, collection_id=collection_id
-    )
-    if response:
-        return {"message": "Collection deleted successfully"}
-    else:
-        raise HTTPException(
-            status_code=404, detail="collection not found or does not belong to user"
-        )
-
-
-########################################################
-# Document routes
-########################################################
-
-
-@router.get(
-    "/collections/{collection_id}/documents", response_model=Page[schemas.Document]
-)
-async def get_documents(
-    request: Request,
-    app_id: uuid.UUID,
-    user_id: uuid.UUID,
-    collection_id: uuid.UUID,
-    reverse: Optional[bool] = False,
-    filter: Optional[str] = None,
-    db: AsyncSession = Depends(get_db),
-):
-    try:
-        data = None
-        if filter is not None:
-            data = json.loads(filter)
-        return await paginate(
-            db,
-            await crud.get_documents(
-                db,
-                app_id=app_id,
-                user_id=user_id,
-                collection_id=collection_id,
-                filter=data,
-                reverse=reverse,
-            ),
-        )
-    except (
-        ValueError
-    ):  # TODO can probably remove this exception ok to return empty here
-        raise HTTPException(
-            status_code=404, detail="collection not found or does not belong to user"
-        ) from None
-
-
-router.get(
-    "/collections/{collection_id}/documents/{document_id}",
-    response_model=schemas.Document,
-)
-
-
-async def get_document(
-    request: Request,
-    app_id: uuid.UUID,
-    user_id: uuid.UUID,
-    collection_id: uuid.UUID,
-    document_id: uuid.UUID,
-    db: AsyncSession = Depends(get_db),
-):
-    honcho_document = await crud.get_document(
-        db,
-        app_id=app_id,
-        user_id=user_id,
-        collection_id=collection_id,
-        document_id=document_id,
-    )
-    if honcho_document is None:
-        raise HTTPException(
-            status_code=404, detail="document not found or does not belong to user"
-        )
-    return honcho_document
->>>>>>> 663d0652
-
-# Create a Limiter instance
-limiter = Limiter(key_func=get_remote_address, default_limits=["100/minute"])
-
-# Add SlowAPI middleware to the application
-app.state.limiter = limiter
-app.add_exception_handler(
-    exc_class_or_status_code=RateLimitExceeded,
-    handler=_rate_limit_exceeded_handler,  # type: ignore
-)
-<<<<<<< HEAD
-app.add_middleware(SlowAPIMiddleware)
-
-
-add_pagination(app)
-
-
-@app.exception_handler(StarletteHTTPException)
-async def http_exception_handler(request, exc):
-    current_span = trace.get_current_span()
-    if (current_span is not None) and (current_span.is_recording()):
-        current_span.set_attributes(
-            {
-                "http.status_text": str(exc.detail),
-                "otel.status_description": f"{exc.status_code} / {str(exc.detail)}",
-                "otel.status_code": "ERROR",
-            }
-        )
-    return PlainTextResponse(
-        json.dumps({"detail": str(exc.detail)}), status_code=exc.status_code
-=======
-async def query_documents(
-    request: Request,
-    app_id: uuid.UUID,
-    user_id: uuid.UUID,
-    collection_id: uuid.UUID,
-    query: str,
-    top_k: int = 5,
-    filter: Optional[str] = None,
-    db: AsyncSession = Depends(get_db),
-):
-    if top_k is not None and top_k > 50:
-        top_k = 50  # TODO see if we need to paginate this
-    data = None
-    if filter is not None:
-        data = json.loads(filter)
-    return await crud.query_documents(
-        db=db,
-        app_id=app_id,
-        user_id=user_id,
-        collection_id=collection_id,
-        query=query,
-        filter=data,
-        top_k=top_k,
-    )
-
-
-@router.post("/collections/{collection_id}/documents", response_model=schemas.Document)
-async def create_document(
-    request: Request,
-    app_id: uuid.UUID,
-    user_id: uuid.UUID,
-    collection_id: uuid.UUID,
-    document: schemas.DocumentCreate,
-    db: AsyncSession = Depends(get_db),
-):
-    try:
-        return await crud.create_document(
-            db,
-            document=document,
-            app_id=app_id,
-            user_id=user_id,
-            collection_id=collection_id,
-        )
-    except ValueError:
-        raise HTTPException(
-            status_code=404, detail="collection not found or does not belong to user"
-        ) from None
-
-
-@router.put(
-    "/collections/{collection_id}/documents/{document_id}",
-    response_model=schemas.Document,
-)
-async def update_document(
-    request: Request,
-    app_id: uuid.UUID,
-    user_id: uuid.UUID,
-    collection_id: uuid.UUID,
-    document_id: uuid.UUID,
-    document: schemas.DocumentUpdate,
-    db: AsyncSession = Depends(get_db),
-):
-    if document.content is None and document.metadata is None:
-        raise HTTPException(
-            status_code=400, detail="content and metadata cannot both be None"
-        )
-    return await crud.update_document(
-        db,
-        document=document,
-        app_id=app_id,
-        user_id=user_id,
-        collection_id=collection_id,
-        document_id=document_id,
-    )
-
-
-@router.delete("/collections/{collection_id}/documents/{document_id}")
-async def delete_document(
-    request: Request,
-    app_id: uuid.UUID,
-    user_id: uuid.UUID,
-    collection_id: uuid.UUID,
-    document_id: uuid.UUID,
-    db: AsyncSession = Depends(get_db),
-):
-    response = await crud.delete_document(
-        db,
-        app_id=app_id,
-        user_id=user_id,
-        collection_id=collection_id,
-        document_id=document_id,
->>>>>>> 663d0652
-    )
-
-
-<<<<<<< HEAD
 app.include_router(apps.router)
 app.include_router(users.router)
 app.include_router(sessions.router)
 app.include_router(messages.router)
 app.include_router(metamessages.router)
 app.include_router(collections.router)
-app.include_router(documents.router)
-=======
-@router.get("/sessions/{session_id}/chat", response_model=schemas.AgentChat)
-async def get_chat(
-    request: Request,
-    app_id: uuid.UUID,
-    user_id: uuid.UUID,
-    session_id: uuid.UUID,
-    query: str,
-    db: AsyncSession = Depends(get_db),
-):
-    return await agent.chat(
-        app_id=app_id, user_id=user_id, session_id=session_id, query=query, db=db
-    )
-
-
-app.include_router(router)
->>>>>>> 663d0652
+app.include_router(documents.router)