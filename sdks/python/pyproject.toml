--- conflicted
+++ resolved
@@ -8,11 +8,7 @@
 { name = "Plastic Labs", email = "hello@plasticlabs.ai" },
 ]
 dependencies = [
-<<<<<<< HEAD
-    "honcho-core>=1.5.0",
-=======
     "honcho-core>=1.5.1",
->>>>>>> 65503955
     "httpx>=0.28.0, <1",
     "pydantic>=2.0.0, <3",
     "typing-extensions>=4.12.0; python_version < \"3.12\"",
