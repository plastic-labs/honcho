{
  "name": "@honcho-ai/sdk",
  "version": "1.5.0",
  "description": "Official DX Optimized TypeScript SDK for Honcho",
  "author": "Plastic Labs <hello@plasticlabs.ai>",
  "license": "Apache-2.0",
  "main": "dist/index.js",
  "types": "dist/index.d.ts",
  "files": [
    "dist"
  ],
  "scripts": {
    "build": "tsc --project tsconfig.json",
    "lint": "biome check src/",
    "lint:fix": "biome check src/ --write",
    "format": "biome format src/ --write",
    "typecheck": "tsc --noEmit",
    "test": "jest",
    "test:watch": "jest --watch",
    "test:coverage": "jest --coverage"
  },
  "dependencies": {
<<<<<<< HEAD
    "@honcho-ai/core": "^1.5.0",
=======
    "@honcho-ai/core": "^1.5.1",
>>>>>>> 65503955
    "@types/node": "^24.0.1",
    "zod": "4.0.0"
  },
  "devDependencies": {
    "@biomejs/biome": "^2.1.2",
    "@types/jest": "^29.5.14",
    "jest": "^29.7.0",
    "ts-jest": "^29.1.0",
    "typescript": "^5.0.0"
  }
}<|MERGE_RESOLUTION|>--- conflicted
+++ resolved
@@ -20,11 +20,7 @@
     "test:coverage": "jest --coverage"
   },
   "dependencies": {
-<<<<<<< HEAD
-    "@honcho-ai/core": "^1.5.0",
-=======
     "@honcho-ai/core": "^1.5.1",
->>>>>>> 65503955
     "@types/node": "^24.0.1",
     "zod": "4.0.0"
   },
