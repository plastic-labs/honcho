{
  "name": "@honcho-ai/sdk",
<<<<<<< HEAD
  "version": "1.2.0",
=======
  "version": "1.2.1",
>>>>>>> 23557ced
  "description": "Official DX Optimized TypeScript SDK for Honcho",
  "author": "Plastic Labs <hello@plasticlabs.ai>",
  "license": "Apache-2.0",
  "main": "dist/index.js",
  "types": "dist/index.d.ts",
  "files": [
    "dist"
  ],
  "scripts": {
    "build": "tsc --project tsconfig.json",
    "lint": "biome check src/",
    "lint:fix": "biome check src/ --write",
    "format": "biome format src/ --write",
    "typecheck": "tsc --noEmit",
    "test": "jest",
    "test:watch": "jest --watch",
    "test:coverage": "jest --coverage"
  },
  "dependencies": {
<<<<<<< HEAD
    "@honcho-ai/core": "^1.1.0",
    "@types/node": "^24.0.1"
=======
    "@types/node": "^24.0.1",
    "@honcho-ai/core": "1.2.0"
>>>>>>> 23557ced
  },
  "devDependencies": {
    "@biomejs/biome": "^2.1.2",
    "@types/jest": "^29.5.14",
    "jest": "^29.7.0",
    "ts-jest": "^29.1.0",
    "typescript": "^5.0.0"
  }
}<|MERGE_RESOLUTION|>--- conflicted
+++ resolved
@@ -1,10 +1,6 @@
 {
   "name": "@honcho-ai/sdk",
-<<<<<<< HEAD
-  "version": "1.2.0",
-=======
   "version": "1.2.1",
->>>>>>> 23557ced
   "description": "Official DX Optimized TypeScript SDK for Honcho",
   "author": "Plastic Labs <hello@plasticlabs.ai>",
   "license": "Apache-2.0",
@@ -24,13 +20,8 @@
     "test:coverage": "jest --coverage"
   },
   "dependencies": {
-<<<<<<< HEAD
-    "@honcho-ai/core": "^1.1.0",
-    "@types/node": "^24.0.1"
-=======
+    "@honcho-ai/core": "1.2.0"
     "@types/node": "^24.0.1",
-    "@honcho-ai/core": "1.2.0"
->>>>>>> 23557ced
   },
   "devDependencies": {
     "@biomejs/biome": "^2.1.2",
