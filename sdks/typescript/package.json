--- conflicted
+++ resolved
@@ -20,14 +20,9 @@
     "test:coverage": "jest --coverage"
   },
   "dependencies": {
-<<<<<<< HEAD
-    "@honcho-ai/core": "1.2.0",
-    "@types/node": "^24.0.1",
-=======
     "@honcho-ai/core": "1.3.0",
     "@types/node": "^24.0.1",
     "zod": "4.0.0"
->>>>>>> 4853f9d5
   },
   "devDependencies": {
     "@biomejs/biome": "^2.1.2",
