--- conflicted
+++ resolved
@@ -507,9 +507,6 @@
   }
 
   /**
-<<<<<<< HEAD
-   * Delete this session and all associated data.
-=======
    * Refresh cached metadata and configuration for this session.
    *
    * Makes API calls to retrieve the latest metadata and configuration
@@ -520,8 +517,7 @@
   }
 
   /**
-   * Delete this session.
->>>>>>> 92ff61f0
+   * Delete this session and all associated data.
    *
    * Makes an API call to permanently delete this session and all related data including:
    * - Messages
