import HonchoCore from '@honcho-ai/core'
import type { DefaultQuery } from '@honcho-ai/core/src/core'
import type { Message } from '@honcho-ai/core/src/resources/workspaces/sessions/messages'
import type {
  DeriverStatus,
  WorkspaceDeriverStatusParams,
} from '@honcho-ai/core/src/resources/workspaces/workspaces'
import { Page } from './pagination'
import { Peer } from './peer'
import { Session } from './session'
<<<<<<< HEAD
import {
  type DeriverStatusOptions,
  DeriverStatusOptionsSchema,
  type Filter,
  FilterSchema,
  type HonchoConfig,
  HonchoConfigSchema,
  LimitSchema,
  type PeerConfig,
  PeerConfigSchema,
  PeerIdSchema,
  type PeerMetadata,
  PeerMetadataSchema,
  SearchQuerySchema,
  type SessionConfig,
  SessionConfigSchema,
  SessionIdSchema,
  type SessionMetadata,
  SessionMetadataSchema,
  type WorkspaceMetadata,
  WorkspaceMetadataSchema,
=======
import { Message } from '@honcho-ai/core/src/resources/workspaces/sessions/messages'
import {
  HonchoConfigSchema,
  PeerMetadataSchema,
  PeerConfigSchema,
  PeerIdSchema,
  SessionMetadataSchema,
  SessionConfigSchema,
  SessionIdSchema,
  SearchQuerySchema,
  FilterSchema,
  DeriverStatusOptionsSchema,
  WorkspaceMetadataSchema,
  HonchoConfig,
  PeerMetadata,
  PeerConfig,
  SessionMetadata,
  SessionConfig,
  Filter,
  DeriverStatusOptions,
  WorkspaceMetadata,
>>>>>>> 17b8c624
} from './validation'

/**
 * Main client for the Honcho TypeScript SDK.
 *
 * Provides access to peers, sessions, and workspace operations with configuration
 * from environment variables or explicit parameters. This is the primary entry
 * point for interacting with the Honcho conversational memory platform.
 *
 * @example
 * ```typescript
 * const honcho = new Honcho({
 *   apiKey: 'your-api-key',
 *   workspaceId: 'your-workspace-id'
 * })
<<<<<<< HEAD
 *
=======
 * 
>>>>>>> 17b8c624
 * const peer = await honcho.peer('user123')
 * const session = await honcho.session('session456')
 * ```
 */
export class Honcho {
  /**
   * Workspace ID for scoping operations.
   */
  readonly workspaceId: string
  /**
   * Reference to the core Honcho client instance.
   */
  private _client: HonchoCore

  /**
   * Initialize the Honcho client.
   *
   * @param options - Configuration options for the client
   * @param options.apiKey - API key for authentication. If not provided, will attempt to
   *                         read from HONCHO_API_KEY environment variable
   * @param options.environment - Environment to use (local, production, or demo)
   * @param options.baseURL - Base URL for the Honcho API. If not provided, will attempt to
   *                          read from HONCHO_URL environment variable or default to the
   *                          production API URL
   * @param options.workspaceId - Workspace ID to use for operations. If not provided, will
   *                              attempt to read from HONCHO_WORKSPACE_ID environment variable
   *                              or default to "default"
   * @param options.timeout - Optional custom timeout for the HTTP client
   * @param options.maxRetries - Optional custom maximum number of retries for the HTTP client
   * @param options.defaultHeaders - Optional custom default headers for the HTTP client
   * @param options.defaultQuery - Optional custom default query parameters for the HTTP client
   */
  constructor(options: HonchoConfig) {
    const validatedOptions = HonchoConfigSchema.parse(options)
    this.workspaceId =
<<<<<<< HEAD
      validatedOptions.workspaceId ||
      process.env.HONCHO_WORKSPACE_ID ||
      'default'
=======
      validatedOptions.workspaceId || process.env.HONCHO_WORKSPACE_ID || 'default'
>>>>>>> 17b8c624
    this._client = new HonchoCore({
      apiKey: validatedOptions.apiKey || process.env.HONCHO_API_KEY,
      environment: validatedOptions.environment,
      baseURL: validatedOptions.baseURL || process.env.HONCHO_URL,
      timeout: validatedOptions.timeout,
      maxRetries: validatedOptions.maxRetries,
      defaultHeaders: validatedOptions.defaultHeaders,
<<<<<<< HEAD
      defaultQuery: validatedOptions.defaultQuery as DefaultQuery,
    })
=======
      defaultQuery: validatedOptions.defaultQuery as any,
    }) as any
>>>>>>> 17b8c624
    this._client.workspaces.getOrCreate({ id: this.workspaceId })
  }

  /**
   * Get or create a peer with the given ID.
   *
   * Creates a Peer object that can be used to interact with the specified peer.
   * If metadata or config is provided, makes an API call to get/create the peer
   * immediately with those values.
   *
   * @param id - Unique identifier for the peer within the workspace. Should be a
   *             stable identifier that can be used consistently across sessions.
   * @param metadata - Optional metadata dictionary to associate with this peer.
   *                   If set, will get/create peer immediately with metadata.
   * @param config - Optional configuration to set for this peer.
   *                 If set, will get/create peer immediately with flags.
   * @returns Promise resolving to a Peer object that can be used to send messages,
   *          join sessions, and query the peer's knowledge representations
   * @throws Error if the peer ID is empty or invalid
   */
<<<<<<< HEAD
  async peer(
    id: string,
    metadata?: PeerMetadata,
    config?: PeerConfig
  ): Promise<Peer> {
    const validatedId = PeerIdSchema.parse(id)
    const validatedMetadata = metadata
      ? PeerMetadataSchema.parse(metadata)
      : undefined
=======
  async peer(id: string, metadata?: PeerMetadata, config?: PeerConfig): Promise<Peer> {
    const validatedId = PeerIdSchema.parse(id)
    const validatedMetadata = metadata ? PeerMetadataSchema.parse(metadata) : undefined
>>>>>>> 17b8c624
    const validatedConfig = config ? PeerConfigSchema.parse(config) : undefined
    const peer = new Peer(validatedId, this.workspaceId, this._client)

    if (validatedConfig || validatedMetadata) {
<<<<<<< HEAD
      await this._client.workspaces.peers.getOrCreate(this.workspaceId, {
        id: peer.id,
        configuration: validatedConfig,
        metadata: validatedMetadata,
      })
=======
      await this._client.workspaces.peers.getOrCreate(
        this.workspaceId,
        { id: peer.id, configuration: validatedConfig, metadata: validatedMetadata }
      )
>>>>>>> 17b8c624
    }

    return peer
  }

  /**
   * Get all peers in the current workspace.
   *
   * Makes an API call to retrieve all peers that have been created or used
   * within the current workspace. Returns a paginated result.
   *
   * @param filter - Optional filter criteria for peers
   * @returns Promise resolving to a Page of Peer objects representing all peers in the workspace
   */
<<<<<<< HEAD
  async getPeers(filter?: Filter): Promise<Page<Peer>> {
=======
  async getPeers(
    filter?: Filter
  ): Promise<Page<Peer>> {
>>>>>>> 17b8c624
    const validatedFilter = filter ? FilterSchema.parse(filter) : undefined
    const peersPage = await this._client.workspaces.peers.list(
      this.workspaceId,
      { filter: validatedFilter }
<<<<<<< HEAD
    )
    return new Page(
      peersPage,
      (peer) => new Peer(peer.id, this.workspaceId, this._client)
    )
=======
    )
    return new Page(peersPage, (peer: any) => new Peer(peer.id, this.workspaceId, this._client))
>>>>>>> 17b8c624
  }

  /**
   * Get or create a session with the given ID.
   *
   * Creates a Session object that can be used to manage conversations between
   * multiple peers. If metadata or config is provided, makes an API call to
   * get/create the session immediately with those values.
   *
   * @param id - Unique identifier for the session within the workspace. Should be a
   *             stable identifier that can be used consistently to reference the
   *             same conversation
   * @param metadata - Optional metadata dictionary to associate with this session.
   *                   If set, will get/create session immediately with metadata.
   * @param config - Optional configuration to set for this session.
   *                 If set, will get/create session immediately with flags.
   * @returns Promise resolving to a Session object that can be used to add peers,
   *          send messages, and manage conversation context
   * @throws Error if the session ID is empty or invalid
   */
<<<<<<< HEAD
  async session(
    id: string,
    metadata?: SessionMetadata,
    config?: SessionConfig
  ): Promise<Session> {
    const validatedId = SessionIdSchema.parse(id)
    const validatedMetadata = metadata
      ? SessionMetadataSchema.parse(metadata)
      : undefined
    const validatedConfig = config
      ? SessionConfigSchema.parse(config)
      : undefined
    const session = new Session(validatedId, this.workspaceId, this._client)

    if (validatedConfig || validatedMetadata) {
      await this._client.workspaces.sessions.getOrCreate(this.workspaceId, {
        id: session.id,
        configuration: validatedConfig,
        metadata: validatedMetadata,
      })
=======
  async session(id: string, metadata?: SessionMetadata, config?: SessionConfig): Promise<Session> {
    const validatedId = SessionIdSchema.parse(id)
    const validatedMetadata = metadata ? SessionMetadataSchema.parse(metadata) : undefined
    const validatedConfig = config ? SessionConfigSchema.parse(config) : undefined
    const session = new Session(validatedId, this.workspaceId, this._client)

    if (validatedConfig || validatedMetadata) {
      await this._client.workspaces.sessions.getOrCreate(
        this.workspaceId,
        { id: session.id, configuration: validatedConfig, metadata: validatedMetadata }
      )
>>>>>>> 17b8c624
    }

    return session
  }

  /**
   * Get all sessions in the current workspace.
   *
   * Makes an API call to retrieve all sessions that have been created within
   * the current workspace.
   *
   * @param filter - Optional filter criteria for sessions
   * @returns Promise resolving to a Page of Session objects representing all sessions
   *          in the workspace. Returns an empty page if no sessions exist
   */
<<<<<<< HEAD
  async getSessions(filter?: Filter): Promise<Page<Session>> {
=======
  async getSessions(
    filter?: Filter
  ): Promise<Page<Session>> {
>>>>>>> 17b8c624
    const validatedFilter = filter ? FilterSchema.parse(filter) : undefined
    const sessionsPage = await this._client.workspaces.sessions.list(
      this.workspaceId,
      { filter: validatedFilter }
    )
    return new Page(
      sessionsPage,
<<<<<<< HEAD
      (session) => new Session(session.id, this.workspaceId, this._client)
=======
      (session: any) => new Session(session.id, this.workspaceId, this._client)
>>>>>>> 17b8c624
    )
  }

  /**
   * Get metadata for the current workspace.
   *
   * Makes an API call to retrieve metadata associated with the current workspace.
   * Workspace metadata can include settings, configuration, or any other
   * key-value data associated with the workspace.
   *
   * @returns Promise resolving to a dictionary containing the workspace's metadata.
   *          Returns an empty dictionary if no metadata is set
   */
  async getMetadata(): Promise<Record<string, unknown>> {
    const workspace = await this._client.workspaces.getOrCreate({
      id: this.workspaceId,
    })
    return workspace.metadata || {}
  }

  /**
   * Set metadata for the current workspace.
   *
   * Makes an API call to update the metadata associated with the current workspace.
   * This will overwrite any existing metadata with the provided values.
   *
   * @param metadata - A dictionary of metadata to associate with the workspace.
   *                   Keys must be strings, values can be any JSON-serializable type
   */
  async setMetadata(metadata: WorkspaceMetadata): Promise<void> {
    const validatedMetadata = WorkspaceMetadataSchema.parse(metadata)
<<<<<<< HEAD
    await this._client.workspaces.update(this.workspaceId, {
      metadata: validatedMetadata,
    })
=======
    await this._client.workspaces.update(this.workspaceId, { metadata: validatedMetadata })
>>>>>>> 17b8c624
  }

  /**
   * Get all workspace IDs from the Honcho instance.
   *
   * Makes an API call to retrieve all workspace IDs that the authenticated
   * user has access to.
   *
   * @param filter - Optional filter criteria for workspaces
   * @returns Promise resolving to a list of workspace ID strings. Returns an empty
   *          list if no workspaces are accessible or none exist
   */
<<<<<<< HEAD
  async getWorkspaces(filter?: Filter): Promise<string[]> {
    const validatedFilter = filter ? FilterSchema.parse(filter) : undefined
    const workspacesPage = await this._client.workspaces.list({
      filter: validatedFilter,
    })
=======
  async getWorkspaces(
    filter?: Filter
  ): Promise<string[]> {
    const validatedFilter = filter ? FilterSchema.parse(filter) : undefined
    const workspacesPage = await this._client.workspaces.list({ filter: validatedFilter })
>>>>>>> 17b8c624
    const ids: string[] = []
    for await (const workspace of workspacesPage) {
      ids.push(workspace.id)
    }
    return ids
  }

  /**
   * Search for messages in the current workspace.
   *
   * Makes an API call to search for messages in the current workspace.
   *
   * @param query - The search query to use
<<<<<<< HEAD
   * @param limit - Number of results to return (1-100, default: 10).
   * @returns Promise resolving to an array of Message objects representing the search results.
   *          Returns an empty array if no messages are found.
   * @throws Error if the search query is empty or invalid
   */
  async search(query: string, limit?: number): Promise<Message[]> {
    const validatedQuery = SearchQuerySchema.parse(query)
    const validatedLimit = limit ? LimitSchema.parse(limit) : undefined
    return await this._client.workspaces.search(this.workspaceId, {
      query: validatedQuery,
      limit: validatedLimit,
    })
=======
   * @returns Promise resolving to a Page of Message objects representing the search results.
   *          Returns an empty page if no messages are found.
   * @throws Error if the search query is empty or invalid
   */
  async search(query: string): Promise<Page<Message>> {
    const validatedQuery = SearchQuerySchema.parse(query)
    const messagesPage = await this._client.workspaces.search(
      this.workspaceId,
      { body: validatedQuery }
    )
    return new Page(messagesPage)
>>>>>>> 17b8c624
  }

  /**
   * Get the deriver processing status, optionally scoped to an observer, sender, and/or session.
   *
   * Makes an API call to retrieve the current status of the deriver processing queue.
   * The deriver is responsible for processing messages and updating peer representations.
   *
   * @param options - Configuration options for the status request
   * @param options.observerId - Optional observer ID to scope the status to
   * @param options.senderId - Optional sender ID to scope the status to
   * @param options.sessionId - Optional session ID to scope the status to
   * @returns Promise resolving to the deriver status information including work unit counts
   */
  async getDeriverStatus(options?: DeriverStatusOptions): Promise<{
    totalWorkUnits: number
    completedWorkUnits: number
    inProgressWorkUnits: number
    pendingWorkUnits: number
    sessions?: Record<string, DeriverStatus.Sessions>
  }> {
<<<<<<< HEAD
    const validatedOptions = options
      ? DeriverStatusOptionsSchema.parse(options)
      : undefined
    const queryParams: WorkspaceDeriverStatusParams = {}
    if (validatedOptions?.observerId)
      queryParams.observer_id = validatedOptions.observerId
    if (validatedOptions?.senderId)
      queryParams.sender_id = validatedOptions.senderId
    if (validatedOptions?.sessionId)
      queryParams.session_id = validatedOptions.sessionId
=======
    const validatedOptions = options ? DeriverStatusOptionsSchema.parse(options) : undefined
    const queryParams: any = {}
    if (validatedOptions?.observerId) queryParams.observer_id = validatedOptions.observerId
    if (validatedOptions?.senderId) queryParams.sender_id = validatedOptions.senderId
    if (validatedOptions?.sessionId) queryParams.session_id = validatedOptions.sessionId
>>>>>>> 17b8c624

    const status = await this._client.workspaces.deriverStatus(
      this.workspaceId,
      queryParams
    )

    return {
      totalWorkUnits: status.total_work_units,
      completedWorkUnits: status.completed_work_units,
      inProgressWorkUnits: status.in_progress_work_units,
      pendingWorkUnits: status.pending_work_units,
      sessions: status.sessions || undefined,
    }
  }

  /**
   * Poll getDeriverStatus until pendingWorkUnits and inProgressWorkUnits are both 0.
   * This allows you to guarantee that all messages have been processed by the deriver for
   * use with the dialectic endpoint.
   *
   * The polling estimates sleep time by assuming each work unit takes 1 second.
   *
   * @param options - Configuration options for the status request
   * @param options.observerId - Optional observer ID to scope the status to
   * @param options.senderId - Optional sender ID to scope the status to
   * @param options.sessionId - Optional session ID to scope the status to
   * @param options.timeoutMs - Optional timeout in milliseconds (default: 300000 - 5 minutes)
   * @returns Promise resolving to the final deriver status when processing is complete
   * @throws Error if timeout is exceeded before processing completes
   */
  async pollDeriverStatus(options?: DeriverStatusOptions): Promise<{
    totalWorkUnits: number
    completedWorkUnits: number
    inProgressWorkUnits: number
    pendingWorkUnits: number
    sessions?: Record<string, any>
  }> {
<<<<<<< HEAD
    const validatedOptions = options
      ? DeriverStatusOptionsSchema.parse(options)
      : undefined
=======
    const validatedOptions = options ? DeriverStatusOptionsSchema.parse(options) : undefined
>>>>>>> 17b8c624
    const timeoutMs = validatedOptions?.timeoutMs ?? 300000 // Default to 5 minutes
    const startTime = Date.now()

    while (true) {
      const status = await this.getDeriverStatus(validatedOptions)
      if (status.pendingWorkUnits === 0 && status.inProgressWorkUnits === 0) {
        return status
      }

      // Check if timeout has been exceeded
      const elapsedTime = Date.now() - startTime
      if (elapsedTime >= timeoutMs) {
        throw new Error(
          `Polling timeout exceeded after ${timeoutMs}ms. ` +
          `Current status: ${status.pendingWorkUnits} pending, ${status.inProgressWorkUnits} in progress work units.`
        )
      }

      // Sleep for the expected time to complete all current work units
      // Assuming each pending and in-progress work unit takes 1 second
      const totalWorkUnits =
        status.pendingWorkUnits + status.inProgressWorkUnits
      const sleepMs = Math.max(1000, totalWorkUnits * 1000) // Sleep at least 1 second

      // Ensure we don't sleep past the timeout
      const remainingTime = timeoutMs - elapsedTime
      const actualSleepMs = Math.min(sleepMs, remainingTime)

      if (actualSleepMs > 0) {
        await new Promise((resolve) => setTimeout(resolve, actualSleepMs))
      }
    }
  }

  /**
   * Return a string representation of the Honcho client.
   *
   * @returns A string representation suitable for debugging
   */
  toString(): string {
    return `Honcho(workspaceId='${this.workspaceId}', baseURL='${this._client.baseURL}')`
  }
}<|MERGE_RESOLUTION|>--- conflicted
+++ resolved
@@ -8,7 +8,6 @@
 import { Page } from './pagination'
 import { Peer } from './peer'
 import { Session } from './session'
-<<<<<<< HEAD
 import {
   type DeriverStatusOptions,
   DeriverStatusOptionsSchema,
@@ -30,29 +29,6 @@
   SessionMetadataSchema,
   type WorkspaceMetadata,
   WorkspaceMetadataSchema,
-=======
-import { Message } from '@honcho-ai/core/src/resources/workspaces/sessions/messages'
-import {
-  HonchoConfigSchema,
-  PeerMetadataSchema,
-  PeerConfigSchema,
-  PeerIdSchema,
-  SessionMetadataSchema,
-  SessionConfigSchema,
-  SessionIdSchema,
-  SearchQuerySchema,
-  FilterSchema,
-  DeriverStatusOptionsSchema,
-  WorkspaceMetadataSchema,
-  HonchoConfig,
-  PeerMetadata,
-  PeerConfig,
-  SessionMetadata,
-  SessionConfig,
-  Filter,
-  DeriverStatusOptions,
-  WorkspaceMetadata,
->>>>>>> 17b8c624
 } from './validation'
 
 /**
@@ -68,11 +44,7 @@
  *   apiKey: 'your-api-key',
  *   workspaceId: 'your-workspace-id'
  * })
-<<<<<<< HEAD
  *
-=======
- * 
->>>>>>> 17b8c624
  * const peer = await honcho.peer('user123')
  * const session = await honcho.session('session456')
  * ```
@@ -108,13 +80,9 @@
   constructor(options: HonchoConfig) {
     const validatedOptions = HonchoConfigSchema.parse(options)
     this.workspaceId =
-<<<<<<< HEAD
       validatedOptions.workspaceId ||
       process.env.HONCHO_WORKSPACE_ID ||
       'default'
-=======
-      validatedOptions.workspaceId || process.env.HONCHO_WORKSPACE_ID || 'default'
->>>>>>> 17b8c624
     this._client = new HonchoCore({
       apiKey: validatedOptions.apiKey || process.env.HONCHO_API_KEY,
       environment: validatedOptions.environment,
@@ -122,13 +90,8 @@
       timeout: validatedOptions.timeout,
       maxRetries: validatedOptions.maxRetries,
       defaultHeaders: validatedOptions.defaultHeaders,
-<<<<<<< HEAD
       defaultQuery: validatedOptions.defaultQuery as DefaultQuery,
     })
-=======
-      defaultQuery: validatedOptions.defaultQuery as any,
-    }) as any
->>>>>>> 17b8c624
     this._client.workspaces.getOrCreate({ id: this.workspaceId })
   }
 
@@ -138,6 +101,9 @@
    * Creates a Peer object that can be used to interact with the specified peer.
    * If metadata or config is provided, makes an API call to get/create the peer
    * immediately with those values.
+   *
+   * Provided metadata and configuration will overwrite existing data for this peer
+   * if it already exists.
    *
    * @param id - Unique identifier for the peer within the workspace. Should be a
    *             stable identifier that can be used consistently across sessions.
@@ -149,7 +115,6 @@
    *          join sessions, and query the peer's knowledge representations
    * @throws Error if the peer ID is empty or invalid
    */
-<<<<<<< HEAD
   async peer(
     id: string,
     metadata?: PeerMetadata,
@@ -159,27 +124,15 @@
     const validatedMetadata = metadata
       ? PeerMetadataSchema.parse(metadata)
       : undefined
-=======
-  async peer(id: string, metadata?: PeerMetadata, config?: PeerConfig): Promise<Peer> {
-    const validatedId = PeerIdSchema.parse(id)
-    const validatedMetadata = metadata ? PeerMetadataSchema.parse(metadata) : undefined
->>>>>>> 17b8c624
     const validatedConfig = config ? PeerConfigSchema.parse(config) : undefined
     const peer = new Peer(validatedId, this.workspaceId, this._client)
 
     if (validatedConfig || validatedMetadata) {
-<<<<<<< HEAD
       await this._client.workspaces.peers.getOrCreate(this.workspaceId, {
         id: peer.id,
         configuration: validatedConfig,
         metadata: validatedMetadata,
       })
-=======
-      await this._client.workspaces.peers.getOrCreate(
-        this.workspaceId,
-        { id: peer.id, configuration: validatedConfig, metadata: validatedMetadata }
-      )
->>>>>>> 17b8c624
     }
 
     return peer
@@ -194,27 +147,16 @@
    * @param filter - Optional filter criteria for peers
    * @returns Promise resolving to a Page of Peer objects representing all peers in the workspace
    */
-<<<<<<< HEAD
   async getPeers(filter?: Filter): Promise<Page<Peer>> {
-=======
-  async getPeers(
-    filter?: Filter
-  ): Promise<Page<Peer>> {
->>>>>>> 17b8c624
     const validatedFilter = filter ? FilterSchema.parse(filter) : undefined
     const peersPage = await this._client.workspaces.peers.list(
       this.workspaceId,
       { filter: validatedFilter }
-<<<<<<< HEAD
     )
     return new Page(
       peersPage,
       (peer) => new Peer(peer.id, this.workspaceId, this._client)
     )
-=======
-    )
-    return new Page(peersPage, (peer: any) => new Peer(peer.id, this.workspaceId, this._client))
->>>>>>> 17b8c624
   }
 
   /**
@@ -223,6 +165,9 @@
    * Creates a Session object that can be used to manage conversations between
    * multiple peers. If metadata or config is provided, makes an API call to
    * get/create the session immediately with those values.
+   *
+   * Provided metadata and configuration will overwrite existing data for this session
+   * if it already exists.
    *
    * @param id - Unique identifier for the session within the workspace. Should be a
    *             stable identifier that can be used consistently to reference the
@@ -235,7 +180,6 @@
    *          send messages, and manage conversation context
    * @throws Error if the session ID is empty or invalid
    */
-<<<<<<< HEAD
   async session(
     id: string,
     metadata?: SessionMetadata,
@@ -256,19 +200,6 @@
         configuration: validatedConfig,
         metadata: validatedMetadata,
       })
-=======
-  async session(id: string, metadata?: SessionMetadata, config?: SessionConfig): Promise<Session> {
-    const validatedId = SessionIdSchema.parse(id)
-    const validatedMetadata = metadata ? SessionMetadataSchema.parse(metadata) : undefined
-    const validatedConfig = config ? SessionConfigSchema.parse(config) : undefined
-    const session = new Session(validatedId, this.workspaceId, this._client)
-
-    if (validatedConfig || validatedMetadata) {
-      await this._client.workspaces.sessions.getOrCreate(
-        this.workspaceId,
-        { id: session.id, configuration: validatedConfig, metadata: validatedMetadata }
-      )
->>>>>>> 17b8c624
     }
 
     return session
@@ -284,13 +215,7 @@
    * @returns Promise resolving to a Page of Session objects representing all sessions
    *          in the workspace. Returns an empty page if no sessions exist
    */
-<<<<<<< HEAD
   async getSessions(filter?: Filter): Promise<Page<Session>> {
-=======
-  async getSessions(
-    filter?: Filter
-  ): Promise<Page<Session>> {
->>>>>>> 17b8c624
     const validatedFilter = filter ? FilterSchema.parse(filter) : undefined
     const sessionsPage = await this._client.workspaces.sessions.list(
       this.workspaceId,
@@ -298,11 +223,7 @@
     )
     return new Page(
       sessionsPage,
-<<<<<<< HEAD
       (session) => new Session(session.id, this.workspaceId, this._client)
-=======
-      (session: any) => new Session(session.id, this.workspaceId, this._client)
->>>>>>> 17b8c624
     )
   }
 
@@ -334,13 +255,9 @@
    */
   async setMetadata(metadata: WorkspaceMetadata): Promise<void> {
     const validatedMetadata = WorkspaceMetadataSchema.parse(metadata)
-<<<<<<< HEAD
     await this._client.workspaces.update(this.workspaceId, {
       metadata: validatedMetadata,
     })
-=======
-    await this._client.workspaces.update(this.workspaceId, { metadata: validatedMetadata })
->>>>>>> 17b8c624
   }
 
   /**
@@ -353,19 +270,11 @@
    * @returns Promise resolving to a list of workspace ID strings. Returns an empty
    *          list if no workspaces are accessible or none exist
    */
-<<<<<<< HEAD
   async getWorkspaces(filter?: Filter): Promise<string[]> {
     const validatedFilter = filter ? FilterSchema.parse(filter) : undefined
     const workspacesPage = await this._client.workspaces.list({
       filter: validatedFilter,
     })
-=======
-  async getWorkspaces(
-    filter?: Filter
-  ): Promise<string[]> {
-    const validatedFilter = filter ? FilterSchema.parse(filter) : undefined
-    const workspacesPage = await this._client.workspaces.list({ filter: validatedFilter })
->>>>>>> 17b8c624
     const ids: string[] = []
     for await (const workspace of workspacesPage) {
       ids.push(workspace.id)
@@ -379,7 +288,6 @@
    * Makes an API call to search for messages in the current workspace.
    *
    * @param query - The search query to use
-<<<<<<< HEAD
    * @param limit - Number of results to return (1-100, default: 10).
    * @returns Promise resolving to an array of Message objects representing the search results.
    *          Returns an empty array if no messages are found.
@@ -392,19 +300,6 @@
       query: validatedQuery,
       limit: validatedLimit,
     })
-=======
-   * @returns Promise resolving to a Page of Message objects representing the search results.
-   *          Returns an empty page if no messages are found.
-   * @throws Error if the search query is empty or invalid
-   */
-  async search(query: string): Promise<Page<Message>> {
-    const validatedQuery = SearchQuerySchema.parse(query)
-    const messagesPage = await this._client.workspaces.search(
-      this.workspaceId,
-      { body: validatedQuery }
-    )
-    return new Page(messagesPage)
->>>>>>> 17b8c624
   }
 
   /**
@@ -426,7 +321,6 @@
     pendingWorkUnits: number
     sessions?: Record<string, DeriverStatus.Sessions>
   }> {
-<<<<<<< HEAD
     const validatedOptions = options
       ? DeriverStatusOptionsSchema.parse(options)
       : undefined
@@ -437,13 +331,6 @@
       queryParams.sender_id = validatedOptions.senderId
     if (validatedOptions?.sessionId)
       queryParams.session_id = validatedOptions.sessionId
-=======
-    const validatedOptions = options ? DeriverStatusOptionsSchema.parse(options) : undefined
-    const queryParams: any = {}
-    if (validatedOptions?.observerId) queryParams.observer_id = validatedOptions.observerId
-    if (validatedOptions?.senderId) queryParams.sender_id = validatedOptions.senderId
-    if (validatedOptions?.sessionId) queryParams.session_id = validatedOptions.sessionId
->>>>>>> 17b8c624
 
     const status = await this._client.workspaces.deriverStatus(
       this.workspaceId,
@@ -481,13 +368,9 @@
     pendingWorkUnits: number
     sessions?: Record<string, any>
   }> {
-<<<<<<< HEAD
     const validatedOptions = options
       ? DeriverStatusOptionsSchema.parse(options)
       : undefined
-=======
-    const validatedOptions = options ? DeriverStatusOptionsSchema.parse(options) : undefined
->>>>>>> 17b8c624
     const timeoutMs = validatedOptions?.timeoutMs ?? 300000 // Default to 5 minutes
     const startTime = Date.now()
 
@@ -502,7 +385,7 @@
       if (elapsedTime >= timeoutMs) {
         throw new Error(
           `Polling timeout exceeded after ${timeoutMs}ms. ` +
-          `Current status: ${status.pendingWorkUnits} pending, ${status.inProgressWorkUnits} in progress work units.`
+            `Current status: ${status.pendingWorkUnits} pending, ${status.inProgressWorkUnits} in progress work units.`
         )
       }
 
