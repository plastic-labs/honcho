# Changelog

All notable changes to this project will be documented in this file.

The format is based on [Keep a Changelog](http://keepachangelog.com/)
and this project adheres to [Semantic Versioning](http://semver.org/).

<<<<<<< HEAD
## [1.5.0] - 2025-10-08
=======
## [1.5.0] - 2025-10-09

### Added

- Delete workspace method
>>>>>>> 65503955

### Changed

- message_id of `Summary` model is a string nanoid
<<<<<<< HEAD

## [1.4.1] — 2025-10-09
=======
- Get Context can return Peer Card & Peer Representation

## [1.4.1] — 2025-10-01
>>>>>>> 65503955

### Added

- Get Peer Card method
- Update Message metadata method
- Session level deriver status methods
- Delete session message

### Fixed

- Dialectic Stream returns Iterators
- Type warnings

### Changed

- Pagination class to match core implementation

## [1.4.0] - 2025-08-12

### Added

- getSummaries API returning structured summaries
- Webhook support

### Changed

- Messages can take an optional `created_at` value, defaulting to the current
  time (UTC ISO 8601)

## [1.3.0] - 2025-08-04

### Added

- Zod validation
- Added getPeerConfig to Session object

### Changed

- Moved parameters out of random `opts` dictionaries in many places
- Peer and Session objects now use inner client like python SDK

### Fixed

- Enabled missing `metadata` options in many places
- Proper default behavior for SessionPeerConfig

## [1.2.1] - 2025-07-21

### Fixed

- Order of parameters in `getSessions` endpoint

### Added

- Linting via Biome
- Adding filter parameter to various endpoints

## [1.2.0] - 2025-07-16

### Added

- Get/poll deriver queue status endpoints added to workspace
- Added endpoint to upload files as messages

### Removed

- Removed peer messages in accordance with Honcho 2.1.0

### Changed

- Updated chat endpoint to use singular `query` in accordance with Honcho 2.1.0

## [1.1.0] - 2025-07-08

### Fixed

- Create default workspace on Honcho client instantiation
- Simplified Honcho client import path<|MERGE_RESOLUTION|>--- conflicted
+++ resolved
@@ -5,27 +5,18 @@
 The format is based on [Keep a Changelog](http://keepachangelog.com/)
 and this project adheres to [Semantic Versioning](http://semver.org/).
 
-<<<<<<< HEAD
-## [1.5.0] - 2025-10-08
-=======
 ## [1.5.0] - 2025-10-09
 
 ### Added
 
 - Delete workspace method
->>>>>>> 65503955
 
 ### Changed
 
 - message_id of `Summary` model is a string nanoid
-<<<<<<< HEAD
-
-## [1.4.1] — 2025-10-09
-=======
 - Get Context can return Peer Card & Peer Representation
 
 ## [1.4.1] — 2025-10-01
->>>>>>> 65503955
 
 ### Added
 
