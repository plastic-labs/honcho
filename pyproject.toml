[project]
name = "honcho"
<<<<<<< HEAD
version = "1.1.1"
=======
version = "2.0.0"
>>>>>>> 657feacc
description = "Honcho Server"
authors = [
  {name = "Plastic Labs", email = "hello@plasticlabs.ai"},
]
readme = "README.md"
requires-python = ">=3.9"
dependencies = [
    "fastapi[standard]>=0.111.0",
    "python-dotenv>=1.0.0",
    "sqlalchemy>=2.0.30",
    "fastapi-pagination>=0.12.24",
    "pgvector>=0.2.5",
    "sentry-sdk[anthropic,fastapi,sqlalchemy]>=2.3.1",
    "greenlet>=3.0.3",
    "psycopg[binary]>=3.1.19",
    "httpx>=0.27.0",
    "rich>=13.7.1",
    "openai>=1.43.0",
    "anthropic>=0.36.0",
    "nanoid>=2.0.0",
    "alembic>=1.14.0",
    "langfuse>=2.57.1",
    "pyjwt>=2.10.0",
    "google-genai>=1.10.0",
<<<<<<< HEAD
    "pydantic-settings>=2.9.1",
    "tomli>=2.0.0; python_version < '3.11'",
=======
    "tiktoken>=0.9.0",
>>>>>>> 657feacc
]
[tool.uv]
dev-dependencies = [
    "pytest>=8.2.2",
    "sqlalchemy-utils>=0.41.2",
    "pytest-asyncio>=0.23.7",
    "coverage>=7.6.0",
    "interrogate>=1.7.0",
    "py-spy>=0.3.14",
    "ruff>=0.11.2",
]

[tool.ruff.lint]
# from https://docs.astral.sh/ruff/linter/#rule-selection example
select = [
    # pycodestyle
    "E",
    # Pyflakes
    "F",
    # pyupgrade
    "UP",
    # flake8-bugbear
    "B",
    # flake8-simplify
    "SIM",
    # isort
    "I",
]
ignore = ["E501", "B008"]

[tool.ruff.lint.flake8-bugbear]
extend-immutable-calls = ["fastapi.Depends"]

[tool.pytest.ini_options]
asyncio_mode = "auto"
asyncio_default_fixture_loop_scope = "session"<|MERGE_RESOLUTION|>--- conflicted
+++ resolved
@@ -1,10 +1,6 @@
 [project]
 name = "honcho"
-<<<<<<< HEAD
-version = "1.1.1"
-=======
-version = "2.0.0"
->>>>>>> 657feacc
+version = "2.0.1"
 description = "Honcho Server"
 authors = [
   {name = "Plastic Labs", email = "hello@plasticlabs.ai"},
@@ -29,12 +25,9 @@
     "langfuse>=2.57.1",
     "pyjwt>=2.10.0",
     "google-genai>=1.10.0",
-<<<<<<< HEAD
     "pydantic-settings>=2.9.1",
     "tomli>=2.0.0; python_version < '3.11'",
-=======
     "tiktoken>=0.9.0",
->>>>>>> 657feacc
 ]
 [tool.uv]
 dev-dependencies = [
