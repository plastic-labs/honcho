[project]
name = "honcho"
version = "2.2.0"
description = "Honcho Server"
authors = [
  {name = "Plastic Labs", email = "hello@plasticlabs.ai"},
]
readme = "README.md"
requires-python = ">=3.10"
dependencies = [
    "fastapi[standard]>=0.111.0",
    "python-dotenv>=1.0.0",
    "sqlalchemy>=2.0.30",
    "fastapi-pagination>=0.12.24",
    "pgvector>=0.2.5",
    "sentry-sdk[anthropic,fastapi,sqlalchemy]>=2.3.1",
    "greenlet>=3.0.3",
    "psycopg[binary]>=3.1.19",
    "httpx>=0.27.0",
    "rich>=13.7.1",
    "nanoid>=2.0.0",
    "alembic>=1.14.0",
    "pyjwt>=2.10.0",
    "tiktoken>=0.9.0",
    "mirascope[anthropic,google,groq,langfuse]>=1.25.1",
    "openai>=1.91.0",
    "pydantic>=2.11.7",
    "pydantic-settings>=2.10.1",
    "google-generativeai>=0.8.5",
    "pdfplumber>=0.11.7",
    "typing-extensions>=4.11.0",
]
[tool.uv]
dev-dependencies = [
    "honcho-core==1.3.0",
<<<<<<< HEAD
    "honcho-ai==1.2.2",
=======
    "honcho-ai==1.3.0",
>>>>>>> 04b1f64d
    "pytest>=8.2.2",
    "sqlalchemy-utils>=0.41.2",
    "pytest-asyncio>=0.23.7",
    "coverage>=7.6.0",
    "interrogate>=1.7.0",
    "py-spy>=0.3.14",
    "ruff>=0.11.2",
    "basedpyright>=1.29.4",
    "pre-commit>=4.2.0",
    "pytest-cov>=6.2.1",
]

[tool.ruff.lint]
# from https://docs.astral.sh/ruff/linter/#rule-selection example
select = [
    # pycodestyle
    "E",
    # Pyflakes
    "F",
    # pyupgrade
    "UP",
    # flake8-bugbear
    "B",
    # flake8-simplify
    "SIM",
    # isort
    "I",
]
ignore = ["E501", "B008", "COM812"]

[tool.ruff.lint.flake8-bugbear]
extend-immutable-calls = ["fastapi.Depends"]

[tool.pytest.ini_options]
asyncio_mode = "auto"
asyncio_default_fixture_loop_scope = "session"
addopts = "--strict-markers --cov=src/ --cov-report=term-missing"
testpaths = ["tests"]
pythonpath = ["src"]


[tool.basedpyright]
# BasedPyright currently seems like the best type checker option, much faster
# https://docs.basedpyright.com/latest/configuration/config-files/#sample-pyprojecttoml-file
include = ["src", "tests", "sdks/python/src"]
exclude = ["tests/**/disabled*.py"]
reportIgnoreCommentWithoutRule = false
reportMissingTypeStubs = false
reportUnusedCallResult = false
reportCallInDefaultInitializer = false
reportAny = false
reportExplicitAny = false
allowedUntypedLibraries = ["langfuse", "langfuse.decorators", "mirascope"]
reportImplicitOverride = false
reportImportCycles = false<|MERGE_RESOLUTION|>--- conflicted
+++ resolved
@@ -33,11 +33,7 @@
 [tool.uv]
 dev-dependencies = [
     "honcho-core==1.3.0",
-<<<<<<< HEAD
-    "honcho-ai==1.2.2",
-=======
     "honcho-ai==1.3.0",
->>>>>>> 04b1f64d
     "pytest>=8.2.2",
     "sqlalchemy-utils>=0.41.2",
     "pytest-asyncio>=0.23.7",
