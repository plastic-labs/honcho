--- conflicted
+++ resolved
@@ -6,37 +6,6 @@
   {name = "Plastic Labs", email = "hello@plasticlabs.ai"},
 ]
 readme = "README.md"
-<<<<<<< HEAD
-
-[tool.poetry.dependencies]
-python = "^3.9"
-fastapi = "^0.111.0"
-python-dotenv = "^1.0.0"
-sqlalchemy = "^2.0.30"
-slowapi = "^0.1.9"
-fastapi-pagination = "^0.12.24"
-pgvector = "^0.2.5"
-openai = "^1.12.0"
-sentry-sdk = {extras = ["fastapi", "sqlalchemy"], version = "^2.3.1"}
-greenlet = "^3.0.3"
-psycopg = {extras= ["binary"], version="^3.1.19"}
-httpx = "^0.27.0"
-mirascope = "^0.18.2"
-opentelemetry-instrumentation-fastapi = "^0.45b0"
-opentelemetry-sdk = "^1.24.0"
-opentelemetry-exporter-otlp = "^1.24.0"
-opentelemetry-instrumentation-sqlalchemy = "^0.45b0"
-opentelemetry-instrumentation-logging = "^0.45b0"
-rich = "^13.7.1"
-anthropic = "^0.34.0"
-
-[tool.poetry.group.test.dependencies]
-pytest = "^8.2.2"
-sqlalchemy-utils = "^0.41.2"
-pytest-asyncio = "^0.23.7"
-coverage = "^7.6.0"
-interrogate = "^1.7.0"
-=======
 requires-python = ">=3.9"
 dependencies = [
     "fastapi[standard]>=0.111.0",
@@ -65,7 +34,6 @@
     "coverage>=7.6.0",
     "interrogate>=1.7.0",
 ]
->>>>>>> e553a871
 
 [tool.ruff.lint]
 # from https://docs.astral.sh/ruff/linter/#rule-selection example
