[project]
name = "honcho"
version = "0.0.12"
description = "Honcho Server"
authors = [
  {name = "Plastic Labs", email = "hello@plasticlabs.ai"},
]
readme = "README.md"
requires-python = ">=3.9"
dependencies = [
    "fastapi[standard]>=0.111.0",
    "python-dotenv>=1.0.0",
    "sqlalchemy>=2.0.30",
    "fastapi-pagination>=0.12.24",
    "pgvector>=0.2.5",
    "sentry-sdk[fastapi,sqlalchemy]>=2.3.1",
    "greenlet>=3.0.3",
    "psycopg[binary]>=3.1.19",
    "httpx>=0.27.0",
    "opentelemetry-instrumentation-fastapi>=0.45b0",
    "opentelemetry-sdk>=1.24.0",
    "opentelemetry-exporter-otlp>=1.24.0",
    "opentelemetry-instrumentation-sqlalchemy>=0.45b0",
    "opentelemetry-instrumentation-logging>=0.45b0",
    "rich>=13.7.1",
    "openai>=1.43.0",
<<<<<<< HEAD
    "anthropic>=0.36.0",
=======
    "nanoid>=2.0.0",
>>>>>>> 6d5439a4
]
[tool.uv]
dev-dependencies = [
    "pytest>=8.2.2",
    "sqlalchemy-utils>=0.41.2",
    "pytest-asyncio>=0.23.7",
    "coverage>=7.6.0",
    "interrogate>=1.7.0",
    "py-spy>=0.3.14",
]

[tool.ruff.lint]
# from https://docs.astral.sh/ruff/linter/#rule-selection example
select = [
    # pycodestyle
    "E",
    # Pyflakes
    "F",
    # pyupgrade
    "UP",
    # flake8-bugbear
    "B",
    # flake8-simplify
    "SIM",
    # isort
    "I",
]
ignore = ["E501"]

[tool.ruff.flake8-bugbear]
extend-immutable-calls = ["fastapi.Depends"]

[tool.pytest.ini_options]
asyncio_mode = "auto"
asyncio_default_fixture_loop_scope = "session"<|MERGE_RESOLUTION|>--- conflicted
+++ resolved
@@ -24,11 +24,8 @@
     "opentelemetry-instrumentation-logging>=0.45b0",
     "rich>=13.7.1",
     "openai>=1.43.0",
-<<<<<<< HEAD
     "anthropic>=0.36.0",
-=======
     "nanoid>=2.0.0",
->>>>>>> 6d5439a4
 ]
 [tool.uv]
 dev-dependencies = [
