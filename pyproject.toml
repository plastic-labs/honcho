--- conflicted
+++ resolved
@@ -31,10 +31,7 @@
     "google-genai>=1.32.0",
     "pdfplumber>=0.11.7",
     "typing-extensions>=4.11.0",
-<<<<<<< HEAD
-=======
     "prometheus-client>=0.20.0",
->>>>>>> f38230fd
     "json-repair>=0.49.0",
 ]
 [tool.uv]
