--- conflicted
+++ resolved
@@ -8,27 +8,23 @@
 
 ## Version Compatibility
 
-<<<<<<< HEAD
 ### Honcho API v2.3.3 (Current)
-=======
-### Honcho API v2.3.2 (Current)
->>>>>>> ef84e8f9
 
 <CardGroup cols={2}>
   <Card title="TypeScript SDK" icon="js">
-    **Compatible Version:** v1.4.0
+    **Compatible Version:** v1.4.1
 
     Install with:
     ```bash
-    npm install @honcho-ai/sdk@1.4.0
+    npm install @honcho-ai/sdk@1.4.1
     ```
   </Card>
   <Card title="Python SDK" icon="python">
-    **Compatible Version:** v1.4.0
+    **Compatible Version:** v1.4.1
 
     Install with:
     ```bash
-    pip install honcho-ai==1.4.0
+    pip install honcho-ai==1.4.1
     ```
   </Card>
 </CardGroup>
@@ -39,13 +35,9 @@
 
 | Honcho API Version | TypeScript SDK | Python SDK |
 |-------------------|---------------|------------|
-<<<<<<< HEAD
 | v2.3.3 (Current) | v1.4.1 | v1.4.1 |
 | v2.3.2 | v1.4.0 | v1.4.0 |
 | v2.3.1 | v1.4.0 | v1.4.0 |
-=======
-| v2.3.2 (Current) | v1.4.0 | v1.4.0 |
->>>>>>> ef84e8f9
 | v2.3.0 | v1.4.0 | v1.4.0 |
 | v2.2.0 | v1.3.0 | v1.3.0 |
 | v2.1.1 | v1.2.1 | v1.2.2 |
