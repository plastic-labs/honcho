--- conflicted
+++ resolved
@@ -78,7 +78,6 @@
             "tab": "Guides",
             "groups": [
               {
-<<<<<<< HEAD
                 "group": "Overview",
                 "pages": [
                   "v2/guides/overview",
@@ -102,34 +101,10 @@
               },
               {
                 "group": "Chatbots",
-=======
-                "group": "Getting Started",
-                "pages": [
-                  "v2/guides/overview"
-                ]
-              },
-              {
-                "group": "Migrations",
-                "pages": [
-                  "v2/migrations/from-mem0"
-                ]
-              },
-              {
-                "group": "Integrations",
-                "pages": [
-                  "v2/integrations/crewai",
-                  "v2/integrations/langgraph",
-                  "v2/integrations/mcp"
-                ]
-              },
-              {
-                "group": "Application Interfaces",
->>>>>>> 42a28dfd
                 "pages": [
                   "v2/guides/discord",
                   "v2/guides/telegram"
                 ]
-<<<<<<< HEAD
               }
             ]
           },
@@ -149,8 +124,6 @@
                   "v2/contributing/guidelines",
                   "v2/contributing/license"
                 ]
-=======
->>>>>>> 42a28dfd
               }
             ]
           },
