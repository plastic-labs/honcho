{
  "$schema": "https://mintlify.com/docs.json",
  "theme": "mint",
  "name": "Honcho",
  "colors": {
    "primary": "#66AAFF",
    "dark": "#151E27",
    "light": "#86BCF2"
  },
  "favicon": "/favicon.svg",
  "contextual": {
    "options": [
      "copy",
      "view",
      "chatgpt",
      "claude"
    ]
  },
  "navigation": {
    "versions": [
      {
        "version": "v2.4.2",
        "api": {
<<<<<<< HEAD
          "openapi": ["openapi.documented.json"]
=======
          "openapi": [
            "openapi.documented.yml"
          ]
>>>>>>> a25be3c1
        },
        "tabs": [
          {
            "tab": "Documentation",
            "groups": [
              {
                "group": "Introduction",
                "pages": [
                  "v2/documentation/introduction/overview",
                  "v2/documentation/introduction/quickstart",
                  "v2/documentation/introduction/vibecoding"
                ]
              },
              {
                "group": "Core Concepts",
                "pages": [
                  "v2/documentation/core-concepts/architecture",
                  "v2/documentation/core-concepts/features/storing-data",
                  "v2/documentation/core-concepts/features/dialectic-endpoint",
                  "v2/documentation/core-concepts/features/get-context",
                  "v2/documentation/core-concepts/features/search",
                  "v2/documentation/core-concepts/features/working-rep",
                  "v2/documentation/core-concepts/features/streaming-response",
                  "v2/documentation/core-concepts/features/using-filters",
                  "v2/documentation/core-concepts/features/file-uploads",
                  "v2/documentation/core-concepts/features/queue-status",
                  "v2/documentation/core-concepts/features/local-vs-global",
                  "v2/documentation/core-concepts/configuration",
                  "v2/documentation/core-concepts/summarizer",
                  "v2/documentation/core-concepts/glossary"
                ]
              },
              {
                "group": "Reference",
                "pages": [
                  "v2/documentation/reference/platform",
                  "v2/documentation/reference/sdk"
                ]
              }
            ]
          },
          {
            "tab": "Spellbooks",
            "groups": [
              {
                "group": "Getting Started",
                "pages": [
                  "v2/guides/overview",
                  "v2/guides/mcp"
                ]
              },
              {
                "group": "Application Interfaces",
<<<<<<< HEAD
                "pages": ["v2/guides/discord", "v2/guides/telegram"]
=======
                "pages": [
                  "v2/guides/discord",
                  "v2/guides/telegram"
                ]
              },
              {
                "group": "Design Patterns",
                "pages": [
                  "v2/guides/dialectic-endpoint",
                  "v2/guides/get-context",
                  "v2/guides/search",
                  "v2/guides/working-rep",
                  "v2/guides/streaming-response",
                  "v2/guides/using-filters",
                  "v2/guides/file-uploads"
                ]
              }
            ]
          },
          {
            "tab": "Contributing",
            "groups": [
              {
                "group": "Contributing",
                "pages": [
                  "v2/contributing/guidelines",
                  "v2/contributing/self-hosting",
                  "v2/contributing/configuration",
                  "v2/contributing/license"
                ]
>>>>>>> a25be3c1
              }
            ]
          },

          {
            "tab": "API Reference",
            "groups": [
              {
                "group": "API Documentation",
                "pages": [
                  "v2/api-reference/introduction"
                ]
              },
              {
                "group": "workspaces",
                "pages": [
                  "v2/api-reference/endpoint/workspaces/get-or-create-workspace",
                  "v2/api-reference/endpoint/workspaces/get-all-workspaces",
                  "v2/api-reference/endpoint/workspaces/update-workspace",
                  "v2/api-reference/endpoint/workspaces/delete-workspace",
                  "v2/api-reference/endpoint/workspaces/search-workspace",
                  "v2/api-reference/endpoint/workspaces/get-deriver-status"
                ]
              },
              {
                "group": "peers",
                "pages": [
                  "v2/api-reference/endpoint/peers/get-peers",
                  "v2/api-reference/endpoint/peers/get-or-create-peer",
                  "v2/api-reference/endpoint/peers/update-peer",
                  "v2/api-reference/endpoint/peers/get-sessions-for-peer",
                  "v2/api-reference/endpoint/peers/chat",
                  "v2/api-reference/endpoint/peers/get-working-representation",
                  "v2/api-reference/endpoint/peers/search-peer",
                  "v2/api-reference/endpoint/peers/get-peer-card"
                ]
              },
              {
                "group": "sessions",
                "pages": [
                  "v2/api-reference/endpoint/sessions/get-or-create-session",
                  "v2/api-reference/endpoint/sessions/get-sessions",
                  "v2/api-reference/endpoint/sessions/update-session",
                  "v2/api-reference/endpoint/sessions/delete-session",
                  "v2/api-reference/endpoint/sessions/clone-session",
                  "v2/api-reference/endpoint/sessions/get-session-peers",
                  "v2/api-reference/endpoint/sessions/set-session-peers",
                  "v2/api-reference/endpoint/sessions/add-peers-to-session",
                  "v2/api-reference/endpoint/sessions/remove-peers-from-session",
                  "v2/api-reference/endpoint/sessions/get-peer-config",
                  "v2/api-reference/endpoint/sessions/set-peer-config",
                  "v2/api-reference/endpoint/sessions/get-session-context",
                  "v2/api-reference/endpoint/sessions/get-session-summaries",
                  "v2/api-reference/endpoint/sessions/search-session"
                ]
              },
              {
                "group": "messages",
                "pages": [
                  "v2/api-reference/endpoint/messages/create-messages-for-session",
                  "v2/api-reference/endpoint/messages/get-messages",
                  "v2/api-reference/endpoint/messages/get-message",
                  "v2/api-reference/endpoint/messages/update-message",
                  "v2/api-reference/endpoint/messages/create-messages-with-file"
                ]
              },
              {
                "group": "webhooks",
                "pages": [
                  "v2/api-reference/endpoint/webhooks/list-webhook-endpoints",
                  "v2/api-reference/endpoint/webhooks/get-or-create-webhook-endpoint",
                  "v2/api-reference/endpoint/webhooks/delete-webhook-endpoint",
                  "v2/api-reference/endpoint/webhooks/test-emit"
                ]
              },
              {
                "group": "miscellaneous",
                "pages": [
                  "v2/api-reference/endpoint/keys/create-key",
                  "v2/api-reference/endpoint/metrics"
                ]
              }
            ]
          },
          {
            "tab": "Changelog",
            "groups": [
              {
                "group": "Overview",
                "pages": [
                  "changelog/introduction",
                  "changelog/compatibility-guide"
                ]
              }
            ]
          },
          {
            "tab": "Contributing",
            "groups": [
              {
                "group": "Contributing",
                "pages": [
                  "v2/contributing/guidelines",
                  "v2/contributing/self-hosting",
                  "v2/contributing/configuration",
                  "v2/contributing/license"
                ]
              }
            ]
          }
        ]
      },
      {
        "version": "v1.1.0",
        "api": {
          "openapi": [
            "openapi.json"
          ]
        },
        "tabs": [
          {
            "tab": "Documentation",
            "groups": [
              {
                "group": "Get Started",
                "pages": [
                  "v1/getting-started/introduction",
                  "v1/getting-started/quickstart",
                  "v1/getting-started/architecture"
                ]
              },
              {
                "group": "Contributing",
                "pages": [
                  "v1/contributing/guidelines",
                  "v1/contributing/self-hosting",
                  "v1/contributing/deploying",
                  "v1/contributing/license"
                ]
              }
            ]
          },
          {
            "tab": "Spellbooks and Tutorials",
            "groups": [
              {
                "group": "Getting Started",
                "pages": [
                  "v1/guides/overview",
                  "v1/guides/streaming-response"
                ]
              },
              {
                "group": "Application Interfaces",
                "pages": [
                  "v1/guides/discord",
                  "v1/guides/honcho-mcp"
                ]
              },
              {
                "group": "Personal Memory",
                "pages": [
                  "v1/guides/dialectic-endpoint"
                ]
              }
            ]
          },
          {
            "tab": "API Reference",
            "groups": [
              {
                "group": "API Documentation",
                "pages": [
                  "v1/api-reference/introduction"
                ]
              },
              {
                "group": "apps",
                "pages": [
                  "v1/api-reference/endpoint/apps/get-app",
                  "v1/api-reference/endpoint/apps/get-all-apps",
                  "v1/api-reference/endpoint/apps/update-app",
                  "v1/api-reference/endpoint/apps/get-app-by-name",
                  "v1/api-reference/endpoint/apps/create-app",
                  "v1/api-reference/endpoint/apps/get-or-create-app"
                ]
              },
              {
                "group": "sessions",
                "pages": [
                  "v1/api-reference/endpoint/sessions/get-sessions",
                  "v1/api-reference/endpoint/sessions/create-session",
                  "v1/api-reference/endpoint/sessions/get-session",
                  "v1/api-reference/endpoint/sessions/update-session",
                  "v1/api-reference/endpoint/sessions/delete-session",
                  "v1/api-reference/endpoint/sessions/chat",
                  "v1/api-reference/endpoint/sessions/clone-session"
                ]
              },
              {
                "group": "users",
                "pages": [
                  "v1/api-reference/endpoint/users/get-users",
                  "v1/api-reference/endpoint/users/create-user",
                  "v1/api-reference/endpoint/users/get-user-by-name",
                  "v1/api-reference/endpoint/users/get-user",
                  "v1/api-reference/endpoint/users/get-or-create-user",
                  "v1/api-reference/endpoint/users/update-user"
                ]
              },
              {
                "group": "messages",
                "pages": [
                  "v1/api-reference/endpoint/messages/get-messages",
                  "v1/api-reference/endpoint/messages/create-message-for-session",
                  "v1/api-reference/endpoint/messages/create-batch-messages-for-session",
                  "v1/api-reference/endpoint/messages/get-message",
                  "v1/api-reference/endpoint/messages/update-message"
                ]
              },
              {
                "group": "keys",
                "pages": [
                  "v1/api-reference/endpoint/keys/create-key"
                ]
              },
              {
                "group": "metamessages",
                "pages": [
                  "v1/api-reference/endpoint/metamessages/create-metamessage",
                  "v1/api-reference/endpoint/metamessages/get-metamessages",
                  "v1/api-reference/endpoint/metamessages/get-metamessage",
                  "v1/api-reference/endpoint/metamessages/update-metamessage"
                ]
              },
              {
                "group": "collections",
                "pages": [
                  "v1/api-reference/endpoint/collections/get-collections",
                  "v1/api-reference/endpoint/collections/create-collection",
                  "v1/api-reference/endpoint/collections/get-collection-by-name",
                  "v1/api-reference/endpoint/collections/get-collection",
                  "v1/api-reference/endpoint/collections/update-collection",
                  "v1/api-reference/endpoint/collections/delete-collection"
                ]
              },
              {
                "group": "documents",
                "pages": [
                  "v1/api-reference/endpoint/documents/get-documents",
                  "v1/api-reference/endpoint/documents/create-document",
                  "v1/api-reference/endpoint/documents/get-document",
                  "v1/api-reference/endpoint/documents/update-document",
                  "v1/api-reference/endpoint/documents/delete-document",
                  "v1/api-reference/endpoint/documents/query-documents"
                ]
              }
            ]
          },
          {
            "tab": "Changelog",
            "groups": [
              {
                "group": "Overview",
                "pages": [
                  "changelog/introduction",
                  "changelog/compatibility-guide"
                ]
              }
            ]
          }
        ]
      }
    ],
    "global": {
      "anchors": [
        {
          "anchor": "Dashboard",
          "href": "https://app.honcho.dev",
          "icon": "table-columns"
        },
        {
          "anchor": "Community",
          "href": "https://discord.gg/honcho",
          "icon": "discord"
        },
        {
          "anchor": "Blog",
          "href": "https://blog.plasticlabs.ai",
          "icon": "newspaper"
        }
      ]
    }
  },
  "logo": {
    "light": "/logo/honcho-dark.svg",
    "dark": "/logo/honcho-light.svg"
  },
  "navbar": {
    "primary": {
      "type": "github",
      "href": "https://github.com/plastic-labs/honcho"
    }
  },
  "footer": {
    "socials": {
      "twitter": "https://twitter.com/plastic_labs",
      "github": "https://github.com/plastic-labs",
      "linkedin": "https://www.linkedin.com/company/plasticlabs"
    }
  },
  "integrations": {
    "posthog": {
      "apiKey": "phc_1yrzzcgywqXGcerkkI4g7C0YfyPMcAKNOOvGcjTCiUk"
    }
  }
}<|MERGE_RESOLUTION|>--- conflicted
+++ resolved
@@ -9,25 +9,14 @@
   },
   "favicon": "/favicon.svg",
   "contextual": {
-    "options": [
-      "copy",
-      "view",
-      "chatgpt",
-      "claude"
-    ]
+    "options": ["copy", "view", "chatgpt", "claude"]
   },
   "navigation": {
     "versions": [
       {
         "version": "v2.4.2",
         "api": {
-<<<<<<< HEAD
-          "openapi": ["openapi.documented.json"]
-=======
-          "openapi": [
-            "openapi.documented.yml"
-          ]
->>>>>>> a25be3c1
+          "openapi": ["openapi.documented.yml"]
         },
         "tabs": [
           {
@@ -74,47 +63,11 @@
             "groups": [
               {
                 "group": "Getting Started",
-                "pages": [
-                  "v2/guides/overview",
-                  "v2/guides/mcp"
-                ]
+                "pages": ["v2/guides/overview", "v2/guides/mcp"]
               },
               {
                 "group": "Application Interfaces",
-<<<<<<< HEAD
                 "pages": ["v2/guides/discord", "v2/guides/telegram"]
-=======
-                "pages": [
-                  "v2/guides/discord",
-                  "v2/guides/telegram"
-                ]
-              },
-              {
-                "group": "Design Patterns",
-                "pages": [
-                  "v2/guides/dialectic-endpoint",
-                  "v2/guides/get-context",
-                  "v2/guides/search",
-                  "v2/guides/working-rep",
-                  "v2/guides/streaming-response",
-                  "v2/guides/using-filters",
-                  "v2/guides/file-uploads"
-                ]
-              }
-            ]
-          },
-          {
-            "tab": "Contributing",
-            "groups": [
-              {
-                "group": "Contributing",
-                "pages": [
-                  "v2/contributing/guidelines",
-                  "v2/contributing/self-hosting",
-                  "v2/contributing/configuration",
-                  "v2/contributing/license"
-                ]
->>>>>>> a25be3c1
               }
             ]
           },
@@ -124,9 +77,7 @@
             "groups": [
               {
                 "group": "API Documentation",
-                "pages": [
-                  "v2/api-reference/introduction"
-                ]
+                "pages": ["v2/api-reference/introduction"]
               },
               {
                 "group": "workspaces",
@@ -230,9 +181,7 @@
       {
         "version": "v1.1.0",
         "api": {
-          "openapi": [
-            "openapi.json"
-          ]
+          "openapi": ["openapi.json"]
         },
         "tabs": [
           {
@@ -262,23 +211,15 @@
             "groups": [
               {
                 "group": "Getting Started",
-                "pages": [
-                  "v1/guides/overview",
-                  "v1/guides/streaming-response"
-                ]
+                "pages": ["v1/guides/overview", "v1/guides/streaming-response"]
               },
               {
                 "group": "Application Interfaces",
-                "pages": [
-                  "v1/guides/discord",
-                  "v1/guides/honcho-mcp"
-                ]
+                "pages": ["v1/guides/discord", "v1/guides/honcho-mcp"]
               },
               {
                 "group": "Personal Memory",
-                "pages": [
-                  "v1/guides/dialectic-endpoint"
-                ]
+                "pages": ["v1/guides/dialectic-endpoint"]
               }
             ]
           },
@@ -287,9 +228,7 @@
             "groups": [
               {
                 "group": "API Documentation",
-                "pages": [
-                  "v1/api-reference/introduction"
-                ]
+                "pages": ["v1/api-reference/introduction"]
               },
               {
                 "group": "apps",
@@ -337,9 +276,7 @@
               },
               {
                 "group": "keys",
-                "pages": [
-                  "v1/api-reference/endpoint/keys/create-key"
-                ]
+                "pages": ["v1/api-reference/endpoint/keys/create-key"]
               },
               {
                 "group": "metamessages",
