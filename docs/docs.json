--- conflicted
+++ resolved
@@ -21,13 +21,7 @@
       {
         "version": "v2.4.3",
         "api": {
-<<<<<<< HEAD
           "openapi": ["openapi.json"]
-=======
-          "openapi": [
-            "openapi.documented.yml"
-          ]
->>>>>>> 4ee2f8bd
         },
         "tabs": [
           {
