{
  "$schema": "https://mintlify.com/docs.json",
  "theme": "mint",
  "name": "Honcho",
  "colors": {
    "primary": "#FF5A7E",
    "light": "#FF5A7E",
    "dark": "#FF5A7E"
  },
  "favicon": "/favicon.svg",
  "contextual": {
    "options": ["copy", "view", "chatgpt", "claude"]
  },
  "navigation": {
    "versions": [
      {
        "version": "v2.0.4",
        "api": {
          "openapi": ["openapi.documented.yml"]
        },
        "tabs": [
          {
            "tab": "Documentation",
            "groups": [
              {
                "group": "Introduction",
                "pages": [
                  "v2/documentation/introduction/overview",
                  "v2/documentation/introduction/quickstart"
                ]
              },
              {
                "group": "Core Concepts",
                "pages": [
                  "v2/documentation/core-concepts/architecture",
                  "v2/documentation/core-concepts/glossary",
                  "v2/documentation/core-concepts/features"
                ]
              },
              {
                "group": "Reference",
                "pages": [
<<<<<<< HEAD
                  "v2/documentation/reference/overview",
                  "v2/documentation/reference/sdk"
=======
                  "v2/documentation/tutorial/platform",
                  "v2/documentation/tutorial/guided-tutorial",
                  "v2/documentation/tutorial/sdk"
>>>>>>> eb748e80
                ]
              }
            ]
          },
          {
            "tab": "Spellbooks",
            "groups": [
              {
                "group": "Getting Started",
                "pages": [
                  "v2/guides/overview",
                  "v2/guides/ai-assisted-setup",
                  "v2/guides/mcp"
                ]
              },
              {
                "group": "Application Interfaces",
                "pages": ["v2/guides/discord", "v2/guides/telegram"]
              },
              {
                "group": "Design Patterns",
                "pages": [
                  "v2/guides/dialectic-endpoint",
                  "v2/guides/get-context",
                  "v2/guides/search",
                  "v2/guides/working-rep",
                  "v2/guides/streaming-response",
                  "v2/guides/using-filters"
                ]
              }
            ]
          },
          {
            "tab": "Contributing",
            "groups": [
              {
                "group": "Contributing",
                "pages": [
                  "v2/contributing/guidelines",
                  "v2/contributing/self-hosting",
                  "v2/contributing/configuration",
                  "v2/contributing/license"
                ]
              }
            ]
          },
          {
            "tab": "API Reference",
            "groups": [
              {
                "group": "API Documentation",
                "pages": ["v2/api-reference/introduction"]
              },
              {
                "group": "workspaces",
                "pages": [
                  "v2/api-reference/endpoint/workspaces/get-or-create-workspace",
                  "v2/api-reference/endpoint/workspaces/get-all-workspaces",
                  "v2/api-reference/endpoint/workspaces/update-workspace",
                  "v2/api-reference/endpoint/workspaces/search-workspace",
                  "v2/api-reference/endpoint/workspaces/get-deriver-status"
                ]
              },
              {
                "group": "peers",
                "pages": [
                  "v2/api-reference/endpoint/peers/get-peers",
                  "v2/api-reference/endpoint/peers/get-or-create-peer",
                  "v2/api-reference/endpoint/peers/update-peer",
                  "v2/api-reference/endpoint/peers/get-sessions-for-peer",
                  "v2/api-reference/endpoint/peers/chat",
                  "v2/api-reference/endpoint/peers/create-messages-for-peer",
                  "v2/api-reference/endpoint/peers/get-messages-for-peer",
                  "v2/api-reference/endpoint/peers/get-working-representation",
                  "v2/api-reference/endpoint/peers/search-peer"
                ]
              },
              {
                "group": "sessions",
                "pages": [
                  "v2/api-reference/endpoint/sessions/get-or-create-session",
                  "v2/api-reference/endpoint/sessions/get-sessions",
                  "v2/api-reference/endpoint/sessions/update-session",
                  "v2/api-reference/endpoint/sessions/delete-session",
                  "v2/api-reference/endpoint/sessions/clone-session",
                  "v2/api-reference/endpoint/sessions/get-session-peers",
                  "v2/api-reference/endpoint/sessions/set-session-peers",
                  "v2/api-reference/endpoint/sessions/add-peers-to-session",
                  "v2/api-reference/endpoint/sessions/remove-peers-from-session",
                  "v2/api-reference/endpoint/sessions/get-peer-config",
                  "v2/api-reference/endpoint/sessions/set-peer-config",
                  "v2/api-reference/endpoint/sessions/get-session-context",
                  "v2/api-reference/endpoint/sessions/search-session"
                ]
              },
              {
                "group": "messages",
                "pages": [
                  "v2/api-reference/endpoint/messages/create-messages-for-session",
                  "v2/api-reference/endpoint/messages/get-messages",
                  "v2/api-reference/endpoint/messages/get-message",
                  "v2/api-reference/endpoint/messages/update-message"
                ]
              },
              {
                "group": "keys",
                "pages": ["v2/api-reference/endpoint/keys/create-key"]
              }
            ]
          },
          {
            "tab": "Changelog",
            "groups": [
              {
                "group": "Overview",
                "pages": [
                  "changelog/introduction",
                  "changelog/compatibility-guide"
                ]
              }
            ]
          }
        ]
      },
      {
        "version": "v1.1.0",
        "api": {
          "openapi": ["openapi.json"]
        },
        "tabs": [
          {
            "tab": "Documentation",
            "groups": [
              {
                "group": "Get Started",
                "pages": [
                  "v1/getting-started/introduction",
                  "v1/getting-started/quickstart",
                  "v1/getting-started/architecture"
                ]
              },
              {
                "group": "Contributing",
                "pages": [
                  "v1/contributing/guidelines",
                  "v1/contributing/self-hosting",
                  "v1/contributing/deploying",
                  "v1/contributing/license"
                ]
              }
            ]
          },
          {
            "tab": "Spellbooks and Tutorials",
            "groups": [
              {
                "group": "Getting Started",
                "pages": ["v1/guides/overview", "v1/guides/streaming-response"]
              },
              {
                "group": "Application Interfaces",
                "pages": ["v1/guides/discord", "v1/guides/honcho-mcp"]
              },
              {
                "group": "Personal Memory",
                "pages": ["v1/guides/dialectic-endpoint"]
              }
            ]
          },
          {
            "tab": "API Reference",
            "groups": [
              {
                "group": "API Documentation",
                "pages": ["v1/api-reference/introduction"]
              },
              {
                "group": "apps",
                "pages": [
                  "v1/api-reference/endpoint/apps/get-app",
                  "v1/api-reference/endpoint/apps/get-all-apps",
                  "v1/api-reference/endpoint/apps/update-app",
                  "v1/api-reference/endpoint/apps/get-app-by-name",
                  "v1/api-reference/endpoint/apps/create-app",
                  "v1/api-reference/endpoint/apps/get-or-create-app"
                ]
              },
              {
                "group": "sessions",
                "pages": [
                  "v1/api-reference/endpoint/sessions/get-sessions",
                  "v1/api-reference/endpoint/sessions/create-session",
                  "v1/api-reference/endpoint/sessions/get-session",
                  "v1/api-reference/endpoint/sessions/update-session",
                  "v1/api-reference/endpoint/sessions/delete-session",
                  "v1/api-reference/endpoint/sessions/chat",
                  "v1/api-reference/endpoint/sessions/clone-session"
                ]
              },
              {
                "group": "users",
                "pages": [
                  "v1/api-reference/endpoint/users/get-users",
                  "v1/api-reference/endpoint/users/create-user",
                  "v1/api-reference/endpoint/users/get-user-by-name",
                  "v1/api-reference/endpoint/users/get-user",
                  "v1/api-reference/endpoint/users/get-or-create-user",
                  "v1/api-reference/endpoint/users/update-user"
                ]
              },
              {
                "group": "messages",
                "pages": [
                  "v1/api-reference/endpoint/messages/get-messages",
                  "v1/api-reference/endpoint/messages/create-message-for-session",
                  "v1/api-reference/endpoint/messages/create-batch-messages-for-session",
                  "v1/api-reference/endpoint/messages/get-message",
                  "v1/api-reference/endpoint/messages/update-message"
                ]
              },
              {
                "group": "keys",
                "pages": ["v1/api-reference/endpoint/keys/create-key"]
              },
              {
                "group": "metamessages",
                "pages": [
                  "v1/api-reference/endpoint/metamessages/create-metamessage",
                  "v1/api-reference/endpoint/metamessages/get-metamessages",
                  "v1/api-reference/endpoint/metamessages/get-metamessage",
                  "v1/api-reference/endpoint/metamessages/update-metamessage"
                ]
              },
              {
                "group": "collections",
                "pages": [
                  "v1/api-reference/endpoint/collections/get-collections",
                  "v1/api-reference/endpoint/collections/create-collection",
                  "v1/api-reference/endpoint/collections/get-collection-by-name",
                  "v1/api-reference/endpoint/collections/get-collection",
                  "v1/api-reference/endpoint/collections/update-collection",
                  "v1/api-reference/endpoint/collections/delete-collection"
                ]
              },
              {
                "group": "documents",
                "pages": [
                  "v1/api-reference/endpoint/documents/get-documents",
                  "v1/api-reference/endpoint/documents/create-document",
                  "v1/api-reference/endpoint/documents/get-document",
                  "v1/api-reference/endpoint/documents/update-document",
                  "v1/api-reference/endpoint/documents/delete-document",
                  "v1/api-reference/endpoint/documents/query-documents"
                ]
              }
            ]
          },
          {
            "tab": "Changelog",
            "groups": [
              {
                "group": "Overview",
                "pages": [
                  "changelog/introduction",
                  "changelog/compatibility-guide"
                ]
              }
            ]
          }
        ]
      }
    ],
    "global": {
      "anchors": [
        {
          "anchor": "Managed Platform",
          "href": "https://app.honcho.dev",
          "icon": "book-open-cover"
        },
        {
          "anchor": "Community",
          "href": "https://discord.gg/honcho",
          "icon": "discord"
        },
        {
          "anchor": "Blog",
          "href": "https://blog.plasticlabs.ai",
          "icon": "newspaper"
        }
      ]
    }
  },
  "logo": {
    "light": "/logo/honcho-dark.svg",
    "dark": "/logo/honcho-light.svg"
  },
  "navbar": {
    "primary": {
      "type": "github",
      "href": "https://github.com/plastic-labs/honcho"
    }
  },
  "footer": {
    "socials": {
      "twitter": "https://twitter.com/plastic_labs",
      "github": "https://github.com/plastic-labs",
      "linkedin": "https://www.linkedin.com/company/plasticlabs"
    }
  },
  "integrations": {
    "posthog": {
      "apiKey": "phc_1yrzzcgywqXGcerkkI4g7C0YfyPMcAKNOOvGcjTCiUk"
    }
  }
}<|MERGE_RESOLUTION|>--- conflicted
+++ resolved
@@ -40,14 +40,8 @@
               {
                 "group": "Reference",
                 "pages": [
-<<<<<<< HEAD
                   "v2/documentation/reference/overview",
                   "v2/documentation/reference/sdk"
-=======
-                  "v2/documentation/tutorial/platform",
-                  "v2/documentation/tutorial/guided-tutorial",
-                  "v2/documentation/tutorial/sdk"
->>>>>>> eb748e80
                 ]
               }
             ]
