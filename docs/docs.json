--- conflicted
+++ resolved
@@ -74,14 +74,7 @@
               },
               {
                 "group": "Integrations",
-<<<<<<< HEAD
                 "pages": ["v2/integrations/crewai", "v2/integrations/langgraph", "v2/integrations/mcp"]
-=======
-                "pages": [
-                  "v2/integrations/langgraph",
-                  "v2/integrations/mcp"
-                ]
->>>>>>> 093444c3
               },
               {
                 "group": "Application Interfaces",
