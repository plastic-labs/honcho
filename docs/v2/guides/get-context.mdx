---
title: 'Working with Session Context'
description: 'Learn how to use get_context() to retrieve and format conversation context for LLM integration'
icon: 'messages'
---

The `get_context()` method is a powerful feature that retrieves formatted conversation context from sessions, making it easy to integrate with LLMs like OpenAI, Anthropic, and others. This guide covers everything you need to know about working with session context.

By default, the context includes a blend of summary and messages which covers the entire history of the session. Summaries are automatically generated at intervals and recent messages are included depending on how many tokens the context is intended to be. You can specify any token limit you want, and can disable summaries to fill that limit entirely with recent messages.

## Basic Usage

The `get_context()` method is available on all Session objects and returns a `SessionContext` that contains the formatted conversation history.

<CodeGroup>
```python Python
from honcho import Honcho

# Initialize client and create session
honcho = Honcho()
session = honcho.session("conversation-1")

# Get basic context (not very useful before adding any messages!)
context = session.get_context()
```

```typescript TypeScript
import { Honcho } from "@honcho-ai/sdk";

<<<<<<< HEAD
// Initialize client and create session
const honcho = new Honcho({});
const session = await honcho.session("conversation-1");

// Get basic context (not very useful before adding any messages!)
const context = await session.getContext();
=======
(async () => {
    // Initialize client and create session
    const honcho = new Honcho({});
    const session = await honcho.session("conversation-1");

    // Get basic context (not very useful before adding any messages!)
    const context = await session.getContext();
})();
>>>>>>> 04b1f64d
```
</CodeGroup>

## Context Parameters

The `get_context()` method accepts several optional parameters to customize the retrieved context:

### Token Limits

Control the size of the context by setting a maximum token count:

<CodeGroup>
```python Python
# Limit context to 1500 tokens
context = session.get_context(tokens=1500)

# Limit context to 3000 tokens for larger conversations
context = session.get_context(tokens=3000)
```

```typescript TypeScript
(async () => {
    // Limit context to 1500 tokens
    const context = await session.getContext({ tokens: 1500 });

    // Limit context to 3000 tokens for larger conversations
    const context = await session.getContext({ tokens: 3000 });
})();
```
</CodeGroup>

### Summary Mode

Enable summary mode (on by default) to get a condensed version of the conversation:

<CodeGroup>
```python Python
# Get context with summary enabled -- will contain both summary and messages
context = session.get_context(summary=True)

# Combine summary=False with token limits to get more messages
context = session.get_context(summary=False, tokens=2000)
```

```typescript TypeScript
(async () => {
    // Get context with summary enabled -- will contain both summary and messages
    const context = await session.getContext({ summary: true });

    // Combine summary=False with token limits to get more messages
    const context = await session.getContext({
      summary: false,
      tokens: 2000
    });
})();
```
</CodeGroup>

## Converting to LLM Formats

The `SessionContext` object provides methods to convert the context into formats compatible with popular LLM APIs. When converting to OpenAI format, you must specify the assistant peer to format the context in such a way that the LLM can understand it.

### OpenAI Format

Convert context to OpenAI's chat completion format:

<CodeGroup>
```python Python
# Create peers
alice = honcho.peer("alice")
assistant = honcho.peer("assistant")

# Add some conversation
session.add_messages([
    alice.message("What's the weather like today?"),
    assistant.message("It's sunny and 75°F outside!")
])

# Get context and convert to OpenAI format
context = session.get_context()
openai_messages = context.to_openai(assistant=assistant)

# The messages are now ready for OpenAI API
print(openai_messages)
# [
#   {"role": "user", "content": "What's the weather like today?"},
#   {"role": "assistant", "content": "It's sunny and 75°F outside!"}
# ]
```

```typescript TypeScript
<<<<<<< HEAD
// Create peers
const alice = await honcho.peer("alice");
const assistant = await honcho.peer("assistant");

// Add some conversation
await session.addMessages([
  alice.message("What's the weather like today?"),
  assistant.message("It's sunny and 75°F outside!")
]);

// Get context and convert to OpenAI format
const context = await session.getContext();
const openaiMessages = context.toOpenAI(assistant);

// The messages are now ready for OpenAI API
console.log(openaiMessages);
// [
//   {"role": "user", "content": "What's the weather like today?"},
//   {"role": "assistant", "content": "It's sunny and 75°F outside!"}
// ]
=======
(async () => {
    // Create peers
    const alice = await honcho.peer("alice");
    const assistant = await honcho.peer("assistant");

    // Add some conversation
    await session.addMessages([
      alice.message("What's the weather like today?"),
      assistant.message("It's sunny and 75°F outside!")
    ]);

    // Get context and convert to OpenAI format
    const context = await session.getContext();
    const openaiMessages = context.toOpenAI(assistant);

    // The messages are now ready for OpenAI API
    console.log(openaiMessages);
    // [
    //   {"role": "user", "content": "What's the weather like today?"},
    //   {"role": "assistant", "content": "It's sunny and 75°F outside!"}
    // ]
})();
>>>>>>> 04b1f64d
```
</CodeGroup>

### Anthropic Format

Convert context to Anthropic's Claude format:

<CodeGroup>
```python Python
# Get context and convert to Anthropic format
context = session.get_context()
anthropic_messages = context.to_anthropic(assistant=assistant)

# Ready for Anthropic API
print(anthropic_messages)
```

```typescript TypeScript
(async () => {
    // Get context and convert to Anthropic format
    const context = await session.getContext();
    const anthropicMessages = context.toAnthropic(assistant);

    // Ready for Anthropic API
    console.log(anthropicMessages);
})();
```
</CodeGroup>

## Complete LLM Integration Examples

### Using with OpenAI

<CodeGroup>
```python Python
import openai
from honcho import Honcho

# Initialize clients
honcho = Honcho()
openai_client = openai.OpenAI()

# Set up conversation
session = honcho.session("support-chat")
user = honcho.peer("user-123")
assistant = honcho.peer("support-bot")

# Add conversation history
session.add_messages([
    user.message("I'm having trouble with my account login"),
    assistant.message("I can help you with that. What error message are you seeing?"),
    user.message("It says 'Invalid credentials' but I'm sure my password is correct")
])

# Get context for LLM
messages = session.get_context(tokens=2000).to_openai(assistant=assistant)

# Add new user message and get AI response
messages.append({
    "role": "user",
    "content": "Can you reset my password?"
})

response = openai_client.chat.completions.create(
    model="gpt-4",
    messages=messages
)

# Add AI response back to session
session.add_messages([
    user.message("Can you reset my password?"),
    assistant.message(response.choices[0].message.content)
])
```

```typescript TypeScript
import OpenAI from 'openai';
import { Honcho } from "@honcho-ai/sdk";

(async () => {
    // Initialize clients
    const honcho = new Honcho({});
    const openai = new OpenAI();

    // Set up conversation
    const session = honcho.session("support-chat");
    const user = honcho.peer("user-123");
    const assistant = honcho.peer("support-bot");

    // Add conversation history
    await session.addMessages([
      user.message("I'm having trouble with my account login"),
      assistant.message("I can help you with that. What error message are you seeing?"),
      user.message("It says 'Invalid credentials' but I'm sure my password is correct")
    ]);

    // Get context for LLM
    const messages = await session.getContext({ tokens: 2000 }).toOpenAI(assistant);

    // Add new user message and get AI response
    const response = await openai.chat.completions.create({
      model: "gpt-4",
      messages: [
        ...messages,
        { role: "user", content: "Can you reset my password?" }
      ]
    });

    // Add AI response back to session
    await session.addMessages([
      user.message("Can you reset my password?"),
      assistant.message(response.choices[0].message.content)
    ]);
})();
```
</CodeGroup>

### Multi-Turn Conversation Loop

<CodeGroup>
```python Python
def chat_loop():
    """Example of a continuous chat loop using get_context()"""

    session = honcho.session("chat-session")
    user = honcho.peer("user")
    assistant = honcho.peer("ai-assistant")

    while True:
        # Get user input
        user_input = input("You: ")
        if user_input.lower() in ['quit', 'exit']:
            break

        # Add user message to session
        session.add_messages([user.message(user_input)])

        # Get conversation context
        context = session.get_context(tokens=2000)
        messages = context.to_openai(assistant=assistant)

        # Get AI response
        response = openai_client.chat.completions.create(
            model="gpt-4",
            messages=messages
        )

        ai_response = response.choices[0].message.content
        print(f"Assistant: {ai_response}")

        # Add AI response to session
        session.add_messages([assistant.message(ai_response)])

# Start the chat loop
chat_loop()
```

```typescript TypeScript
<<<<<<< HEAD
async function chatLoop() {
  const session = await honcho.session("chat-session");
  const user = await honcho.peer("user");
  const assistant = await honcho.peer("ai-assistant");

  // This would be replaced with actual user input handling in a real app
  const userInputs = [
    "Hello, how are you?",
    "What's the weather like?",
    "Tell me a joke"
  ];

  for (const userInput of userInputs) {
    console.log(`You: ${userInput}`);

    // Add user message to session
    await session.addMessages([user.message(userInput)]);

    // Get conversation context
    const context = await session.getContext({ tokens: 2000 });
    const messages = context.toOpenAI(assistant);

    // Get AI response
    const response = await openai.chat.completions.create({
      model: "gpt-4",
      messages: messages
    });

    const aiResponse = response.choices[0].message.content;
    console.log(`Assistant: ${aiResponse}`);

    // Add AI response to session
    await session.addMessages([assistant.message(aiResponse)]);
  }
}

// Start the chat loop
await chatLoop();
=======
(async () => {
    async function chatLoop() {
      const session = await honcho.session("chat-session");
      const user = await honcho.peer("user");
      const assistant = await honcho.peer("ai-assistant");

      // This would be replaced with actual user input handling in a real app
      const userInputs = [
        "Hello, how are you?",
        "What's the weather like?",
        "Tell me a joke"
      ];

      for (const userInput of userInputs) {
        console.log(`You: ${userInput}`);

        // Add user message to session
        await session.addMessages([user.message(userInput)]);

        // Get conversation context
        const context = await session.getContext({ tokens: 2000 });
        const messages = context.toOpenAI(assistant);

        // Get AI response
        const response = await openai.chat.completions.create({
          model: "gpt-4",
          messages: messages
        });

        const aiResponse = response.choices[0].message.content;
        console.log(`Assistant: ${aiResponse}`);

        // Add AI response to session
        await session.addMessages([assistant.message(aiResponse)]);
      }
    }

    // Start the chat loop
    await chatLoop();
})();
>>>>>>> 04b1f64d
```
</CodeGroup>

## Advanced Context Usage

### Context with Summaries for Long Conversations

For very long conversations, use summaries to maintain context while controlling token usage:

<CodeGroup>
```python Python
# For long conversations, use summary mode
long_session = honcho.session("long-conversation")

# Get summarized context to fit within token limits
context = long_session.get_context(summary=True, tokens=1500)
messages = context.to_openai(assistant=assistant)

# This will include a summary of older messages and recent full messages
print(f"Context contains {len(messages)} formatted messages")
```

```typescript TypeScript
<<<<<<< HEAD
// For long conversations, use summary mode
const longSession = await honcho.session("long-conversation");

// Get summarized context to fit within token limits
const context = await longSession.getContext({
  summary: true,
  tokens: 1500
});
const messages = context.toOpenAI(assistant);

// This will include a summary of older messages and recent full messages
console.log(`Context contains ${messages.length} formatted messages`);
=======
(async () => {
    // For long conversations, use summary mode
    const longSession = await honcho.session("long-conversation");

    // Get summarized context to fit within token limits
    const context = await longSession.getContext({
      summary: true,
      tokens: 1500
    });
    const messages = context.toOpenAI(assistant);

    // This will include a summary of older messages and recent full messages
    console.log(`Context contains ${messages.length} formatted messages`);
})();
>>>>>>> 04b1f64d
```
</CodeGroup>

### Context for Different Assistant Types

You can get context formatted for different types of assistants in the same session:

<CodeGroup>
```python Python
# Create different assistant peers
chatbot = honcho.peer("chatbot")
analyzer = honcho.peer("data-analyzer")
moderator = honcho.peer("moderator")

# Get context formatted for each assistant type
chatbot_context = session.get_context().to_openai(assistant=chatbot)
analyzer_context = session.get_context().to_openai(assistant=analyzer)
moderator_context = session.get_context().to_openai(assistant=moderator)

# Each context will format the conversation from that assistant's perspective
```

```typescript TypeScript
<<<<<<< HEAD
// Create different assistant peers
const chatbot = await honcho.peer("chatbot");
const analyzer = await honcho.peer("data-analyzer");
const moderator = await honcho.peer("moderator");

// Get context formatted for each assistant type
const context = await session.getContext();
const chatbotContext = context.toOpenAI(chatbot);
const analyzerContext = context.toOpenAI(analyzer);
const moderatorContext = context.toOpenAI(moderator);

// Each context will format the conversation from that assistant's perspective
=======
(async () => {
    // Create different assistant peers
    const chatbot = await honcho.peer("chatbot");
    const analyzer = await honcho.peer("data-analyzer");
    const moderator = await honcho.peer("moderator");

    // Get context formatted for each assistant type
    const context = await session.getContext();
    const chatbotContext = context.toOpenAI(chatbot);
    const analyzerContext = context.toOpenAI(analyzer);
    const moderatorContext = context.toOpenAI(moderator);

    // Each context will format the conversation from that assistant's perspective
})();
>>>>>>> 04b1f64d
```
</CodeGroup>

## Best Practices

### 1. Token Management

Always set appropriate token limits to control costs and ensure context fits within LLM limits:

<CodeGroup>
```python Python
# Good: Set reasonable token limits based on your model
context = session.get_context(tokens=3000)  # For GPT-4
context = session.get_context(tokens=1500)  # For smaller models

# Good: Use summaries for very long conversations
context = session.get_context(summary=True, tokens=2000)
```

```typescript TypeScript
(async () => {
    // Good: Set reasonable token limits based on your model
    const context = await session.getContext({ tokens: 3000 });  // For GPT-4
    const context = await session.getContext({ tokens: 1500 });  // For smaller models

    // Good: Use summaries for very long conversations
    const context = await session.getContext({ summary: true, tokens: 2000 });
})();
```
</CodeGroup>

### 2. Context Caching

For applications with frequent context retrieval, consider caching context when appropriate:

<CodeGroup>
```python Python
# Cache context for multiple LLM calls within the same request
context = session.get_context(tokens=2000)
openai_messages = context.to_openai(assistant=assistant)
anthropic_messages = context.to_anthropic(assistant=assistant)

# Use the same context object for multiple format conversions
```

```typescript TypeScript
(async () => {
    // Cache context for multiple LLM calls within the same request
    const context = await session.getContext({ tokens: 2000 });
    const openaiMessages = context.toOpenAI(assistant);
    const anthropicMessages = context.toAnthropic(assistant);

    // Use the same context object for multiple format conversions
})();
```
</CodeGroup>

### 3. Error Handling

Always handle potential errors when working with context:

<CodeGroup>
```python Python
try:
    context = session.get_context(tokens=2000)
    messages = context.to_openai(assistant=assistant)

    # Use messages with LLM API
    response = openai_client.chat.completions.create(
        model="gpt-4",
        messages=messages
    )

except Exception as e:
    print(f"Error getting context: {e}")
    # Handle error appropriately
```

```typescript TypeScript
(async () => {
    try {
      const context = await session.getContext({ tokens: 2000 });
      const messages = context.toOpenAI(assistant);

      // Use messages with LLM API
      const response = await openai.chat.completions.create({
        model: "gpt-4",
        messages: messages
      });

    } catch (error) {
      console.error(`Error getting context: ${error}`);
      // Handle error appropriately
    }
})();
```
</CodeGroup>

## Conclusion

The `get_context()` method is essential for integrating Honcho sessions with LLMs. By understanding how to:

- Retrieve context with appropriate parameters
- Convert context to LLM-specific formats
- Manage token limits and summaries
- Handle multi-turn conversations

You can build sophisticated AI applications that maintain conversation history and context across interactions while integrating seamlessly with popular LLM providers.<|MERGE_RESOLUTION|>--- conflicted
+++ resolved
@@ -27,14 +27,6 @@
 ```typescript TypeScript
 import { Honcho } from "@honcho-ai/sdk";
 
-<<<<<<< HEAD
-// Initialize client and create session
-const honcho = new Honcho({});
-const session = await honcho.session("conversation-1");
-
-// Get basic context (not very useful before adding any messages!)
-const context = await session.getContext();
-=======
 (async () => {
     // Initialize client and create session
     const honcho = new Honcho({});
@@ -43,7 +35,6 @@
     // Get basic context (not very useful before adding any messages!)
     const context = await session.getContext();
 })();
->>>>>>> 04b1f64d
 ```
 </CodeGroup>
 
@@ -135,28 +126,6 @@
 ```
 
 ```typescript TypeScript
-<<<<<<< HEAD
-// Create peers
-const alice = await honcho.peer("alice");
-const assistant = await honcho.peer("assistant");
-
-// Add some conversation
-await session.addMessages([
-  alice.message("What's the weather like today?"),
-  assistant.message("It's sunny and 75°F outside!")
-]);
-
-// Get context and convert to OpenAI format
-const context = await session.getContext();
-const openaiMessages = context.toOpenAI(assistant);
-
-// The messages are now ready for OpenAI API
-console.log(openaiMessages);
-// [
-//   {"role": "user", "content": "What's the weather like today?"},
-//   {"role": "assistant", "content": "It's sunny and 75°F outside!"}
-// ]
-=======
 (async () => {
     // Create peers
     const alice = await honcho.peer("alice");
@@ -179,7 +148,6 @@
     //   {"role": "assistant", "content": "It's sunny and 75°F outside!"}
     // ]
 })();
->>>>>>> 04b1f64d
 ```
 </CodeGroup>
 
@@ -338,46 +306,6 @@
 ```
 
 ```typescript TypeScript
-<<<<<<< HEAD
-async function chatLoop() {
-  const session = await honcho.session("chat-session");
-  const user = await honcho.peer("user");
-  const assistant = await honcho.peer("ai-assistant");
-
-  // This would be replaced with actual user input handling in a real app
-  const userInputs = [
-    "Hello, how are you?",
-    "What's the weather like?",
-    "Tell me a joke"
-  ];
-
-  for (const userInput of userInputs) {
-    console.log(`You: ${userInput}`);
-
-    // Add user message to session
-    await session.addMessages([user.message(userInput)]);
-
-    // Get conversation context
-    const context = await session.getContext({ tokens: 2000 });
-    const messages = context.toOpenAI(assistant);
-
-    // Get AI response
-    const response = await openai.chat.completions.create({
-      model: "gpt-4",
-      messages: messages
-    });
-
-    const aiResponse = response.choices[0].message.content;
-    console.log(`Assistant: ${aiResponse}`);
-
-    // Add AI response to session
-    await session.addMessages([assistant.message(aiResponse)]);
-  }
-}
-
-// Start the chat loop
-await chatLoop();
-=======
 (async () => {
     async function chatLoop() {
       const session = await honcho.session("chat-session");
@@ -418,7 +346,6 @@
     // Start the chat loop
     await chatLoop();
 })();
->>>>>>> 04b1f64d
 ```
 </CodeGroup>
 
@@ -442,20 +369,6 @@
 ```
 
 ```typescript TypeScript
-<<<<<<< HEAD
-// For long conversations, use summary mode
-const longSession = await honcho.session("long-conversation");
-
-// Get summarized context to fit within token limits
-const context = await longSession.getContext({
-  summary: true,
-  tokens: 1500
-});
-const messages = context.toOpenAI(assistant);
-
-// This will include a summary of older messages and recent full messages
-console.log(`Context contains ${messages.length} formatted messages`);
-=======
 (async () => {
     // For long conversations, use summary mode
     const longSession = await honcho.session("long-conversation");
@@ -470,7 +383,6 @@
     // This will include a summary of older messages and recent full messages
     console.log(`Context contains ${messages.length} formatted messages`);
 })();
->>>>>>> 04b1f64d
 ```
 </CodeGroup>
 
@@ -494,20 +406,6 @@
 ```
 
 ```typescript TypeScript
-<<<<<<< HEAD
-// Create different assistant peers
-const chatbot = await honcho.peer("chatbot");
-const analyzer = await honcho.peer("data-analyzer");
-const moderator = await honcho.peer("moderator");
-
-// Get context formatted for each assistant type
-const context = await session.getContext();
-const chatbotContext = context.toOpenAI(chatbot);
-const analyzerContext = context.toOpenAI(analyzer);
-const moderatorContext = context.toOpenAI(moderator);
-
-// Each context will format the conversation from that assistant's perspective
-=======
 (async () => {
     // Create different assistant peers
     const chatbot = await honcho.peer("chatbot");
@@ -522,7 +420,6 @@
 
     // Each context will format the conversation from that assistant's perspective
 })();
->>>>>>> 04b1f64d
 ```
 </CodeGroup>
 
