--- conflicted
+++ resolved
@@ -36,13 +36,9 @@
 
 <Note>You can easily install Honcho MCP in claude-code or cursor by replacing `claude-desktop` in the above command with either of those values</Note>
 
-<<<<<<< HEAD
 <Warning>Make sure Claude Desktop has access to `uv` on your system. You can get the location by running `which uv` on MacOS/Linux or `where uv` on Windows.</Warning>
-=======
+
 6. Restart the Claude Desktop app. Upon relaunch, it should start Honcho and the tools should be available!
->>>>>>> bc5474c1
-
-6. Restart the Claude Desktop app. Upon relaunch it should start Honcho and the tools should be available! 
 
 ## Project Instructions
 
