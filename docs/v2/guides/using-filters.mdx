--- conflicted
+++ resolved
@@ -39,30 +39,6 @@
 ```typescript TypeScript
 import { Honcho } from "@honcho-ai/sdk";
 
-<<<<<<< HEAD
-// Initialize client
-const honcho = new Honcho({});
-
-// Simple peer filter
-const peers = await honcho.getPeers({
-  filters: { peerId: "alice" }
-});
-
-// Simple session filter with metadata
-const sessions = await honcho.getSessions({
-  filters: {
-    metadata: { type: "support" }
-  }
-});
-
-// Simple message filter
-const messages = await honcho.getMessages({
-  filters: {
-    sessionId: "support-chat-1",
-    peerId: "alice"
-  }
-});
-=======
 (async () => {
     // Initialize client
     const honcho = new Honcho({});
@@ -87,7 +63,6 @@
       }
     });
 })();
->>>>>>> 04b1f64d
 ```
 </CodeGroup>
 
@@ -110,16 +85,6 @@
 ```
 
 ```typescript TypeScript
-<<<<<<< HEAD
-const messages = await honcho.getMessages({
-  filters: {
-    AND: [
-      { sessionId: "chat-1" },
-      { createdAt: { gte: "2024-01-01" } }
-    ]
-  }
-});
-=======
 (async () => {
     const messages = await honcho.getMessages({
       filters: {
@@ -130,7 +95,6 @@
       }
     });
 })();
->>>>>>> 04b1f64d
 ```
 </CodeGroup>
 
@@ -159,28 +123,6 @@
 ```
 
 ```typescript TypeScript
-<<<<<<< HEAD
-// Find messages from either alice or bob
-const messages = await session.getMessages({
-  filters: {
-    OR: [
-      { peerId: "alice" },
-      { peerId: "bob" }
-    ]
-  }
-});
-
-// Complex OR with metadata conditions
-const sessions = await honcho.getSessions({
-  filters: {
-    OR: [
-      { metadata: { priority: "high" } },
-      { metadata: { urgent: true } },
-      { metadata: { escalated: true } }
-    ]
-  }
-});
-=======
 (async () => {
     // Find messages from either alice or bob
     const messages = await session.getMessages({
@@ -203,7 +145,6 @@
       }
     });
 })();
->>>>>>> 04b1f64d
 ```
 </CodeGroup>
 
@@ -229,25 +170,6 @@
 ```
 
 ```typescript TypeScript
-<<<<<<< HEAD
-// Find all peers except alice
-const peers = await honcho.getPeers({
-  filters: {
-    NOT: [
-      { peerId: "alice" }
-    ]
-  }
-});
-
-// Find sessions that are NOT completed
-const sessions = await honcho.getSessions({
-  filters: {
-    NOT: [
-      { metadata: { status: "completed" } }
-    ]
-  }
-});
-=======
 (async () => {
     // Find all peers except alice
     const peers = await honcho.getPeers({
@@ -267,7 +189,6 @@
       }
     });
 })();
->>>>>>> 04b1f64d
 ```
 </CodeGroup>
 
@@ -296,21 +217,6 @@
 ```
 
 ```typescript TypeScript
-<<<<<<< HEAD
-// Find messages from alice OR bob, but NOT where message has archived set to true in metadata
-const messages = await session.getMessages({
-  filters: {
-    AND: [
-      {
-        OR: [
-          { peerId: "alice" },
-          { peerId: "bob" }
-        ]
-      },
-      {
-        NOT: [
-          { metadata: { archived: true } }
-=======
 (async () => {
     // Find messages from alice OR bob, but NOT where message has archived set to true in metadata
     const messages = await session.getMessages({
@@ -327,7 +233,6 @@
               { metadata: { archived: true } }
             ]
           }
->>>>>>> 04b1f64d
         ]
       }
     });
@@ -366,34 +271,6 @@
 ```
 
 ```typescript TypeScript
-<<<<<<< HEAD
-// Find sessions created after a specific date
-const sessions = await honcho.getSessions({
-  filters: {
-    createdAt: { gte: "2024-01-01" }
-  }
-});
-
-// Find messages within a date range
-const messages = await session.getMessages({
-  filters: {
-    createdAt: {
-      gte: "2024-01-01",
-      lte: "2024-12-31"
-    }
-  }
-});
-
-// Metadata numeric comparisons
-const sessions = await honcho.getSessions({
-  filters: {
-    metadata: {
-      score: { gt: 8.5 },
-      duration: { lte: 3600 }
-    }
-  }
-});
-=======
 (async () => {
     // Find sessions created after a specific date
     const sessions = await honcho.getSessions({
@@ -422,7 +299,6 @@
       }
     });
 })();
->>>>>>> 04b1f64d
 ```
 </CodeGroup>
 
@@ -451,32 +327,6 @@
 ```
 
 ```typescript TypeScript
-<<<<<<< HEAD
-// Find messages from specific peers in a session
-const messages = await session.getMessages({
-  filters: {
-    peerId: { in: ["alice", "bob", "charlie"] }
-  }
-});
-
-// Find sessions with specific tags
-const sessions = await honcho.getSessions({
-  filters: {
-    metadata: {
-      tag: { in: ["important", "urgent", "follow-up"] }
-    }
-  }
-});
-
-// Not equal comparisons
-const peers = await honcho.getPeers({
-  filters: {
-    metadata: {
-      status: { ne: "inactive" }
-    }
-  }
-});
-=======
 (async () => {
     // Find messages from specific peers in a session
     const messages = await session.getMessages({
@@ -503,7 +353,6 @@
       }
     });
 })();
->>>>>>> 04b1f64d
 ```
 </CodeGroup>
 
@@ -535,25 +384,6 @@
 ```
 
 ```typescript TypeScript
-<<<<<<< HEAD
-// Simple metadata equality
-const sessions = await honcho.getSessions({
-  filters: {
-    metadata: {
-      type: "customer_support",
-      priority: "high"
-    }
-  }
-});
-
-// Nested metadata objects
-const peers = await honcho.getPeers({
-  filters: {
-    metadata: {
-      profile: {
-        role: "admin",
-        department: "engineering"
-=======
 (async () => {
     // Simple metadata equality
     const sessions = await honcho.getSessions({
@@ -562,7 +392,6 @@
           type: "customer_support",
           priority: "high"
         }
->>>>>>> 04b1f64d
       }
     });
 
@@ -609,29 +438,6 @@
 ```
 
 ```typescript TypeScript
-<<<<<<< HEAD
-// Metadata with comparison operators
-const sessions = await honcho.getSessions({
-  filters: {
-    metadata: {
-      score: { gte: 4.0, lte: 5.0 },
-      createdBy: { ne: "system" },
-      tags: { contains: "important" }
-    }
-  }
-});
-
-// Complex metadata conditions
-const messages = await session.getMessages({
-  filters: {
-    AND: [
-      { metadata: { sentiment: { in: ["positive", "neutral"] } } },
-      { metadata: { confidence: { gt: 0.8 } } },
-      { content: { icontains: "thank" } }
-    ]
-  }
-});
-=======
 (async () => {
     // Metadata with comparison operators
     const sessions = await honcho.getSessions({
@@ -655,7 +461,6 @@
       }
     });
 })();
->>>>>>> 04b1f64d
 ```
 </CodeGroup>
 
@@ -685,31 +490,6 @@
 ```
 
 ```typescript TypeScript
-<<<<<<< HEAD
-// Find all sessions with any peer_id (essentially all sessions)
-const sessions = await honcho.getSessions({
-  filters: {
-    peerId: "*"
-  }
-});
-
-// Wildcard in lists - matches everything
-const messages = await session.getMessages({
-  filters: {
-    peerId: { in: ["alice", "bob", "*"] }
-  }
-});
-
-// Metadata wildcards
-const sessions = await honcho.getSessions({
-  filters: {
-    metadata: {
-      type: "*",  // Any type
-      status: "active"  // But status must be active
-    }
-  }
-});
-=======
 (async () => {
     // Find all sessions with any peer_id (essentially all sessions)
     const sessions = await honcho.getSessions({
@@ -735,7 +515,6 @@
       }
     });
 })();
->>>>>>> 04b1f64d
 ```
 </CodeGroup>
 
@@ -760,24 +539,6 @@
 ```
 
 ```typescript TypeScript
-<<<<<<< HEAD
-// Find workspaces by name pattern
-const workspaces = await honcho.getWorkspaces({
-  filters: {
-    name: { contains: "prod" }
-  }
-});
-
-// Filter by metadata
-const workspaces = await honcho.getWorkspaces({
-  filters: {
-    metadata: {
-      environment: "production",
-      team: { in: ["backend", "frontend", "devops"] }
-    }
-  }
-});
-=======
 (async () => {
     // Find workspaces by name pattern
     const workspaces = await honcho.getWorkspaces({
@@ -796,7 +557,6 @@
       }
     });
 })();
->>>>>>> 04b1f64d
 ```
 </CodeGroup>
 
@@ -827,30 +587,6 @@
 ```
 
 ```typescript TypeScript
-<<<<<<< HEAD
-// Find error messages from the last week
-const weekAgo = new Date(Date.now() - 7 * 24 * 60 * 60 * 1000).toISOString();
-const messages = await session.getMessages({
-  filters: {
-    AND: [
-      { content: { icontains: "error" } },
-      { createdAt: { gte: weekAgo } },
-      { metadata: { level: { in: ["error", "critical"] } } }
-    ]
-  }
-});
-
-// Find messages in specific sessions with sentiment analysis
-const messages = await session.getMessages({
-  filters: {
-    AND: [
-      { sessionId: { in: ["support-1", "support-2", "support-3"] } },
-      { metadata: { sentiment: "negative" } },
-      { metadata: { confidence: { gte: 0.7 } } }
-    ]
-  }
-});
-=======
 (async () => {
     // Find error messages from the last week
     const weekAgo = new Date(Date.now() - 7 * 24 * 60 * 60 * 1000).toISOString();
@@ -875,7 +611,6 @@
       }
     });
 })();
->>>>>>> 04b1f64d
 ```
 </CodeGroup>
 
@@ -906,27 +641,6 @@
 ```
 
 ```typescript TypeScript
-<<<<<<< HEAD
-try {
-  // Invalid filter - unsupported operator
-  const messages = await session.getMessages({
-    filters: {
-      createdAt: { invalidOperator: "2024-01-01" }
-    }
-  });
-} catch (error) {
-  if (error.message.includes("filters")) {
-    console.error(`Filter error: ${error.message}`);
-    // Handle the error appropriately
-  }
-}
-
-try {
-  // Invalid column name
-  const sessions = await honcho.getSessions({
-    filters: {
-      nonexistentField: "value"
-=======
 (async () => {
     try {
       // Invalid filter - unsupported operator
@@ -951,7 +665,6 @@
       });
     } catch (error) {
       console.error(`Invalid field: ${error.message}`);
->>>>>>> 04b1f64d
     }
 })();
 ```
