--- conflicted
+++ resolved
@@ -32,21 +32,13 @@
   <img src="/images/app-screenshots/get-started-copy.png" alt="Honcho Dashboard Getting Started" width="1200" height="800" loading="lazy" decoding="async" fetchpriority="low" />
 </Frame>
 
-Each organization has dedicated infrastructure running to isolate your
-<<<<<<< HEAD
-workloads which activates when you add a payment method on the [Billing](https://app.honcho.dev/billing) page.
+Each organization has dedicated infrastructure running to isolate your workloads.
+Once you add a valid payment method under the
+[Billing](https://app.honcho.dev/billing) page, your instance will turn on.
 
 ## 2. Activate your Honcho instance
 
-When you have credits and a payment method on file (managed via the [Billing](https://app.honcho.dev/billing) page), your Honcho instance will be provisioned and ready to use. Monitor your machine status, and check for version upgrades on the [Instance Status](https://app.honcho.dev/status) page. 
-=======
-workloads. Once you add a valid payment method under the
-[Billing](https://app.honcho.dev/billing) page, your instance will turn on.
-
-## 2. Activate your Honcho instance
-
-Navigate to the [Billing](https://app.honcho.dev/billing) page to add a payment method. Your Honcho instance provisions automatically, and you can monitor the deployment on the [Instance Status](https://app.honcho.dev/status) page until all systems show a green check mark.
->>>>>>> 8dc324cb
+With credits and a payment method on file (managed via the [Billing](https://app.honcho.dev/billing) page), your Honcho instance will be provisioned and ready to use. Monitor your machine status, and check for version upgrades on the [Instance Status](https://app.honcho.dev/status) page. 
 
 <Frame>
   <img src="/images/app-screenshots/status-page.png" alt="Instance Status Page" width="1200" height="800" loading="lazy" decoding="async" fetchpriority="low" />
