---
title: "Managed Honcho Platform"
icon: "rocket"
description: "Build socially intelligent agents without worrying about infrastructure"
sidebarTitle: "Platform Overview"
---

<Card title="Sign up to start using Honcho!" icon="rocket" href="https://app.honcho.dev">
    Start using the platform to manage Honcho instances for your workspace or app.
</Card>

The quickest way to begin using Honcho in production is with the
[Honcho Cloud Platform](https://app.honcho.dev). Sign up, generate an API key,
and start building with Honcho.

## 1. Go to [app.honcho.dev](https://app.honcho.dev)

Create an account to start using Honcho. If a teammate already uses Honcho, ask
them to invite you to their organization. Otherwise, you'll see a banner
prompting you to create a new one.

<Frame>
<img src="/images/app-screenshots/welcome-to-honcho.png" alt="Honcho Platform Dashboard" width="400" height="267" loading="lazy" decoding="async" fetchpriority="low" />
</Frame>

Once you've created an organization, you'll be taken to the dashboard and see
the **Get Started** page with integration guidance and links to documentation.

<img src="/images/app-screenshots/get-started-copy.png" alt="Honcho Dashboard Getting Started" width="1200" height="800" loading="lazy" decoding="async" fetchpriority="low" />

Each organization has dedicated infrastructure running to isolate your
workloads. Until you activate a subscription under the
[Billing](https://app.honcho.dev/billing) page, the infrastructure will remain
inactive.

## 2. Activate your Honcho instance

Navigate to the [Billing](https://app.honcho.dev/billing) page to activate your subscription. Your Honcho instance provisions automatically, and you can monitor the deployment on the [Instance Status](https://app.honcho.dev/status) page until all systems show a green check mark.

<img src="/images/app-screenshots/status-page.png" alt="Instance Status Page" width="1200" height="800" loading="lazy" decoding="async" fetchpriority="low" />

You can also upgrade Honcho when new versions are made available directly from the status page.

<img src="/images/app-screenshots/upgrade-honcho.png" alt="Upgrade Honcho" width="1200" height="800" loading="lazy" decoding="async" fetchpriority="low" />

The **Performance** page provides comprehensive monitoring with usage metrics, health analytics, API response times, and endpoint usage across Honcho.

<img src="/images/app-screenshots/performance-analytics.png" alt="Performance Analytics Dashboard" width="1200" height="800" loading="lazy" decoding="async" fetchpriority="low" />

## 3. Manage API Keys
The [API Keys](https://app.honcho.dev/api-keys) page allows you to create and manage authentication tokens for different environments. You can create admin-level keys with full instance access or scope keys to specific `Workspaces`, `Peers`, or `Sessions`.

<img src="/images/app-screenshots/api-keys.png" alt="API Key Management Dashboard" width="1200" height="800" loading="lazy" decoding="async" fetchpriority="low" />

## 4. Test with API Playground
The [API Playground](https://app.honcho.dev/playground) provides a Postman-like interface to test queries, explore endpoints, and validate your integration. Authenticate with an API key and send requests directly to your Honcho instance with real-time responses and full request/response logging.

<img src="/images/app-screenshots/api-playground.png" alt="API Playground Interface" width="1200" height="800" loading="lazy" decoding="async" fetchpriority="low" />

## 5. Workspaces
The [Explore](https://app.honcho.dev/explore) page provides comprehensive `Workspace` management where you can create workspaces and begin exploring the platform. Each `Workspace` serves as a container for organizing your Honcho data.

<img src="/images/app-screenshots/explore-honcho.png" alt="Workspace Table" width="1200" height="800" loading="lazy" decoding="async" fetchpriority="low" />

Click into any workspace to access a general overview of `Peers` and `Sessions`. Here you can quickly create `Peers`, `Sessions`, and add multiple `Peers` to any `Session`. Edit the metadata and configuration for a `Workspace` with the Edit Config button. Click into any entity to navigate to their respective utilities pages or click the expand icon to view Workspace-wide `Peers` and `Sessions` data tables with more details.

<img src="/images/app-screenshots/workspace-dash.png" alt="Workspace Dashboard Overview" width="1200" height="800" loading="lazy" decoding="async" fetchpriority="low" />

## 6. Peer Dashboard & Utilities
Expand the `Peers` list from the `Workspace` dashboard to see a detailed view of `Peers`.

<img src="/images/app-screenshots/peer-dash.png" alt="Peer Dashboard" width="1200" height="800" loading="lazy" decoding="async" fetchpriority="low" />

Click into any peer to navigate to their respective utilities page. Next to the `Peer` name you can edit the [Global Peer Configuration](/v2/documentation/core-concepts/configuration), and in the tabs below, explore all utilities for the `Peer`.
<<<<<<< HEAD
=======

>>>>>>> 802aac0d
<img src="/images/app-screenshots/peer-utilities.png" alt="Peer Management Dashboard" width="1200" height="800" loading="lazy" decoding="async" fetchpriority="low" />

Utilities include:
- **Message search** across all sessions for a `Peer`
- **Dialectic Chat** to query `Peer` representations globally or session-scoped (results vary dependant on the `Peer`'s configuration)

<img src="/images/app-screenshots/chat-endpoint.png" alt="Chat Endpoint" width="1200" height="800" loading="lazy" decoding="async" fetchpriority="low" />

- **Session logs** view which `Sessions` the `Peer` is active
- **Peer configuration and metadata management** including [Session-Peer Configuration](/v2/documentation/core-concepts/configuration#session-peer-configuration)


<img src="/images/app-screenshots/peer-utilities.png" alt="Peer Management Dashboard" width="1200" height="800" loading="lazy" decoding="async" fetchpriority="low" />

## 7. Session Dashboard & Utilities
Click into the sessions view within a workspace to see a table of all of your `Sessions` data.

<img src="/images/app-screenshots/session-dash.png" alt="Sessions Table" width="1200" height="800" loading="lazy" decoding="async" fetchpriority="low" />

Click into a `Session` to open its utilities page.

<img src="/images/app-screenshots/session-utilities.png" alt="Session Utilities" width="1200" height="800" loading="lazy" decoding="async" fetchpriority="low" />

Here you can:
- **View and add Messages** within the `Session`; filter messages by `Peer`
- **Advanced search** across `Session` messages
- **Peer management** for adding/removing `Peers` and editing a `Peer`'s Session-level configuration
- **Get Context** to generate LLM-ready context with customizable token limits

<img src="/images/app-screenshots/get-context.png" alt="Get Context" width="1200" height="800" loading="lazy" decoding="async" fetchpriority="low" />






## 8. Webhooks Integration
The [Webhooks](https://app.honcho.dev/webhooks) page enables Webhook creation and management.

<img src="/images/app-screenshots/webhooks-page.png" alt="Webhooks Dashboard" width="1200" height="800" loading="lazy" decoding="async" fetchpriority="low" />

## 9. Organization Member Access
The [Members](https://app.honcho.dev/members) page provides organization administration to manage your team's access to Honcho with the ability to grant admin permissions.


<img src="/images/app-screenshots/members-dashboard.png" alt="Members Dashboard" width="1200" height="800" loading="lazy" decoding="async" fetchpriority="low" />


## Go Further

View the [Architecture](/v2/documentation/reference/architecture) to see how Honcho works under the hood.

Dive into our [API Reference](/v2/api-reference) to explore all available endpoints.

## Next Steps

<CardGroup cols={2}>
  <Card title="Sign up to Honcho Platform" icon="rocket" href="https://app.honcho.dev">
    Get started with managed Honcho instances
  </Card>
  <Card title="Join our Discord" icon="discord" href="http://discord.gg/plasticlabs">
    Connect with 1000+ developers building with Honcho
  </Card>
  <Card title="Contribute to Honcho" icon="code" href="/v2/contributing/guidelines">
    View our guidelines and explore the codebase
  </Card>
  <Card title="Explore Examples" icon="book" href="/v2/guides">
    See Honcho in action with real examples
  </Card>
</CardGroup>

We're excited to see what you'll build with Honcho Platform. Let's create smarter, more personalized AI experiences together!

---

*Ready to build personally aligned AI? [Get started with Honcho →](https://app.honcho.dev)*<|MERGE_RESOLUTION|>--- conflicted
+++ resolved
@@ -72,10 +72,7 @@
 <img src="/images/app-screenshots/peer-dash.png" alt="Peer Dashboard" width="1200" height="800" loading="lazy" decoding="async" fetchpriority="low" />
 
 Click into any peer to navigate to their respective utilities page. Next to the `Peer` name you can edit the [Global Peer Configuration](/v2/documentation/core-concepts/configuration), and in the tabs below, explore all utilities for the `Peer`.
-<<<<<<< HEAD
-=======
 
->>>>>>> 802aac0d
 <img src="/images/app-screenshots/peer-utilities.png" alt="Peer Management Dashboard" width="1200" height="800" loading="lazy" decoding="async" fetchpriority="low" />
 
 Utilities include:
